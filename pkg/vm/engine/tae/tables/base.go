// Copyright 2021 Matrix Origin
//
// Licensed under the Apache License, Version 2.0 (the "License");
// you may not use this file except in compliance with the License.
// You may obtain a copy of the License at
//
//      http://www.apache.org/licenses/LICENSE-2.0
//
// Unless required by applicable law or agreed to in writing, software
// distributed under the License is distributed on an "AS IS" BASIS,
// WITHOUT WARRANTIES OR CONDITIONS OF ANY KIND, either express or implied.
// See the License for the specific language governing permissions and
// limitations under the License.

package tables

import (
	"context"
	"fmt"
	"sync"
	"sync/atomic"
	"time"

	"github.com/RoaringBitmap/roaring"
	"github.com/matrixorigin/matrixone/pkg/common/moerr"
	"github.com/matrixorigin/matrixone/pkg/container/nulls"
	"github.com/matrixorigin/matrixone/pkg/container/types"
	"github.com/matrixorigin/matrixone/pkg/container/vector"
	"github.com/matrixorigin/matrixone/pkg/objectio"
	"github.com/matrixorigin/matrixone/pkg/vm/engine/tae/blockio"
	"github.com/matrixorigin/matrixone/pkg/vm/engine/tae/catalog"
	"github.com/matrixorigin/matrixone/pkg/vm/engine/tae/common"
	"github.com/matrixorigin/matrixone/pkg/vm/engine/tae/containers"
	"github.com/matrixorigin/matrixone/pkg/vm/engine/tae/db/dbutils"
	"github.com/matrixorigin/matrixone/pkg/vm/engine/tae/iface/data"
	"github.com/matrixorigin/matrixone/pkg/vm/engine/tae/iface/handle"
	"github.com/matrixorigin/matrixone/pkg/vm/engine/tae/iface/txnif"
	"github.com/matrixorigin/matrixone/pkg/vm/engine/tae/index"
	"github.com/matrixorigin/matrixone/pkg/vm/engine/tae/tables/jobs"
	"github.com/matrixorigin/matrixone/pkg/vm/engine/tae/tables/updates"
	"github.com/matrixorigin/matrixone/pkg/vm/engine/tae/tasks"
)

type BlockT[T common.IRef] interface {
	common.IRef
	Pin() *common.PinnedItem[T]
	GetID() *common.ID
}

type baseBlock struct {
	common.RefHelper
	*sync.RWMutex
	rt   *dbutils.Runtime
	meta *catalog.BlockEntry
	mvcc *updates.MVCCHandle
	ttl  time.Time
	impl data.Block

	node atomic.Pointer[Node]
}

func newBaseBlock(
	impl data.Block,
	meta *catalog.BlockEntry,
	rt *dbutils.Runtime,
) *baseBlock {
	blk := &baseBlock{
		impl: impl,
		rt:   rt,
		meta: meta,
		ttl:  time.Now(),
	}
	blk.mvcc = updates.NewMVCCHandle(meta)
	blk.RWMutex = blk.mvcc.RWMutex
	return blk
}

func (blk *baseBlock) Close() {
	// TODO
}

func (blk *baseBlock) PinNode() *Node {
	n := blk.node.Load()
	// if ref fails, reload.
	// Note: avoid bad case where releasing happens before Ref()
	for ; !n.RefIfHasRef(); n = blk.node.Load() {
	}
	return n
}

func (blk *baseBlock) GCInMemeoryDeletesByTS(ts types.TS) {
	blk.mvcc.UpgradeDeleteChainByTS(ts)
}

func (blk *baseBlock) Rows() int {
	node := blk.PinNode()
	defer node.Unref()
	if !node.IsPersisted() {
		blk.RLock()
		defer blk.RUnlock()
		return int(node.Rows())
	} else {
		return int(node.Rows())
	}
}

func (blk *baseBlock) Foreach(ctx context.Context, colIdx int, op func(v any, isNull bool, row int) error, sels *nulls.Bitmap) error {
	node := blk.PinNode()
	defer node.Unref()
	if !node.IsPersisted() {
		blk.RLock()
		defer blk.RUnlock()
		return node.MustMNode().Foreach(colIdx, op, sels)
	} else {
		return node.MustPNode().Foreach(ctx, blk.meta.GetSchema(), colIdx, op, sels)
	}
}

func (blk *baseBlock) TryUpgrade() (err error) {
	node := blk.node.Load()
	if node.IsPersisted() {
		return
	}
	pnode := newPersistedNode(blk)
	nnode := NewNode(pnode)
	nnode.Ref()

	if !blk.node.CompareAndSwap(node, nnode) {
		nnode.Unref()
	} else {
		node.Unref()
	}
	return
}

func (blk *baseBlock) GetMeta() any              { return blk.meta }
func (blk *baseBlock) GetFs() *objectio.ObjectFS { return blk.rt.Fs }
func (blk *baseBlock) GetID() *common.ID         { return blk.meta.AsCommonID() }

func (blk *baseBlock) FillInMemoryDeletesLocked(
	txn txnif.TxnReader,
	view *containers.BaseView,
	rwlocker *sync.RWMutex) (err error) {
	chain := blk.mvcc.GetDeleteChain()
	deletes, err := chain.CollectDeletesLocked(txn, rwlocker)
	if err != nil || deletes.IsEmpty() {
		return
	}
	if view.DeleteMask == nil {
		view.DeleteMask = deletes
	} else {
		view.DeleteMask.Or(deletes)
	}
	return
}

func (blk *baseBlock) LoadPersistedCommitTS() (vec containers.Vector, err error) {
	if !blk.meta.IsAppendable() {
		return
	}
	location := blk.meta.GetMetaLoc()
	if location.IsEmpty() {
		return
	}
	bat, err := blockio.LoadColumns(
		context.Background(),
		[]uint16{objectio.SEQNUM_COMMITTS},
		nil,
		blk.rt.Fs.Service,
		location,
		blk.meta.GetSegment().GetTable().GetDB().GetTenantID(),
		nil,
	)
	if err != nil {
		return
	}
	if bat.Vecs[0].GetType().Oid != types.T_TS {
		panic(fmt.Sprintf("%s: bad commits layout", blk.meta.ID.String()))
	}
	vec = containers.ToDNVector(bat.Vecs[0])
	return
}

// func (blk *baseBlock) LoadPersistedData() (bat *containers.Batch, err error) {
// 	schema := blk.meta.GetSchema()
// 	bat = containers.NewBatch()
// 	defer func() {
// 		if err != nil {
// 			bat.Close()
// 		}
// 	}()
// 	var vec containers.Vector
// 	for i, col := range schema.ColDefs {
// 		vec, err = blk.LoadPersistedColumnData(i)
// 		if err != nil {
// 			return
// 		}
// 		bat.AddVector(col.Name, vec)
// 	}
// 	return
// }

func (blk *baseBlock) LoadPersistedColumnData(ctx context.Context, schema *catalog.Schema, colIdx int) (
	vec containers.Vector, err error) {
	def := schema.ColDefs[colIdx]
	location := blk.meta.GetMetaLoc()
	return LoadPersistedColumnData(
		ctx,
		blk.rt,
		blk.meta.AsCommonID(),
		def,
		location,
		blk.meta.GetSegment().GetTable().GetDB().GetTenantID())
}

func (blk *baseBlock) LoadPersistedDeletes(ctx context.Context) (bat *containers.Batch, err error) {
	location := blk.meta.GetDeltaLoc()
	if location.IsEmpty() {
		return
	}
	pkName := blk.meta.GetSchema().GetPrimaryKey().Name
	return LoadPersistedDeletes(
		ctx,
		pkName,
<<<<<<< HEAD
		blk.fs,
		location,
		blk.meta.GetSegment().GetTable().GetDB().GetTenantID())
=======
		blk.rt.Fs,
		location)
>>>>>>> 99555800
}

func (blk *baseBlock) FillPersistedDeletes(
	ctx context.Context,
	txn txnif.TxnReader,
	view *containers.BaseView) (err error) {
	blk.fillPersistedDeletesInRange(
		ctx,
		types.TS{},
		txn.GetStartTS(),
		view)
	return nil
}

func (blk *baseBlock) fillPersistedDeletesInRange(
	ctx context.Context,
	start, end types.TS,
	view *containers.BaseView) (err error) {
	blk.foreachPersistedDeletesCommittedInRange(
		ctx,
		start,
		end,
		true,
		func(i int, rowIdVec *vector.Vector) {
			rowid := vector.GetFixedAt[types.Rowid](rowIdVec, i)
			row := rowid.GetRowOffset()
			if view.DeleteMask == nil {
				view.DeleteMask = nulls.NewWithSize(int(row) + 1)
			}
			view.DeleteMask.Add(uint64(row))
		},
		nil,
	)
	return nil
}

func (blk *baseBlock) foreachPersistedDeletesCommittedInRange(
	ctx context.Context,
	start, end types.TS,
	skipAbort bool,
	loopOp func(int, *vector.Vector),
	postOp func(*containers.Batch),
) (err error) {
	deletes, err := blk.LoadPersistedDeletes(ctx)
	if deletes == nil || err != nil {
		return
	}
	abortVec := deletes.Vecs[3].GetDownstreamVector()
	commitTsVec := deletes.Vecs[1].GetDownstreamVector()
	rowIdVec := deletes.Vecs[0].GetDownstreamVector()
	for i := 0; i < deletes.Length(); i++ {
		if skipAbort {
			abort := vector.GetFixedAt[bool](abortVec, i)
			if abort {
				continue
			}
		}
		commitTS := vector.GetFixedAt[types.TS](commitTsVec, i)
		if commitTS.GreaterEq(start) && commitTS.LessEq(end) {
			loopOp(i, rowIdVec)
		}
	}
	if postOp != nil {
		postOp(deletes)
	}
	return
}

func (blk *baseBlock) Prefetch(idxes []uint16) error {
	node := blk.PinNode()
	defer node.Unref()
	if !node.IsPersisted() {
		return nil
	} else {
		key := blk.meta.GetMetaLoc()
<<<<<<< HEAD
		return blockio.Prefetch(idxes, []uint16{key.ID()}, blk.fs.Service, key, blk.meta.GetSegment().GetTable().GetDB().GetTenantID())
=======
		return blockio.Prefetch(idxes, []uint16{key.ID()}, blk.rt.Fs.Service, key)
>>>>>>> 99555800
	}
}

func (blk *baseBlock) ResolvePersistedColumnDatas(
	ctx context.Context,
	txn txnif.TxnReader,
	readSchema *catalog.Schema,
	colIdxs []int,
	skipDeletes bool) (view *containers.BlockView, err error) {

	view = containers.NewBlockView()
	vecs, err := LoadPersistedColumnDatas(ctx, readSchema, blk.rt, blk.meta.AsCommonID(), colIdxs, blk.meta.GetMetaLoc())
	if err != nil {
		return nil, err
	}
	for i, vec := range vecs {
		view.SetData(colIdxs[i], vec)
	}

	if skipDeletes {
		return
	}

	defer func() {
		if err != nil {
			view.Close()
		}
	}()

	if err = blk.FillPersistedDeletes(ctx, txn, view.BaseView); err != nil {
		return
	}

	blk.RLock()
	err = blk.FillInMemoryDeletesLocked(txn, view.BaseView, blk.RWMutex)
	blk.RUnlock()
	return
}

func (blk *baseBlock) ResolvePersistedColumnData(
	ctx context.Context,
	txn txnif.TxnReader,
	readSchema *catalog.Schema,
	colIdx int,
	skipDeletes bool) (view *containers.ColumnView, err error) {
	view = containers.NewColumnView(colIdx)
	vec, err := blk.LoadPersistedColumnData(context.Background(), readSchema, colIdx)
	if err != nil {
		return
	}
	view.SetData(vec)

	if skipDeletes {
		return
	}

	defer func() {
		if err != nil {
			view.Close()
		}
	}()

	if err = blk.FillPersistedDeletes(ctx, txn, view.BaseView); err != nil {
		return
	}

	blk.RLock()
	err = blk.FillInMemoryDeletesLocked(txn, view.BaseView, blk.RWMutex)
	blk.RUnlock()
	return
}

func (blk *baseBlock) dedupWithLoad(
	ctx context.Context,
	txn txnif.TxnReader,
	keys containers.Vector,
	sels *nulls.Bitmap,
	rowmask *roaring.Bitmap,
	isAblk bool,
) (err error) {
	schema := blk.meta.GetSchema()
	def := schema.GetSingleSortKey()
	view, err := blk.ResolvePersistedColumnData(
		ctx,
		txn,
		schema,
		def.Idx,
		false)
	if err != nil {
		return
	}
	if rowmask != nil {
		if view.DeleteMask == nil {
			view.DeleteMask = common.RoaringToMOBitmap(rowmask)
		} else {
			common.MOOrRoaringBitmap(view.DeleteMask, rowmask)
		}
	}
	defer view.Close()
	var dedupFn any
	if isAblk {
		dedupFn = containers.MakeForeachVectorOp(
			keys.GetType().Oid, dedupAlkFunctions, view.GetData(), view.DeleteMask, def, blk.LoadPersistedCommitTS, txn,
		)
	} else {
		dedupFn = containers.MakeForeachVectorOp(
			keys.GetType().Oid, dedupNABlkFunctions, view.GetData(), view.DeleteMask, def,
		)
	}
	err = containers.ForeachVector(keys, dedupFn, sels)
	return
}

func (blk *baseBlock) PersistedBatchDedup(
	ctx context.Context,
	txn txnif.TxnReader,
	isCommitting bool,
	keys containers.Vector,
	keysZM index.ZM,
	rowmask *roaring.Bitmap,
	isAblk bool,
	bf objectio.BloomFilter,
) (err error) {
	pkIndex, err := MakeImmuIndex(
		ctx,
		blk.meta,
		bf,
		blk.rt,
	)
	if err != nil {
		return
	}
	sels, err := pkIndex.BatchDedup(
		ctx,
		keys,
		keysZM,
		blk.rt,
	)
	if err == nil || !moerr.IsMoErrCode(err, moerr.OkExpectedPossibleDup) {
		return
	}
	return blk.dedupWithLoad(ctx, txn, keys, sels, rowmask, isAblk)
}

func (blk *baseBlock) getPersistedValue(
	ctx context.Context,
	txn txnif.TxnReader,
	schema *catalog.Schema,
	row, col int,
	skipMemory bool) (v any, isNull bool, err error) {
	view := containers.NewColumnView(col)
	if err = blk.FillPersistedDeletes(ctx, txn, view.BaseView); err != nil {
		return
	}
	if !skipMemory {
		blk.RLock()
		err = blk.FillInMemoryDeletesLocked(txn, view.BaseView, blk.RWMutex)
		blk.RUnlock()
		if err != nil {
			return
		}
	}
	if view.DeleteMask.Contains(uint64(row)) {
		err = moerr.NewNotFoundNoCtx()
		return
	}
	view2, err := blk.ResolvePersistedColumnData(ctx, txn, schema, col, true)
	if err != nil {
		return
	}
	defer view2.Close()
	v, isNull = view2.GetValue(row)
	return
}

func (blk *baseBlock) DeletesInfo() string {
	blk.RLock()
	defer blk.RUnlock()
	return blk.mvcc.GetDeleteChain().StringLocked()
}

func (blk *baseBlock) RangeDelete(
	txn txnif.AsyncTxn,
	start, end uint32,
	dt handle.DeleteType) (node txnif.DeleteNode, err error) {
	blk.Lock()
	defer blk.Unlock()
	if err = blk.mvcc.CheckNotDeleted(start, end, txn.GetStartTS()); err != nil {
		return
	}
	node = blk.mvcc.CreateDeleteNode(txn, dt)
	node.RangeDeleteLocked(start, end)
	return
}

func (blk *baseBlock) PPString(level common.PPLevel, depth int, prefix string) string {
	s := fmt.Sprintf("%s | [Rows=%d]", blk.meta.PPString(level, depth, prefix), blk.Rows())
	if level >= common.PPL1 {
		blk.RLock()
		s2 := blk.mvcc.StringLocked()
		blk.RUnlock()
		if s2 != "" {
			s = fmt.Sprintf("%s\n%s", s, s2)
		}
	}
	return s
}

func (blk *baseBlock) HasDeleteIntentsPreparedIn(from, to types.TS) (found bool) {
	blk.RLock()
	defer blk.RUnlock()
	found = blk.mvcc.GetDeleteChain().HasDeleteIntentsPreparedInLocked(from, to)
	return
}

func (blk *baseBlock) CollectChangesInRange(ctx context.Context, startTs, endTs types.TS) (view *containers.BlockView, err error) {
	view = containers.NewBlockView()
	view.DeleteMask, err = blk.inMemoryCollectDeletesInRange(startTs, endTs)
	blk.fillPersistedDeletesInRange(ctx, startTs, endTs, view.BaseView)
	return
}

func (blk *baseBlock) inMemoryCollectDeletesInRange(start, end types.TS) (deletes *nulls.Bitmap, err error) {
	blk.RLock()
	defer blk.RUnlock()
	deleteChain := blk.mvcc.GetDeleteChain()
	deletes, err =
		deleteChain.CollectDeletesInRange(start, end, blk.RWMutex)
	return
}

func (blk *baseBlock) CollectDeleteInRange(
	ctx context.Context,
	start, end types.TS,
	withAborted bool) (bat *containers.Batch, err error) {
	bat, persistedTS, err := blk.inMemoryCollectDeleteInRange(
		ctx,
		start,
		end,
		withAborted)
	if err != nil {
		return
	}
	if end.Greater(persistedTS) {
		end = persistedTS
	}
	bat, err = blk.persistedCollectDeleteInRange(
		ctx,
		bat,
		start,
		end,
		withAborted)
	return
}

func (blk *baseBlock) inMemoryCollectDeleteInRange(
	ctx context.Context,
	start, end types.TS,
	withAborted bool) (bat *containers.Batch, persistedTS types.TS, err error) {
	blk.RLock()
	persistedTS = blk.mvcc.GetDeletesPersistedTS()
	if persistedTS.GreaterEq(end) {
		blk.RUnlock()
		return
	}
	rowID, ts, abort, abortedMap, deletes := blk.mvcc.CollectDeleteLocked(start, end)
	blk.RUnlock()
	if rowID == nil {
		return
	}
	pkDef := blk.meta.GetSchema().GetPrimaryKey()
	pkVec := containers.MakeVector(pkDef.Type)
	pkIdx := pkDef.Idx
	blk.Foreach(ctx, pkIdx, func(v any, isNull bool, row int) error {
		pkVec.Append(v, false)
		return nil
	}, deletes)
	// batch: rowID, ts, pkVec, abort
	bat = containers.NewBatch()
	bat.AddVector(catalog.PhyAddrColumnName, rowID)
	bat.AddVector(catalog.AttrCommitTs, ts)
	bat.AddVector(pkDef.Name, pkVec)
	if withAborted {
		bat.AddVector(catalog.AttrAborted, abort)
	} else {
		bat.Deletes = abortedMap
		bat.Compact()
	}
	return
}

// collect the row if its committs is in [start,end]
func (blk *baseBlock) persistedCollectDeleteInRange(
	ctx context.Context,
	b *containers.Batch,
	start, end types.TS,
	withAborted bool,
) (bat *containers.Batch, err error) {
	if b != nil {
		bat = b
	}
	t := types.T_int32.ToType()
	sels := blk.rt.VectorPool.Transient.GetVector(&t)
	defer sels.Close()
	selsVec := sels.GetDownstreamVector()
	mp := sels.GetAllocator()
	blk.foreachPersistedDeletesCommittedInRange(
		ctx,
		start, end,
		!withAborted,
		func(row int, rowIdVec *vector.Vector) {
			_ = vector.AppendFixed[int32](selsVec, int32(row), false, mp)
		},
		func(delBat *containers.Batch) {
			if sels.Length() == 0 {
				return
			}
			if bat == nil {
				bat = containers.NewBatchWithCapacity(len(delBat.Attrs))
				for i, name := range delBat.Attrs {
					bat.AddVector(
						name,
						blk.rt.VectorPool.Transient.GetVector(delBat.Vecs[i].GetType()),
					)
				}
			}
			for _, name := range delBat.Attrs {
				retVec := bat.GetVectorByName(name)
				srcVec := delBat.GetVectorByName(name)
				retVec.PreExtend(sels.Length())
				retVec.GetDownstreamVector().Union(
					srcVec.GetDownstreamVector(),
					vector.MustFixedCol[int32](sels.GetDownstreamVector()),
					retVec.GetAllocator(),
				)
			}
		},
	)
	return bat, nil
}

func (blk *baseBlock) adjustScore(
	rawScoreFn func() (int, bool),
	ttl time.Duration,
	force bool) int {
	score, dropped := rawScoreFn()
	if dropped {
		return 0
	}
	if force {
		score = 100
	}
	if score == 0 || score > 1 {
		return score
	}
	var ratio float32
	if blk.meta.IsAppendable() {
		currRows := uint32(blk.Rows())
		ratio = float32(currRows) / float32(blk.meta.GetSchema().BlockMaxRows)
		if ratio >= 0 && ratio < 0.2 {
			ttl = 3*ttl - ttl/2
		} else if ratio >= 0.2 && ratio < 0.4 {
			ttl = 2 * ttl
		} else if ratio >= 0.4 && ratio < 0.6 {
			ttl = 2*ttl - ttl/2
		}
	}

	deleteCnt := blk.mvcc.GetDeleteCnt()
	ratio = float32(deleteCnt) / float32(blk.meta.GetSchema().BlockMaxRows)
	if ratio <= 1 && ratio > 0.5 {
		ttl /= 8
	} else if ratio <= 0.5 && ratio > 0.3 {
		ttl /= 4
	} else if ratio <= 0.3 && ratio > 0.2 {
		ttl /= 2
	} else if ratio <= 0.2 && ratio > 0.1 {
		ttl /= 1
	} else {
		factor := 1.25 - ratio
		factor = factor * factor * factor * factor
		ttl = time.Duration(float32(ttl) * factor)
	}

	if time.Now().After(blk.ttl.Add(ttl)) {
		return 100
	}
	return 1
}

func (blk *baseBlock) OnReplayDelete(node txnif.DeleteNode) (err error) {
	blk.mvcc.OnReplayDeleteNode(node)
	err = node.OnApply()
	return
}

func (blk *baseBlock) OnReplayAppend(_ txnif.AppendNode) (err error) {
	panic("not supported")
}

func (blk *baseBlock) OnReplayAppendPayload(_ *containers.Batch) (err error) {
	panic("not supported")
}

func (blk *baseBlock) MakeAppender() (appender data.BlockAppender, err error) {
	panic("not supported")
}

func (blk *baseBlock) GetRowsOnReplay() uint64 {
	rows := uint64(blk.mvcc.GetTotalRow())
	metaLoc := blk.meta.GetMetaLoc()
	if metaLoc.IsEmpty() {
		return rows
	}
	fileRows := uint64(metaLoc.Rows())
	if rows > fileRows {
		return rows
	}
	return fileRows
}

func (blk *baseBlock) GetTotalChanges() int {
	return int(blk.mvcc.GetDeleteCnt())
}

func (blk *baseBlock) IsAppendable() bool { return false }

func (blk *baseBlock) MutationInfo() string {
	rows := blk.Rows()
	deleteCnt := blk.mvcc.GetDeleteCnt()
	s := fmt.Sprintf("Block %s Mutation Info: Changes=%d/%d",
		blk.meta.AsCommonID().BlockString(),
		deleteCnt,
		rows)
	return s
}

func (blk *baseBlock) BuildCompactionTaskFactory() (
	factory tasks.TxnTaskFactory,
	taskType tasks.TaskType,
	scopes []common.ID,
	err error) {

	if !blk.impl.PrepareCompact() {
		return
	}

	factory = jobs.CompactBlockTaskFactory(blk.meta, blk.rt)
	taskType = tasks.DataCompactionTask
	scopes = append(scopes, *blk.meta.AsCommonID())
	return
}

func (blk *baseBlock) CollectAppendInRange(start, end types.TS, withAborted bool) (*containers.BatchWithVersion, error) {
	return nil, nil
}<|MERGE_RESOLUTION|>--- conflicted
+++ resolved
@@ -222,14 +222,9 @@
 	return LoadPersistedDeletes(
 		ctx,
 		pkName,
-<<<<<<< HEAD
-		blk.fs,
+		blk.rt.Fs,
 		location,
 		blk.meta.GetSegment().GetTable().GetDB().GetTenantID())
-=======
-		blk.rt.Fs,
-		location)
->>>>>>> 99555800
 }
 
 func (blk *baseBlock) FillPersistedDeletes(
@@ -305,11 +300,7 @@
 		return nil
 	} else {
 		key := blk.meta.GetMetaLoc()
-<<<<<<< HEAD
-		return blockio.Prefetch(idxes, []uint16{key.ID()}, blk.fs.Service, key, blk.meta.GetSegment().GetTable().GetDB().GetTenantID())
-=======
-		return blockio.Prefetch(idxes, []uint16{key.ID()}, blk.rt.Fs.Service, key)
->>>>>>> 99555800
+		return blockio.Prefetch(idxes, []uint16{key.ID()}, blk.rt.Fs.Service, key, blk.meta.GetSegment().GetTable().GetDB().GetTenantID())
 	}
 }
 
@@ -321,7 +312,10 @@
 	skipDeletes bool) (view *containers.BlockView, err error) {
 
 	view = containers.NewBlockView()
-	vecs, err := LoadPersistedColumnDatas(ctx, readSchema, blk.rt, blk.meta.AsCommonID(), colIdxs, blk.meta.GetMetaLoc())
+	vecs, err := LoadPersistedColumnDatas(ctx,
+		readSchema, blk.rt, blk.meta.AsCommonID(),
+		colIdxs, blk.meta.GetMetaLoc(),
+		blk.meta.GetSegment().GetTable().GetDB().GetTenantID())
 	if err != nil {
 		return nil, err
 	}
