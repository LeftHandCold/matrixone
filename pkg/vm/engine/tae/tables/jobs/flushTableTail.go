// Copyright 2022 Matrix Origin
//
// Licensed under the Apache License, Version 2.0 (the "License");
// you may not use this file except in compliance with the License.
// You may obtain a copy of the License at
//
// http://www.apache.org/licenses/LICENSE-2.0
//
// Unless required by applicable law or agreed to in writing, software
// distributed under the License is distributed on an "AS IS" BASIS,
// WITHOUT WARRANTIES OR CONDITIONS OF ANY KIND, either express or implied.
// See the License for the specific language governing permissions and
// limitations under the License.

package jobs

import (
	"context"
	"fmt"
	"strings"
	"time"

	pkgcatalog "github.com/matrixorigin/matrixone/pkg/catalog"
	"github.com/matrixorigin/matrixone/pkg/common/moerr"
	"github.com/matrixorigin/matrixone/pkg/common/mpool"
	"github.com/matrixorigin/matrixone/pkg/container/batch"
	"github.com/matrixorigin/matrixone/pkg/container/nulls"
	"github.com/matrixorigin/matrixone/pkg/container/types"
	"github.com/matrixorigin/matrixone/pkg/container/vector"
	"github.com/matrixorigin/matrixone/pkg/logutil"
	"github.com/matrixorigin/matrixone/pkg/objectio"
	"github.com/matrixorigin/matrixone/pkg/pb/api"
	"github.com/matrixorigin/matrixone/pkg/util/fault"
	v2 "github.com/matrixorigin/matrixone/pkg/util/metric/v2"
	"github.com/matrixorigin/matrixone/pkg/vm/engine/tae/blockio"
	"github.com/matrixorigin/matrixone/pkg/vm/engine/tae/catalog"
	"github.com/matrixorigin/matrixone/pkg/vm/engine/tae/common"
	"github.com/matrixorigin/matrixone/pkg/vm/engine/tae/containers"
	"github.com/matrixorigin/matrixone/pkg/vm/engine/tae/db/dbutils"
	"github.com/matrixorigin/matrixone/pkg/vm/engine/tae/iface/handle"
	"github.com/matrixorigin/matrixone/pkg/vm/engine/tae/iface/txnif"
	"github.com/matrixorigin/matrixone/pkg/vm/engine/tae/index"
	"github.com/matrixorigin/matrixone/pkg/vm/engine/tae/mergesort"
	"github.com/matrixorigin/matrixone/pkg/vm/engine/tae/tables"
	"github.com/matrixorigin/matrixone/pkg/vm/engine/tae/tables/txnentries"
	"github.com/matrixorigin/matrixone/pkg/vm/engine/tae/tasks"
	"go.uber.org/zap"
	"go.uber.org/zap/zapcore"
)

type TestFlushBailoutPos1 struct{}
type TestFlushBailoutPos2 struct{}

var FlushTableTailTaskFactory = func(
	metas, tombstones []*catalog.ObjectEntry, rt *dbutils.Runtime, endTs types.TS, /* end of dirty range*/
) tasks.TxnTaskFactory {
	return func(ctx *tasks.Context, txn txnif.AsyncTxn) (tasks.Task, error) {
<<<<<<< HEAD
		return NewFlushTableTailTask(ctx, txn, metas, tombstones, rt, endTs)
=======
		txn.GetMemo().IsFlushOrMerge = true
		return NewFlushTableTailTask(ctx, txn, metas, rt, endTs)
>>>>>>> d5a8adf3
	}
}

type flushTableTailTask struct {
	*tasks.BaseTask
	txn        txnif.AsyncTxn
	rt         *dbutils.Runtime
	dirtyEndTs types.TS

	scopes          []common.ID
	schema          *catalog.Schema
	tombstoneSchema *catalog.Schema

	rel  handle.Relation
	dbid uint64

	// record the row mapping from deleted blocks to created blocks
	transMappings api.TransferMaps
	doTransfer    bool

	aObjMetas         []*catalog.ObjectEntry
	aObjHandles       []handle.Object
	createdObjHandles handle.Object

	aTombstoneMetas         []*catalog.ObjectEntry
	aTombstoneHandles       []handle.Object
	createdTombstoneHandles handle.Object

	createdMergedObjectName    string
	createdMergedTombstoneName string

	mergeRowsCnt, aObjDeletesCnt, tombstoneMergeRowsCnt int
	createAt                                            time.Time
}

// A note about flush start timestamp
//
// As the last **committed** time, not the newest allcated time,
// is used in NewFlushTableTailTask, there will be a situation that
// some commiting appends prepared between committed-time and aobj-freeze-time
// are ignored during the data collection stage of flushing,
// which leads to transfer-row-not-found problem.
//
// The proposed solution is to add a check function in NewFlushTableTailTask
// to figure out if there exist an AppendNode with a bigger prepared time
// than flush-start-ts, and if so, retry the flush task
//
// Two question:
//
// 1. How about deletes prepared in that special time range?
//    Never mind, deletes will be transfered when committing the flush task
// 2. Is it guaranteed that the check function is able to see all possible AppendNodes?
//    Probably no, because getting appender and attaching AppendNode are not atomic group opertions.
//    Imagine:
//
//                freeze  check
// committed  x1     |     |     x2
// prepared          |     |  o2
// preparing    i2   |     |
//
// - x1 is the last committed time.
// - getting appender(i2 in graph) is before the freezing
// - attaching AppendNode successfully (o2 in graph) after the check
// - finishing commit at x2
//
// So in order for the check function to work, a dedicated lock is added
// on ablock to ensure that NO AppendNode will be attatched to ablock
// after the very moment when the ablock is freezed.
//
// In the first version proposal, the check in NewFlushTableTailTask is omitted,
// because the existing PrepareCompact in ablock already handles that thing.
// If the last AppendNode in an ablock is not committed, PrepareCompact will
// return false to reschedule the task. However, commiting AppendNode doesn't
// guarantee that the committs has been updated. It's still possible to get a
// old startts which is not able to collect all appends in the ablock.

func NewFlushTableTailTask(
	ctx *tasks.Context,
	txn txnif.AsyncTxn,
	objs []*catalog.ObjectEntry,
	tombStones []*catalog.ObjectEntry,
	rt *dbutils.Runtime,
	dirtyEndTs types.TS,
) (task *flushTableTailTask, err error) {
	task = &flushTableTailTask{
		txn:        txn,
		rt:         rt,
		dirtyEndTs: dirtyEndTs,
	}

	var meta *catalog.ObjectEntry
	if len(objs) != 0 {
		meta = objs[0]
	} else {
		meta = tombStones[0]
	}
	dbId := meta.GetTable().GetDB().ID
	task.dbid = dbId
	var database handle.Database
	database, err = txn.UnsafeGetDatabase(dbId)
	if err != nil {
		return
	}
	tableId := meta.GetTable().ID
	var rel handle.Relation
	rel, err = database.UnsafeGetRelation(tableId)
	task.rel = rel
	if err != nil {
		return
	}
	task.schema = rel.Schema(false).(*catalog.Schema)

	task.BaseTask = tasks.NewBaseTask(task, tasks.DataCompactionTask, ctx)

	for _, obj := range objs {
		task.scopes = append(task.scopes, *obj.AsCommonID())
		var hdl handle.Object
		hdl, err = rel.GetObject(obj.ID(), false)
		if err != nil {
			return
		}
		if obj.IsTombstone {
			panic(fmt.Sprintf("logic err, obj %v is tombstone", obj.ID().String()))
		}
		if !hdl.IsAppendable() {
			panic(fmt.Sprintf("logic err %v is nonappendable", hdl.GetID().String()))
		}
		if obj.HasDropCommitted() {
			continue
		}
<<<<<<< HEAD
		if obj.GetObjectData().CheckFlushTaskRetry(txn.GetStartTS()) {
			logutil.Info(
				"[FLUSH-NEED-RETRY]",
				zap.String("task", task.Name()),
				common.AnyField("obj", obj.ID().String()),
			)
			return nil, txnif.ErrTxnNeedRetry
		}
		task.aObjMetas = append(task.aObjMetas, obj)
		task.aObjHandles = append(task.aObjHandles, hdl)
		if obj.GetObjectData().CheckFlushTaskRetry(txn.GetStartTS()) {
			logutil.Info(
				"[FLUSH-NEED-RETRY]",
				zap.String("task", task.Name()),
				common.AnyField("obj", obj.ID().String()),
			)
			return nil, txnif.ErrTxnNeedRetry
		}
	}

	task.tombstoneSchema = rel.Schema(true).(*catalog.Schema)
=======
		objSeen[obj] = struct{}{}
		if hdl.IsAppendable() && !obj.HasDropCommitted() {
			task.aObjMetas = append(task.aObjMetas, obj)
			task.aObjHandles = append(task.aObjHandles, hdl)
			if obj.GetObjectData().CheckFlushTaskRetry(txn.GetStartTS()) {
				logutil.Info(
					"[FLUSH-NEED-RETRY]",
					zap.String("task", task.Name()),
					common.AnyField("obj", obj.ID().String()),
				)
				return nil, txnif.ErrTxnNeedRetry
			}
		} else if hdl.IsAppendable() && obj.HasDropCommitted() && !obj.InMemoryDeletesExisted() {
			// skip dropped . refer to Collector.tryCompactTree
		} else {
			task.delSrcMetas = append(task.delSrcMetas, obj)
			task.delSrcHandles = append(task.delSrcHandles, hdl)
		}
	}

	task.doTransfer = !strings.Contains(task.schema.Comment, pkgcatalog.MO_COMMENT_NO_DEL_HINT)
	if task.doTransfer {
		task.transMappings = make(api.TransferMaps, len(task.aObjHandles))
		for i := range len(task.aObjHandles) {
			task.transMappings[i] = make(api.TransferMap)
		}
	}
>>>>>>> d5a8adf3

	for _, obj := range tombStones {
		task.scopes = append(task.scopes, *obj.AsCommonID())
		var hdl handle.Object
		hdl, err = rel.GetObject(obj.ID(), true)
		if err != nil {
			return
		}
		if !obj.IsTombstone {
			panic(fmt.Sprintf("logic err, obj %v is not tombstone", obj.ID().String()))
		}
		if !hdl.IsAppendable() {
			panic(fmt.Sprintf("logic err %v is nonappendable", hdl.GetID().String()))
		}
		if obj.HasDropCommitted() {
			continue
		}
		if obj.GetObjectData().CheckFlushTaskRetry(txn.GetStartTS()) {
			logutil.Infof("[FlushTabletail] obj %v needs retry", obj.ID().String())
			return nil, txnif.ErrTxnNeedRetry
		}
		task.aTombstoneMetas = append(task.aTombstoneMetas, obj)
		task.aTombstoneHandles = append(task.aTombstoneHandles, hdl)
		if obj.GetObjectData().CheckFlushTaskRetry(txn.GetStartTS()) {
			logutil.Infof("[FlushTabletail] obj %v needs retry", obj.ID().String())
			return nil, txnif.ErrTxnNeedRetry
		}
	}

	task.transMappings = mergesort.NewBlkTransferBooking(len(task.aObjHandles))
	task.doTransfer = !strings.Contains(task.schema.Comment, pkgcatalog.MO_COMMENT_NO_DEL_HINT)
	if task.doTransfer {
		task.transMappings = mergesort.NewBlkTransferBooking(len(task.aObjHandles))
	}

	task.BaseTask = tasks.NewBaseTask(task, tasks.DataCompactionTask, ctx)

	task.createAt = time.Now()
	return
}

// impl DisposableVecPool
func (task *flushTableTailTask) GetVector(typ *types.Type) (*vector.Vector, func()) {
	v := task.rt.VectorPool.Transient.GetVector(typ)
	return v.GetDownstreamVector(), v.Close
}

func (task *flushTableTailTask) GetMPool() *mpool.MPool {
	return task.rt.VectorPool.Transient.GetMPool()
}

// Scopes is used in conflict checking in scheduler. For ScopedTask interface
func (task *flushTableTailTask) Scopes() []common.ID { return task.scopes }

// Name is for ScopedTask interface
func (task *flushTableTailTask) Name() string {
	return fmt.Sprintf("[FT-%d]%d-%s", task.ID(), task.rel.ID(), task.schema.Name)
}

func (task *flushTableTailTask) MarshalLogObject(enc zapcore.ObjectEncoder) (err error) {
	enc.AddString("endTs", task.dirtyEndTs.ToString())
	objs := ""
	for _, obj := range task.aObjMetas {
		objs = fmt.Sprintf("%s%s,", objs, obj.ID().ShortStringEx())
	}
	enc.AddString("a-objs", objs)
	tombstones := ""
	for _, obj := range task.aTombstoneMetas {
		tombstones = fmt.Sprintf("%s%s,", tombstones, obj.ID().ShortStringEx())
	}
	enc.AddString("a-tombstones", tombstones)

	toObjs := ""
	if task.createdObjHandles != nil {
		id := task.createdObjHandles.GetID()
		toObjs = fmt.Sprintf("%s%s,", toObjs, id.ShortStringEx())
	}
	if toObjs != "" {
		enc.AddString("to-objs", toObjs)
	}

	toTombstones := ""
	if task.createdTombstoneHandles != nil {
		id := task.createdTombstoneHandles.GetID()
		toTombstones = fmt.Sprintf("%s%s,", toTombstones, id.ShortStringEx())
	}
	if toTombstones != "" {
		enc.AddString("to-tombstones", toTombstones)
	}
	return
}

var (
	SlowFlushIOTask      = 10 * time.Second
	SlowFlushTaskOverall = 60 * time.Second
	SlowDelCollect       = 10 * time.Second
	SlowDelCollectNObj   = 10
)

func (task *flushTableTailTask) Execute(ctx context.Context) (err error) {
	logutil.Info(
		"[FLUSH-START]",
		zap.String("task", task.Name()),
		zap.Any("extra-info", task),
		common.AnyField("txn-info", task.txn.String()),
		zap.Int("aobj-ndv", len(task.aObjHandles)+len(task.aTombstoneHandles)),
	)

	phaseDesc := ""
	defer func() {
		if err != nil {
			logutil.Error("[FLUSH-ERR]",
				zap.String("task", task.Name()),
				common.AnyField("error", err),
				common.AnyField("phase", phaseDesc),
			)
		}
	}()
	statWait := time.Since(task.createAt)
	now := time.Now()

	/////////////////////
	//// phase seperator
	///////////////////

	phaseDesc = "1-flushing appendable objects for snapshot"
	inst := time.Now()
	snapshotSubtasks, err := task.flushAObjsForSnapshot(ctx, false)
	statFlushAobj := time.Since(inst)
	defer func() {
		releaseFlushObjTasks(task, snapshotSubtasks, err)
	}()
	if err != nil {
		return
	}

	/////////////////////
	//// phase seperator
	///////////////////

	phaseDesc = "1-flushing appendable tombstones for snapshot"
	inst = time.Now()
	tombstoneSnapshotSubtasks, err := task.flushAObjsForSnapshot(ctx, true)
	statFlushTombStone := time.Since(inst)
	if err != nil {
		return
	}
	defer func() {
		releaseFlushObjTasks(task, tombstoneSnapshotSubtasks, err)
	}()

	/////////////////////
	//// phase seperator
	///////////////////

	phaseDesc = "1-merge aobjects"
	// merge aobjects, no need to wait, it is a sync procedure, that is why put it
	// after flushAObjsForSnapshot
	inst = time.Now()
	if err = task.mergeAObjs(ctx, false); err != nil {
		return
	}
	statMergeAobj := time.Since(inst)

	if v := ctx.Value(TestFlushBailoutPos1{}); v != nil {
		err = moerr.NewInternalErrorNoCtx("test merge bail out")
		return
	}

	/////////////////////
	//// phase seperator
	///////////////////

	phaseDesc = "1-merge atombstones"
	// merge atombstones, no need to wait, it is a sync procedure, that is why put it
	// after flushAObjsForSnapshot
	inst = time.Now()
	if err = task.mergeAObjs(ctx, true); err != nil {
		return
	}
	statMergeATombstones := time.Since(inst)

	if v := ctx.Value(TestFlushBailoutPos1{}); v != nil {
		err = moerr.NewInternalErrorNoCtx("test merge bail out")
		return
	}

	/////////////////////
	//// phase seperator
	///////////////////
	phaseDesc = "1-waiting flushing appendable blocks for snapshot"
	// wait flush tasks
	inst = time.Now()
	if err = task.waitFlushAObjForSnapshot(ctx, snapshotSubtasks, false); err != nil {
		return
	}
	statWaitAobj := time.Since(inst)

	/////////////////////
	//// phase seperator
	///////////////////

	phaseDesc = "1-waiting flushing appendable tombstones for snapshot"
	inst = time.Now()
	if err = task.waitFlushAObjForSnapshot(ctx, tombstoneSnapshotSubtasks, true); err != nil {
		return
	}
	statWaitTombstones := time.Since(inst)

	phaseDesc = "1-wait LogTxnEntry"
	inst = time.Now()
	txnEntry, err := txnentries.NewFlushTableTailEntry(
		ctx,
		task.txn,
		task.Name(),
		task.transMappings,
		task.rel.GetMeta().(*catalog.TableEntry),
		task.aObjMetas,
		task.aObjHandles,
		task.createdObjHandles,
		task.createdMergedObjectName,
		task.aTombstoneMetas,
		task.aTombstoneHandles,
		task.createdTombstoneHandles,
		task.createdMergedTombstoneName,
		task.rt,
	)
	if err != nil {
		return err
	}
	if err = task.txn.LogTxnEntry(
		task.dbid,
		task.rel.ID(),
		txnEntry,
		nil,
		nil,
	); err != nil {
		return
	}
	statNewFlushEntry := time.Since(inst)
	/////////////////////

	duration := time.Since(now)
	logutil.Info("[FLUSH-END]",
		zap.String("task", task.Name()),
		zap.Int("aobj-deletes", task.aObjDeletesCnt),
		zap.Int("aobj-merge-rows", task.mergeRowsCnt),
		zap.Int("tombstone-rows", task.tombstoneMergeRowsCnt),
		common.DurationField(duration),
		zap.Any("extra-info", task))
	v2.TaskFlushTableTailDurationHistogram.Observe(duration.Seconds())

	if time.Since(task.createAt) > SlowFlushTaskOverall {
		logutil.Info(
			"[FLUSH-SUMMARY]",
			zap.String("task", task.Name()),
			common.AnyField("wait-execute", statWait),
			common.AnyField("schedule-flush-aobj", statFlushAobj),
			common.AnyField("schedule-flush-dels", statFlushTombStone),
			common.AnyField("do-merge-data", statMergeAobj),
			common.AnyField("do-merge-tombstone", statMergeATombstones),
			common.AnyField("wait-aobj-flush", statWaitAobj),
			common.AnyField("wait-dels-flush", statWaitTombstones),
			common.AnyField("log-txn-entry", statNewFlushEntry),
		)
	}

	sleep, name, exist := fault.TriggerFault("slow_flush")
	if exist && name == task.schema.Name {
		time.Sleep(time.Duration(sleep) * time.Second)
	}
	return
}

// prepareAObjSortedData read the data from appendable blocks, sort them if sort key exists
func (task *flushTableTailTask) prepareAObjSortedData(
	ctx context.Context, objIdx int, idxs []int, sortKeyPos int, isTombstone bool,
) (bat *containers.Batch, empty bool, err error) {
	if len(idxs) <= 0 {
		logutil.Info(
			"NO-MERGEABLE-COLUMNS",
			zap.String("task", task.Name()),
		)
		return nil, true, nil
	}

	var obj handle.Object
	if isTombstone {
		obj = task.aTombstoneHandles[objIdx]
		err = obj.Scan(ctx, &bat, 0, idxs, common.MergeAllocator)
	} else {
		obj = task.aObjHandles[objIdx]
		err = obj.HybridScan(ctx, &bat, 0, idxs, common.MergeAllocator)
	}

	if err != nil {
		return
	}
	for i := range idxs {
		if vec := bat.Vecs[i]; vec == nil || vec.Length() == 0 {
			empty = true
			bat.Close()
			bat = nil
			return
		}
	}
	totalRowCnt := bat.Length()
	task.aObjDeletesCnt += bat.Deletes.GetCardinality()

	if isTombstone && bat.Deletes != nil {
		panic(fmt.Sprintf("logic err, tombstone %v has deletes", obj.GetID().String()))
	}

	var sortMapping []int64
	if sortKeyPos >= 0 {
		if objIdx == 0 {
			logutil.Info("[FLUSH-STEP]", zap.String("task", task.Name()), common.AnyField("sort-key", bat.Attrs[sortKeyPos]))
		}
		sortMapping, err = mergesort.SortBlockColumns(bat.Vecs, sortKeyPos, task.rt.VectorPool.Transient)
		if bat.Deletes != nil {
			nulls.Filter(bat.Deletes, sortMapping, false)
		}
		if err != nil {
			return
		}
	}

	if isTombstone {
		return
	}
	if task.doTransfer {
		mergesort.AddSortPhaseMapping(task.transMappings, objIdx, totalRowCnt, sortMapping)
	}
	return
}

// mergeAObjs merge the data from appendable blocks, and write the merged data to new block,
// recording row mapping in blkTransferBooking struct
func (task *flushTableTailTask) mergeAObjs(ctx context.Context, isTombstone bool) (err error) {
	var objMetas []*catalog.ObjectEntry
	var objHandles []handle.Object
	if isTombstone {
		objHandles = task.aTombstoneHandles
		objMetas = task.aTombstoneMetas
	} else {
		objHandles = task.aObjHandles
		objMetas = task.aObjMetas
	}

	if len(objMetas) == 0 {
		return nil
	}
	// prepare columns idx and sortKey to read sorted batch
	var schema *catalog.Schema
	if isTombstone {
		schema = task.tombstoneSchema
	} else {
		schema = task.schema
	}
	seqnums := make([]uint16, 0, len(schema.ColDefs))
	readColIdxs := make([]int, 0, len(schema.ColDefs))
	sortKeyIdx := -1
	sortKeyPos := -1
	if schema.HasSortKey() {
		sortKeyIdx = schema.GetSingleSortKeyIdx()
	}
	for i, def := range schema.ColDefs {
		if def.IsPhyAddr() {
			continue
		}
		readColIdxs = append(readColIdxs, def.Idx)
		if def.Idx == sortKeyIdx {
			sortKeyPos = i
		}
		seqnums = append(seqnums, def.SeqNum)
	}
	if isTombstone {
		readColIdxs = append(readColIdxs, catalog.COLIDX_COMMITS)
		seqnums = append(seqnums, objectio.SEQNUM_COMMITTS)
	}

	// read from aobjects
	readedBats := make([]*containers.Batch, 0, len(objHandles))
	for _, block := range objHandles {
		err = block.Prefetch(readColIdxs)
		if err != nil {
			return
		}
	}
	for _, block := range objHandles {
		if err = block.Prefetch(readColIdxs); err != nil {
			return
		}
	}
	for i := range objHandles {
		bat, empty, err := task.prepareAObjSortedData(ctx, i, readColIdxs, sortKeyPos, isTombstone)
		if err != nil {
			return err
		}
		if empty {
			continue
		}
		readedBats = append(readedBats, bat)
	}

	// prepare merge
	// toLayout describes the layout of the output batch, i.e. [8192, 8192, 8192, 4242]
	toLayout := make([]uint32, 0, len(readedBats))

	totalRowCnt := 0
	if sortKeyPos < 0 {
		// no pk, just pick the first column to reshape
		sortKeyPos = 0
	}
	for _, bat := range readedBats {
		vec := bat.Vecs[sortKeyPos]
		totalRowCnt += vec.Length()
	}
	if !isTombstone {
		totalRowCnt -= task.aObjDeletesCnt
	}
	if isTombstone {
		task.tombstoneMergeRowsCnt = totalRowCnt
	} else {
		task.mergeRowsCnt = totalRowCnt
	}

	if totalRowCnt == 0 {
		// just soft delete all Objects
		for _, obj := range objHandles {
			tbl := obj.GetRelation()
			if err = tbl.SoftDeleteObject(obj.GetID(), isTombstone); err != nil {
				return err
			}
		}
		if !isTombstone && task.doTransfer {
			mergesort.CleanTransMapping(task.transMappings)
		}
		return nil
	}
	rowsLeft := totalRowCnt
	for rowsLeft > 0 {
		if rowsLeft > int(schema.BlockMaxRows) {
			toLayout = append(toLayout, schema.BlockMaxRows)
			rowsLeft -= int(schema.BlockMaxRows)
		} else {
			toLayout = append(toLayout, uint32(rowsLeft))
			break
		}
	}

	// do first sort
	var writtenBatches []*batch.Batch
	var releaseF func()
	var mapping []int
	if schema.HasSortKey() {
		writtenBatches, releaseF, mapping, err = mergesort.MergeAObj(ctx, task, readedBats, sortKeyPos, toLayout)
		if err != nil {
			return
		}
	} else {
		writtenBatches, releaseF, mapping, err = mergesort.ReshapeBatches(readedBats, toLayout, task)
		if err != nil {
			return
		}
	}
	defer releaseF()
	if !isTombstone && task.doTransfer {
		mergesort.UpdateMappingAfterMerge(task.transMappings, mapping, toLayout)
	}

	// write!
	// create new object to hold merged blocks
	var createdObjectHandle handle.Object
	if isTombstone {
		if task.createdTombstoneHandles, err = task.rel.CreateNonAppendableObject(isTombstone, nil); err != nil {
			return
		}
		createdObjectHandle = task.createdTombstoneHandles
	} else {
		if task.createdObjHandles, err = task.rel.CreateNonAppendableObject(isTombstone, nil); err != nil {
			return
		}
		createdObjectHandle = task.createdObjHandles
	}
	toObjectEntry := createdObjectHandle.GetMeta().(*catalog.ObjectEntry)
	toObjectEntry.SetSorted()
	name := objectio.BuildObjectNameWithObjectID(toObjectEntry.ID())
	writer, err := blockio.NewBlockWriterNew(task.rt.Fs.Service, name, schema.Version, seqnums)
	if err != nil {
		return err
	}
	if schema.HasPK() {
		pkIdx := schema.GetSingleSortKeyIdx()
		if isTombstone {
			writer.SetPrimaryKeyWithType(
				uint16(catalog.TombstonePrimaryKeyIdx),
				index.HBF,
				index.ObjectPrefixFn,
				index.BlockPrefixFn,
			)
		} else {
			writer.SetPrimaryKey(uint16(pkIdx))
		}
	} else if schema.HasSortKey() {
		writer.SetSortKey(uint16(schema.GetSingleSortKeyIdx()))
	}
	for _, bat := range writtenBatches {
		_, err = writer.WriteBatch(bat)
		if err != nil {
			return err
		}
	}
	_, _, err = writer.Sync(ctx)
	if err != nil {
		return err
	}
	if isTombstone {
		task.createdMergedTombstoneName = name.String()
	} else {
		task.createdMergedObjectName = name.String()
	}

	// update new status for created blocks
	err = createdObjectHandle.UpdateStats(writer.Stats())
	if err != nil {
		return
	}
	err = createdObjectHandle.GetMeta().(*catalog.ObjectEntry).GetObjectData().Init()
	if err != nil {
		return
	}

	// soft delete all aobjs
	for _, obj := range objHandles {
		tbl := obj.GetRelation()
		if err = tbl.SoftDeleteObject(obj.GetID(), isTombstone); err != nil {
			return err
		}
	}

	return nil
}

// flushAObjsForSnapshot schedule io task to flush aobjects for snapshot read. this function will not release any data in io task
func (task *flushTableTailTask) flushAObjsForSnapshot(ctx context.Context, isTombstone bool) (subtasks []*flushObjTask, err error) {
	defer func() {
		if err != nil {
			releaseFlushObjTasks(task, subtasks, err)
		}
	}()

	var metas []*catalog.ObjectEntry
	if isTombstone {
		metas = task.aTombstoneMetas
	} else {
		metas = task.aObjMetas
	}

	subtasks = make([]*flushObjTask, len(metas))
	// fire flush task
	for i, obj := range metas {
		dataVers := make(map[uint32]*containers.BatchWithVersion)
		if err = tables.RangeScanInMemoryByObject(
			ctx, obj, dataVers, types.TS{}, task.txn.GetStartTS(), common.MergeAllocator,
		); err != nil {
			return
		}
		if len(dataVers) == 0 {
			// the new appendable block might has no data when we flush the table, just skip it
			// In previous impl, runner will only pass non-empty obj to NewCompactBlackTask
			continue
		}
		if len(dataVers) != 1 {
			panic("logic err")
		}
		var dataVer *containers.BatchWithVersion
		for _, data := range dataVers {
			dataVer = data
			break
		}

		// do not close data, leave that to wait phase
		if isTombstone {
			_, err = mergesort.SortBlockColumns(dataVer.Vecs, catalog.TombstonePrimaryKeyIdx, task.rt.VectorPool.Transient)
			if err != nil {
				dataVer.Close()
				return
			}
		}

		aobjectTask := NewFlushObjTask(
			tasks.WaitableCtx,
			dataVer.Version,
			dataVer.Seqnums,
			task.rt.Fs,
			obj,
			dataVer.Batch,
			nil,
			true,
			task.Name(),
		)
		if err = task.rt.Scheduler.Schedule(aobjectTask); err != nil {
			return
		}
		subtasks[i] = aobjectTask
	}
	return
}

// waitFlushAObjForSnapshot waits all io tasks about flushing aobject for snapshot read, update locations
func (task *flushTableTailTask) waitFlushAObjForSnapshot(ctx context.Context, subtasks []*flushObjTask, isTombstone bool) (err error) {
	ictx, cancel := context.WithTimeout(ctx, 6*time.Minute)
	defer cancel()
	var handles []handle.Object
	if isTombstone {
		handles = task.aTombstoneHandles
	} else {
		handles = task.aObjHandles
	}
	for i, subtask := range subtasks {
		if subtask == nil {
			continue
		}
		if err = subtask.WaitDone(ictx); err != nil {
			return
		}
		if err = handles[i].UpdateStats(subtask.stat); err != nil {
			return
		}
	}
	return nil
}

func releaseFlushObjTasks(ftask *flushTableTailTask, subtasks []*flushObjTask, err error) {
	if err != nil {
		logutil.Info(
			"[FLUSH-AOBJ-ERR]",
			common.AnyField("error", err),
			zap.String("task", ftask.Name()),
		)
		// add a timeout to avoid WaitDone block the whole process
		ictx, cancel := context.WithTimeout(
			context.Background(),
			10*time.Second, /*6*time.Minute,*/
		)
		defer cancel()
		for _, subtask := range subtasks {
			if subtask != nil {
				// wait done, otherwise the data might be released before flush, and cause data race
				subtask.WaitDone(ictx)
			}
		}
	}
	for _, subtask := range subtasks {
		if subtask != nil && subtask.data != nil {
			subtask.data.Close()
		}
		if subtask != nil && subtask.delta != nil {
			subtask.delta.Close()
		}
	}
}

// For unit test
func (task *flushTableTailTask) GetCreatedObjects() handle.Object {
	return task.createdObjHandles
}<|MERGE_RESOLUTION|>--- conflicted
+++ resolved
@@ -55,12 +55,8 @@
 	metas, tombstones []*catalog.ObjectEntry, rt *dbutils.Runtime, endTs types.TS, /* end of dirty range*/
 ) tasks.TxnTaskFactory {
 	return func(ctx *tasks.Context, txn txnif.AsyncTxn) (tasks.Task, error) {
-<<<<<<< HEAD
+txn.GetMemo().IsFlushOrMerge = true
 		return NewFlushTableTailTask(ctx, txn, metas, tombstones, rt, endTs)
-=======
-		txn.GetMemo().IsFlushOrMerge = true
-		return NewFlushTableTailTask(ctx, txn, metas, rt, endTs)
->>>>>>> d5a8adf3
 	}
 }
 
@@ -191,7 +187,6 @@
 		if obj.HasDropCommitted() {
 			continue
 		}
-<<<<<<< HEAD
 		if obj.GetObjectData().CheckFlushTaskRetry(txn.GetStartTS()) {
 			logutil.Info(
 				"[FLUSH-NEED-RETRY]",
@@ -213,68 +208,42 @@
 	}
 
 	task.tombstoneSchema = rel.Schema(true).(*catalog.Schema)
-=======
-		objSeen[obj] = struct{}{}
-		if hdl.IsAppendable() && !obj.HasDropCommitted() {
-			task.aObjMetas = append(task.aObjMetas, obj)
-			task.aObjHandles = append(task.aObjHandles, hdl)
-			if obj.GetObjectData().CheckFlushTaskRetry(txn.GetStartTS()) {
-				logutil.Info(
-					"[FLUSH-NEED-RETRY]",
-					zap.String("task", task.Name()),
-					common.AnyField("obj", obj.ID().String()),
-				)
-				return nil, txnif.ErrTxnNeedRetry
-			}
-		} else if hdl.IsAppendable() && obj.HasDropCommitted() && !obj.InMemoryDeletesExisted() {
-			// skip dropped . refer to Collector.tryCompactTree
-		} else {
-			task.delSrcMetas = append(task.delSrcMetas, obj)
-			task.delSrcHandles = append(task.delSrcHandles, hdl)
-		}
-	}
-
+
+	for _, obj := range tombStones {
+		task.scopes = append(task.scopes, *obj.AsCommonID())
+		var hdl handle.Object
+		hdl, err = rel.GetObject(obj.ID(), true)
+		if err != nil {
+			return
+		}
+		if !obj.IsTombstone {
+			panic(fmt.Sprintf("logic err, obj %v is not tombstone", obj.ID().String()))
+		}
+		if !hdl.IsAppendable() {
+			panic(fmt.Sprintf("logic err %v is nonappendable", hdl.GetID().String()))
+		}
+		if obj.HasDropCommitted() {
+			continue
+		}
+		if obj.GetObjectData().CheckFlushTaskRetry(txn.GetStartTS()) {
+			logutil.Infof("[FlushTabletail] obj %v needs retry", obj.ID().String())
+			return nil, txnif.ErrTxnNeedRetry
+		}
+		task.aTombstoneMetas = append(task.aTombstoneMetas, obj)
+		task.aTombstoneHandles = append(task.aTombstoneHandles, hdl)
+		if obj.GetObjectData().CheckFlushTaskRetry(txn.GetStartTS()) {
+			logutil.Infof("[FlushTabletail] obj %v needs retry", obj.ID().String())
+			return nil, txnif.ErrTxnNeedRetry
+		}
+	}
+
+	task.transMappings = mergesort.NewBlkTransferBooking(len(task.aObjHandles))
 	task.doTransfer = !strings.Contains(task.schema.Comment, pkgcatalog.MO_COMMENT_NO_DEL_HINT)
 	if task.doTransfer {
 		task.transMappings = make(api.TransferMaps, len(task.aObjHandles))
 		for i := range len(task.aObjHandles) {
 			task.transMappings[i] = make(api.TransferMap)
 		}
-	}
->>>>>>> d5a8adf3
-
-	for _, obj := range tombStones {
-		task.scopes = append(task.scopes, *obj.AsCommonID())
-		var hdl handle.Object
-		hdl, err = rel.GetObject(obj.ID(), true)
-		if err != nil {
-			return
-		}
-		if !obj.IsTombstone {
-			panic(fmt.Sprintf("logic err, obj %v is not tombstone", obj.ID().String()))
-		}
-		if !hdl.IsAppendable() {
-			panic(fmt.Sprintf("logic err %v is nonappendable", hdl.GetID().String()))
-		}
-		if obj.HasDropCommitted() {
-			continue
-		}
-		if obj.GetObjectData().CheckFlushTaskRetry(txn.GetStartTS()) {
-			logutil.Infof("[FlushTabletail] obj %v needs retry", obj.ID().String())
-			return nil, txnif.ErrTxnNeedRetry
-		}
-		task.aTombstoneMetas = append(task.aTombstoneMetas, obj)
-		task.aTombstoneHandles = append(task.aTombstoneHandles, hdl)
-		if obj.GetObjectData().CheckFlushTaskRetry(txn.GetStartTS()) {
-			logutil.Infof("[FlushTabletail] obj %v needs retry", obj.ID().String())
-			return nil, txnif.ErrTxnNeedRetry
-		}
-	}
-
-	task.transMappings = mergesort.NewBlkTransferBooking(len(task.aObjHandles))
-	task.doTransfer = !strings.Contains(task.schema.Comment, pkgcatalog.MO_COMMENT_NO_DEL_HINT)
-	if task.doTransfer {
-		task.transMappings = mergesort.NewBlkTransferBooking(len(task.aObjHandles))
 	}
 
 	task.BaseTask = tasks.NewBaseTask(task, tasks.DataCompactionTask, ctx)
