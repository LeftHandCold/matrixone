// Copyright 2021 Matrix Origin
//
// Licensed under the Apache License, Version 2.0 (the "License");
// you may not use this file except in compliance with the License.
// You may obtain a copy of the License at
//
//      http://www.apache.org/licenses/LICENSE-2.0
//
// Unless required by applicable law or agreed to in writing, software
// distributed under the License is distributed on an "AS IS" BASIS,
// WITHOUT WARRANTIES OR CONDITIONS OF ANY KIND, either express or implied.
// See the License for the specific language governing permissions and
// limitations under the License.

package txnimpl

import (
	"bytes"
	"encoding/binary"
	"fmt"
	"io"
	"sync/atomic"

	"github.com/matrixorigin/matrixone/pkg/logutil"

	"github.com/matrixorigin/matrixone/pkg/vm/engine/tae/buffer"
	"github.com/matrixorigin/matrixone/pkg/vm/engine/tae/buffer/base"
	"github.com/matrixorigin/matrixone/pkg/vm/engine/tae/catalog"
	"github.com/matrixorigin/matrixone/pkg/vm/engine/tae/common"
	"github.com/matrixorigin/matrixone/pkg/vm/engine/tae/containers"
	"github.com/matrixorigin/matrixone/pkg/vm/engine/tae/iface/txnif"
	"github.com/matrixorigin/matrixone/pkg/vm/engine/tae/logstore/entry"
	"github.com/matrixorigin/matrixone/pkg/vm/engine/tae/model"
	"github.com/matrixorigin/matrixone/pkg/vm/engine/tae/txn/txnbase"
	"github.com/matrixorigin/matrixone/pkg/vm/engine/tae/wal"
)

const (
	NTInsert txnbase.NodeType = iota
	NTUpdate
	NTDelete
	NTCreateTable
	NTDropTable
	NTCreateDB
	NTDropDB
)

type InsertNode interface {
	base.INode
	PrepareAppend(data *containers.Batch, offset uint32) (toAppend uint32)
	Append(data *containers.Batch, offset uint32) (appended uint32, err error)
	RangeDelete(start, end uint32) error
	IsRowDeleted(row uint32) bool
	PrintDeletes() string
	FillColumnView(*model.ColumnView, *bytes.Buffer) error
	Window(start, end uint32) (*containers.Batch, error)
	GetSpace() uint32
	Rows() uint32
	GetValue(col int, row uint32) any
	MakeCommand(uint32, bool) (txnif.TxnCmd, wal.LogEntry, error)
	ToTransient()
	AddApplyInfo(srcOff, srcLen, destOff, destLen uint32, dbid uint64, dest *common.ID) *appendInfo
	RowsWithoutDeletes() uint32
	LengthWithDeletes(appended, toAppend uint32) uint32
	OffsetWithDeletes(count uint32) uint32
	GetAppends() []*appendInfo
	GetTxn() txnif.AsyncTxn
}

type appendInfo struct {
	seq              uint32
	srcOff, srcLen   uint32
	dbid             uint64
	dest             *common.ID
	destOff, destLen uint32
}

func (info *appendInfo) GetDest() *common.ID {
	return info.dest
}
func (info *appendInfo) GetDBID() uint64 {
	return info.dbid
}
func (info *appendInfo) GetSrcOff() uint32 {
	return info.srcOff
}
func (info *appendInfo) GetSrcLen() uint32 {
	return info.srcLen
}
func (info *appendInfo) GetDestOff() uint32 {
	return info.destOff
}
func (info *appendInfo) GetDestLen() uint32 {
	return info.destLen
}
func (info *appendInfo) Desc() string {
	return info.dest.BlockString()
}
func (info *appendInfo) String() string {
	s := fmt.Sprintf("[From=[%d:%d];To=%s[%d:%d]]",
		info.srcOff, info.srcLen+info.srcOff, info.dest.BlockString(), info.destOff, info.destLen+info.destOff)
	return s
}
func (info *appendInfo) WriteTo(w io.Writer) (n int64, err error) {
	if err = binary.Write(w, binary.BigEndian, info.seq); err != nil {
		return
	}
	if err = binary.Write(w, binary.BigEndian, info.srcOff); err != nil {
		return
	}
	if err = binary.Write(w, binary.BigEndian, info.srcLen); err != nil {
		return
	}
	if err = binary.Write(w, binary.BigEndian, info.dbid); err != nil {
		return
	}
	if err = binary.Write(w, binary.BigEndian, info.dest.TableID); err != nil {
		return
	}
	if err = binary.Write(w, binary.BigEndian, info.dest.SegmentID); err != nil {
		return
	}
	if err = binary.Write(w, binary.BigEndian, info.dest.BlockID); err != nil {
		return
	}
	if err = binary.Write(w, binary.BigEndian, info.destOff); err != nil {
		return
	}
	if err = binary.Write(w, binary.BigEndian, info.destLen); err != nil {
		return
	}
	n = 4 + 4 + 4 + 8 + 8 + 8 + 4 + 4
	return
}
func (info *appendInfo) ReadFrom(r io.Reader) (n int64, err error) {
	if err = binary.Read(r, binary.BigEndian, &info.seq); err != nil {
		return
	}
	if err = binary.Read(r, binary.BigEndian, &info.srcOff); err != nil {
		return
	}
	if err = binary.Read(r, binary.BigEndian, &info.srcLen); err != nil {
		return
	}
	if err = binary.Read(r, binary.BigEndian, &info.dbid); err != nil {
		return
	}
	info.dest = &common.ID{}
	if err = binary.Read(r, binary.BigEndian, &info.dest.TableID); err != nil {
		return
	}
	if err = binary.Read(r, binary.BigEndian, &info.dest.SegmentID); err != nil {
		return
	}
	if err = binary.Read(r, binary.BigEndian, &info.dest.BlockID); err != nil {
		return
	}
	if err = binary.Read(r, binary.BigEndian, &info.destOff); err != nil {
		return
	}
	if err = binary.Read(r, binary.BigEndian, &info.destLen); err != nil {
		return
	}
	n = 4 + 4 + 4 + 8 + 8 + 8 + 4 + 4
	return
}

type insertNode struct {
	*buffer.Node
	driver  wal.Driver
	data    *containers.Batch
	lsn     uint64
	typ     txnbase.NodeState
	rows    uint32
	table   *txnTable
	appends []*appendInfo
	prefix  []byte
}

func NewInsertNode(tbl *txnTable, mgr base.INodeManager, id *common.ID, driver wal.Driver) *insertNode {
	impl := new(insertNode)
	impl.Node = buffer.NewNode(impl, mgr, *id, 0)
	impl.driver = driver
	impl.typ = txnbase.PersistNode
	impl.UnloadFunc = impl.OnUnload
	impl.DestroyFunc = impl.OnDestroy
	impl.LoadFunc = impl.OnLoad
	impl.table = tbl
	impl.appends = make([]*appendInfo, 0)
	impl.prefix = model.EncodeBlockKeyPrefix(id.SegmentID, id.BlockID)
	mgr.RegisterNode(impl)
	return impl
}

func (n *insertNode) GetTxn() txnif.AsyncTxn {
	return n.table.store.txn
}
func (n *insertNode) GetAppends() []*appendInfo {
	return n.appends
}
func (n *insertNode) AddApplyInfo(srcOff, srcLen, destOff, destLen uint32, dbid uint64, dest *common.ID) *appendInfo {
	seq := len(n.appends)
	info := &appendInfo{
		dest:    dest,
		destOff: destOff,
		destLen: destLen,
		dbid:    dbid,
		srcOff:  srcOff,
		srcLen:  srcLen,
		seq:     uint32(seq),
	}
	n.appends = append(n.appends, info)
	return info
}

func (n *insertNode) MakeCommand(id uint32, forceFlush bool) (cmd txnif.TxnCmd, entry wal.LogEntry, err error) {
	if n.data == nil {
		return
	}
	composedCmd := NewAppendCmd(id, n)
	if n.lsn == 0 && forceFlush {
		entry = n.execUnload()
	}
	if n.lsn == 0 {
		batCmd := txnbase.NewBatchCmd(n.data)
		composedCmd.AddCmd(batCmd)
	} else {
		ptrCmd := new(txnbase.PointerCmd)
		ptrCmd.Lsn = n.lsn
		ptrCmd.Group = wal.GroupUC
		composedCmd.AddCmd(ptrCmd)
	}
	return composedCmd, entry, nil
}

func (n *insertNode) Type() txnbase.NodeType { return NTInsert }

func (n *insertNode) makeLogEntry() wal.LogEntry {
	cmd := txnbase.NewBatchCmd(n.data)
	buf, err := cmd.Marshal()
	e := entry.GetBase()
	e.SetType(ETInsertNode)
	if err != nil {
		panic(err)
	}
	if err = e.SetPayload(buf); err != nil {
		panic(err)
	}
	return e
}

func (n *insertNode) IsTransient() bool {
	return atomic.LoadInt32(&n.typ) == txnbase.TransientNode
}

func (n *insertNode) ToTransient() {
	atomic.StoreInt32(&n.typ, txnbase.TransientNode)
}

func (n *insertNode) OnDestroy() {
	if n.data != nil {
		n.data.Close()
	}
}

func (n *insertNode) OnLoad() {
	if n.IsTransient() {
		return
	}

	lsn := atomic.LoadUint64(&n.lsn)
	if lsn == 0 {
		return
	}
	e, err := n.driver.LoadEntry(wal.GroupUC, lsn)
	if err != nil {
		panic(err)
	}
	logutil.Debugf("GetPayloadSize=%d", e.GetPayloadSize())
	buf := e.GetPayload()
	e.Free()
	r := bytes.NewBuffer(buf)
	cmd, _, err := txnbase.BuildCommandFrom(r)
	if err != nil {
		panic(err)
	}
	n.data = cmd.(*txnbase.BatchCmd).Bat
}

func (n *insertNode) Close() error {
	n.ToTransient()
	return n.Node.Close()
}

func (n *insertNode) OnUnload() {
	entry := n.execUnload()
	if entry != nil {
		if err := entry.WaitDone(); err != nil {
			panic(err)
		}
		entry.Free()
	}
}

func (n *insertNode) execUnload() (en wal.LogEntry) {
	if n.IsTransient() {
		return
	}
	if atomic.LoadUint64(&n.lsn) != 0 {
		return
	}
	if n.data == nil {
		return
	}
	en = n.makeLogEntry()
	info := &entry.Info{
		Group:     wal.GroupUC,
		Uncommits: n.table.store.txn.GetID(),
	}
	en.SetInfo(info)
	if seq, err := n.driver.AppendEntry(wal.GroupUC, en); err != nil {
		panic(err)
	} else {
		atomic.StoreUint64(&n.lsn, seq)
		id := n.GetID()
		logutil.Debugf("Unloading lsn=%d id=%s", seq, id.SegmentString())
	}
	// e.WaitDone()
	// e.Free()
	return
}

func (n *insertNode) PrepareAppend(data *containers.Batch, offset uint32) uint32 {
	left := uint32(data.Length()) - offset
	nodeLeft := txnbase.MaxNodeRows - n.rows
	if left <= nodeLeft {
		return left
	}
	return nodeLeft
}

func (n *insertNode) Append(data *containers.Batch, offset uint32) (an uint32, err error) {
	schema := n.table.entry.GetSchema()
	if n.data == nil {
		n.data = containers.BuildBatch(
			schema.AllNames(),
			schema.AllTypes(),
			schema.AllNullables(),
			int(txnbase.MaxNodeRows))
	}

	from := uint32(n.data.Length())
	an = n.PrepareAppend(data, offset)
	for _, attr := range data.Attrs {
		if attr == catalog.PhyAddrColumnName {
			continue
		}
		def := schema.ColDefs[schema.GetColIdx(attr)]
		destVec := n.data.Vecs[def.Idx]
		// logutil.Infof("destVec: %s, %d, %d", destVec.String(), cnt, data.Length())
		destVec.ExtendWithOffset(data.Vecs[def.Idx], int(offset), int(an))
	}
	n.rows = uint32(n.data.Length())
<<<<<<< HEAD
	//err = n.FillPhyAddrColumn(from, uint32(data.Length())-offset)
=======
>>>>>>> 96e025e8
	err = n.FillPhyAddrColumn(from, an)
	return
}

func (n *insertNode) FillPhyAddrColumn(startRow, length uint32) (err error) {
	col, err := model.PreparePhyAddrData(catalog.PhyAddrColumnType, n.prefix, startRow, length)
	if err != nil {
		return
	}
	defer col.Close()
	vec := n.data.Vecs[n.table.entry.GetSchema().PhyAddrKey.Idx]
	vec.Extend(col)
	return
}

func (n *insertNode) FillColumnView(view *model.ColumnView, buffer *bytes.Buffer) (err error) {
	orig := n.data.Vecs[view.ColIdx]
	if buffer != nil {
		buffer.Reset()
		view.SetData(containers.CloneWithBuffer(orig, buffer))
	} else {
		view.SetData(orig.CloneWindow(0, orig.Length()))
	}
	view.DeleteMask = n.data.Deletes
	return
}

func (n *insertNode) GetSpace() uint32 {
	return txnbase.MaxNodeRows - n.rows
}

func (n *insertNode) Rows() uint32 {
	return n.rows
}

func (n *insertNode) RowsWithoutDeletes() uint32 {
	deletes := uint32(0)
	if n.data != nil && n.data.Deletes != nil {
		deletes = uint32(n.data.DeleteCnt())
	}
	return n.rows - deletes
}

func (n *insertNode) LengthWithDeletes(appended, toAppend uint32) uint32 {
	if !n.data.HasDelete() {
		return toAppend
	}
	appendedOffset := n.OffsetWithDeletes(appended)
	toAppendOffset := n.OffsetWithDeletes(toAppend + appended)
	// logutil.Infof("appened:%d, toAppend:%d, off1=%d, off2=%d", appended, toAppend, appendedOffset, toAppendOffset)
	return toAppendOffset - appendedOffset
}

func (n *insertNode) OffsetWithDeletes(count uint32) uint32 {
	if !n.data.HasDelete() {
		return count
	}
	offset := count
	for offset < n.rows {
		deletes := n.data.Deletes.Rank(offset)
		if offset == count+uint32(deletes) {
			break
		}
		offset = count + uint32(deletes)
	}
	return offset
}

func (n *insertNode) GetValue(col int, row uint32) any {
	return n.data.Vecs[col].Get(int(row))
}

func (n *insertNode) RangeDelete(start, end uint32) error {
	n.data.RangeDelete(int(start), int(end+1))
	return nil
}

func (n *insertNode) IsRowDeleted(row uint32) bool {
	return n.data.IsDeleted(int(row))
}

func (n *insertNode) PrintDeletes() string {
	if !n.data.HasDelete() {
		return "NoDeletes"
	}
	return n.data.Deletes.String()
}

func (n *insertNode) Window(start, end uint32) (bat *containers.Batch, err error) {
	bat = n.data.CloneWindow(int(start), int(end-start))
	bat.Compact()
	return
}<|MERGE_RESOLUTION|>--- conflicted
+++ resolved
@@ -361,10 +361,6 @@
 		destVec.ExtendWithOffset(data.Vecs[def.Idx], int(offset), int(an))
 	}
 	n.rows = uint32(n.data.Length())
-<<<<<<< HEAD
-	//err = n.FillPhyAddrColumn(from, uint32(data.Length())-offset)
-=======
->>>>>>> 96e025e8
 	err = n.FillPhyAddrColumn(from, an)
 	return
 }
