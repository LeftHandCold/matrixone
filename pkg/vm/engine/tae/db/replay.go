// Copyright 2022 Matrix Origin
//
// Licensed under the Apache License, Version 2.0 (the "License");
// you may not use this file except in compliance with the License.
// You may obtain a copy of the License at
//
// http://www.apache.org/licenses/LICENSE-2.0
//
// Unless required by applicable law or agreed to in writing, software
// distributed under the License is distributed on an "AS IS" BASIS,
// WITHOUT WARRANTIES OR CONDITIONS OF ANY KIND, either express or implied.
// See the License for the specific language governing permissions and
// limitations under the License.

package db

import (
	"fmt"
	"time"

	pkgcatalog "github.com/matrixorigin/matrixone/pkg/catalog"
	"github.com/matrixorigin/matrixone/pkg/common/moerr"
	"github.com/matrixorigin/matrixone/pkg/container/types"
	"github.com/matrixorigin/matrixone/pkg/logutil"
	"github.com/matrixorigin/matrixone/pkg/objectio"

	"sync"

	"github.com/matrixorigin/matrixone/pkg/vm/engine/tae/catalog"
	"github.com/matrixorigin/matrixone/pkg/vm/engine/tae/common"
	"github.com/matrixorigin/matrixone/pkg/vm/engine/tae/iface/txnif"
	"github.com/matrixorigin/matrixone/pkg/vm/engine/tae/tables"
	"github.com/matrixorigin/matrixone/pkg/vm/engine/tae/txn/txnbase"
	"github.com/matrixorigin/matrixone/pkg/vm/engine/tae/txn/txnimpl"
	"github.com/matrixorigin/matrixone/pkg/vm/engine/tae/wal"
)

var (
	skippedTbl = map[uint64]bool{
		pkgcatalog.MO_DATABASE_ID: true,
		pkgcatalog.MO_TABLES_ID:   true,
		pkgcatalog.MO_COLUMNS_ID:  true,
	}
)

type Replayer struct {
	DataFactory   *tables.DataFactory
	db            *DB
	maxTs         types.TS
	once          sync.Once
	ckpedTS       types.TS
	wg            sync.WaitGroup
	applyDuration time.Duration
	txnCmdChan    chan *txnbase.TxnCmd
	readCount     int
	applyCount    int

	lsn            uint64
	enableLSNCheck bool
}

func newReplayer(dataFactory *tables.DataFactory, db *DB, ckpedTS types.TS, lsn uint64, enableLSNCheck bool) *Replayer {
	return &Replayer{
		DataFactory: dataFactory,
		db:          db,
		ckpedTS:     ckpedTS,
		lsn:         lsn,
		// for ckp version less than 7, lsn is always 0 and lsnCheck is disable
		enableLSNCheck: enableLSNCheck,
		wg:             sync.WaitGroup{},
		txnCmdChan:     make(chan *txnbase.TxnCmd, 100),
	}
}

func (replayer *Replayer) PreReplayWal() {
	processor := new(catalog.LoopProcessor)
	processor.ObjectFn = func(entry *catalog.ObjectEntry) (err error) {
		if entry.GetTable().IsVirtual() {
			return moerr.GetOkStopCurrRecur()
		}
<<<<<<< HEAD
		dropCommit := entry.TreeMaxDropCommitEntryLocked()
=======
		dropCommit, obj := entry.TreeMaxDropCommitEntry()
>>>>>>> 5f4a341d
		if dropCommit != nil && dropCommit.DeleteBeforeLocked(replayer.ckpedTS) {
			return moerr.GetOkStopCurrRecur()
		}
		if obj != nil && obj.DeleteBefore(replayer.ckpedTS) {
			return moerr.GetOkStopCurrRecur()
		}
		entry.InitData(replayer.DataFactory)
		return
	}
	if err := replayer.db.Catalog.RecurLoop(processor); err != nil {
		if !moerr.IsMoErrCode(err, moerr.OkStopCurrRecur) {
			panic(err)
		}
	}
}

func (replayer *Replayer) postReplayWal() {
	processor := new(catalog.LoopProcessor)
	processor.ObjectFn = func(entry *catalog.ObjectEntry) (err error) {
		if skippedTbl[entry.GetTable().ID] {
			return nil
		}
		if entry.IsAppendable() && entry.HasDropCommitted() {
			err = entry.GetObjectData().TryUpgrade()
		}
		return
	}
	if err := replayer.db.Catalog.RecurLoop(processor); err != nil {
		panic(err)
	}
}
func (replayer *Replayer) Replay() {
	replayer.wg.Add(1)
	go replayer.applyTxnCmds()
	if err := replayer.db.Wal.Replay(replayer.OnReplayEntry); err != nil {
		panic(err)
	}
	replayer.txnCmdChan <- txnbase.NewLastTxnCmd()
	close(replayer.txnCmdChan)
	replayer.wg.Wait()
	replayer.postReplayWal()
	logutil.Info("open-tae", common.OperationField("replay"),
		common.OperandField("wal"),
		common.AnyField("apply logentries cost", replayer.applyDuration),
		common.AnyField("read count", replayer.readCount),
		common.AnyField("apply count", replayer.applyCount))
}

func (replayer *Replayer) OnReplayEntry(group uint32, lsn uint64, payload []byte, typ uint16, info any) {
	replayer.once.Do(replayer.PreReplayWal)
	if group != wal.GroupPrepare && group != wal.GroupC {
		return
	}
	if !replayer.checkLSN(lsn) {
		return
	}
	head := objectio.DecodeIOEntryHeader(payload)
	codec := objectio.GetIOEntryCodec(*head)
	entry, err := codec.Decode(payload[4:])
	txnCmd := entry.(*txnbase.TxnCmd)
	txnCmd.Lsn = lsn
	if err != nil {
		panic(err)
	}
	replayer.txnCmdChan <- txnCmd
}
func (replayer *Replayer) applyTxnCmds() {
	defer replayer.wg.Done()
	for {
		txnCmd := <-replayer.txnCmdChan
		if txnCmd.IsLastCmd() {
			break
		}
		t0 := time.Now()
		replayer.OnReplayTxn(txnCmd, txnCmd.Lsn)
		txnCmd.Close()
		replayer.applyDuration += time.Since(t0)

	}
}
func (replayer *Replayer) GetMaxTS() types.TS {
	return replayer.maxTs
}

func (replayer *Replayer) OnTimeStamp(ts types.TS) {
	if ts.Greater(&replayer.maxTs) {
		replayer.maxTs = ts
	}
}
func (replayer *Replayer) checkLSN(lsn uint64) (needReplay bool) {
	if !replayer.enableLSNCheck {
		return true
	}
	if lsn <= replayer.lsn {
		return false
	}
	if lsn == replayer.lsn+1 {
		replayer.lsn++
		return true
	}
	panic(fmt.Sprintf("invalid lsn %d, current lsn %d", lsn, replayer.lsn))
}
func (replayer *Replayer) OnReplayTxn(cmd txnif.TxnCmd, lsn uint64) {
	var err error
	replayer.readCount++
	txnCmd := cmd.(*txnbase.TxnCmd)
	// If WAL entry splits, they share same prepareTS
	if txnCmd.PrepareTS.Less(&replayer.maxTs) {
		return
	}
	replayer.applyCount++
	txn := txnimpl.MakeReplayTxn(replayer.db.Runtime.Options.Ctx, replayer.db.TxnMgr, txnCmd.TxnCtx, lsn,
		txnCmd, replayer, replayer.db.Catalog, replayer.DataFactory, replayer.db.Wal)
	if err = replayer.db.TxnMgr.OnReplayTxn(txn); err != nil {
		panic(err)
	}
	if txn.Is2PC() {
		if _, err = txn.Prepare(replayer.db.Opts.Ctx); err != nil {
			panic(err)
		}
	} else {
		if err = txn.Commit(replayer.db.Opts.Ctx); err != nil {
			panic(err)
		}
	}
}<|MERGE_RESOLUTION|>--- conflicted
+++ resolved
@@ -78,11 +78,7 @@
 		if entry.GetTable().IsVirtual() {
 			return moerr.GetOkStopCurrRecur()
 		}
-<<<<<<< HEAD
-		dropCommit := entry.TreeMaxDropCommitEntryLocked()
-=======
 		dropCommit, obj := entry.TreeMaxDropCommitEntry()
->>>>>>> 5f4a341d
 		if dropCommit != nil && dropCommit.DeleteBeforeLocked(replayer.ckpedTS) {
 			return moerr.GetOkStopCurrRecur()
 		}
