--- conflicted
+++ resolved
@@ -99,17 +99,6 @@
 		rt:                      rt,
 	}
 
-<<<<<<< HEAD
-	if entry.createdBlkHandles != nil {
-		entry.delTbls = make([]*model.TransDels, entry.createdBlkHandles.GetMeta().(*catalog.ObjectEntry).BlockCnt())
-		entry.nextRoundDirties = make(map[*catalog.ObjectEntry]struct{})
-		// collect deletes phase 1
-		entry.collectTs = rt.Now() // TODO skip appendnodes of flush txn when collect
-		var err error
-		entry.transCntBeforeCommit, err = entry.collectDelsAndTransfer(entry.txn.GetStartTS(), entry.collectTs)
-		if err != nil {
-			return nil, err
-=======
 	if entry.transMappings != nil {
 		if entry.createdBlkHandles != nil {
 			entry.delTbls = make([]*model.TransDels, entry.createdBlkHandles.GetMeta().(*catalog.ObjectEntry).BlockCnt())
@@ -121,7 +110,6 @@
 			if err != nil {
 				return nil, err
 			}
->>>>>>> 23842ec7
 		}
 		// prepare transfer pages
 		entry.addTransferPages()
@@ -217,15 +205,11 @@
 	defer func() {
 		v2.TaskCommitTableTailDurationHistogram.Observe(time.Since(inst).Seconds())
 	}()
-<<<<<<< HEAD
-	trans, err := entry.collectDelsAndTransfer(entry.collectTs, entry.txn.GetPrepareTS().Prev())
-=======
 	if entry.transMappings == nil {
 		// no del table, no transfer
 		return nil
 	}
 	trans, err := entry.collectDelsAndTransfer(entry.collectTs, entry.txn.GetPrepareTS())
->>>>>>> 23842ec7
 	if err != nil {
 		return err
 	}
