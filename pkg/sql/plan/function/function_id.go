--- conflicted
+++ resolved
@@ -260,13 +260,9 @@
 	MO_ENABLE_MEMORY_USAGE_DETAIL
 	MO_DISABLE_MEMORY_USAGE_DETAIL
 
-<<<<<<< HEAD
-	MO_FLUSH_TABLE // Force flush table data
-=======
 	// MO_DEBUG is used to check some internal status, and issue some debug commands to the service.
 	// see builtin.debug.debug.go to get detail.
 	MO_DEBUG
->>>>>>> 8532c592
 
 	// FUNCTION_END_NUMBER is not a function, just a flag to record the max number of function.
 	// TODO: every one should put the new function id in front of this one if you want to make a new function.
@@ -447,11 +443,7 @@
 	"mo_memory_usage":                MO_MEMORY_USAGE,
 	"mo_enable_memory_usage_detail":  MO_ENABLE_MEMORY_USAGE_DETAIL,
 	"mo_disable_memory_usage_detail": MO_DISABLE_MEMORY_USAGE_DETAIL,
-<<<<<<< HEAD
-	"mo_flush_table":                 MO_FLUSH_TABLE,
-=======
 	"mo_debug":                       MO_DEBUG,
->>>>>>> 8532c592
 }
 
 func GetFunctionIsWinfunByName(name string) bool {
