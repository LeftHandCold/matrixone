// Copyright 2021 Matrix Origin
//
// Licensed under the Apache License, Version 2.0 (the "License");
// you may not use this file except in compliance with the License.
// You may obtain a copy of the License at
//
//      http://www.apache.org/licenses/LICENSE-2.0
//
// Unless required by applicable law or agreed to in writing, software
// distributed under the License is distributed on an "AS IS" BASIS,
// WITHOUT WARRANTIES OR CONDITIONS OF ANY KIND, either express or implied.
// See the License for the specific language governing permissions and
// limitations under the License.

package catalog

import (
	"bytes"
	"context"
	"fmt"
	"sync"

	pkgcatalog "github.com/matrixorigin/matrixone/pkg/catalog"
	"github.com/matrixorigin/matrixone/pkg/common/moerr"
	"github.com/matrixorigin/matrixone/pkg/container/types"
	"github.com/matrixorigin/matrixone/pkg/logutil"
	"github.com/matrixorigin/matrixone/pkg/vm/engine/tae/common"
	"github.com/matrixorigin/matrixone/pkg/vm/engine/tae/iface/txnif"
)

// +--------+---------+----------+----------+------------+
// |   ID   |  Name   | CreateAt | DeleteAt | CommitInfo |
// +--------+---------+----------+----------+------------+
// |(uint64)|(varchar)| (uint64) | (uint64) |  (varchar) |
// +--------+---------+----------+----------+------------+
const (
	SnapshotAttr_TID            = "table_id"
	SnapshotAttr_DBID           = "db_id"
	ObjectAttr_ID               = "id"
	ObjectAttr_CreateAt         = "create_at"
	ObjectAttr_SegNode          = "seg_node"
	SnapshotAttr_BlockMaxRow    = "block_max_row"
	SnapshotAttr_ObjectMaxBlock = "Object_max_block"
	SnapshotAttr_SchemaExtra    = "schema_extra"
	AccountIDDbNameTblName      = "account_id_db_name_tbl_name"
	AccountIDDbName             = "account_id_db_name"
	ObjectAttr_ObjectStats      = "object_stats"
	ObjectAttr_State            = "state"
	ObjectAttr_Sorted           = "sorted"
	ObjectAttr_CNPersisted      = "is_persisted_by_cn"
	ObjectAttr_IsTombstone      = "is_tombstone"
	EntryNode_CreateAt          = "create_at"
	EntryNode_DeleteAt          = "delete_at"
)

type DataFactory interface {
	MakeTableFactory() TableDataFactory
	MakeObjectFactory() ObjectDataFactory
	MakeTombstoneFactory() TombstoneFactory
}

type Catalog struct {
	*IDAlloctor
	*sync.RWMutex

	usageMemo any
	entries   map[uint64]*common.GenericDLNode[*DBEntry]
	nameNodes map[string]*nodeList[*DBEntry]
	link      *common.GenericSortedDList[*DBEntry]
	nodesMu   sync.RWMutex
	gcTS      types.TS
}

func MockCatalog() *Catalog {
	catalog := &Catalog{
		RWMutex:    new(sync.RWMutex),
		IDAlloctor: NewIDAllocator(),
		entries:    make(map[uint64]*common.GenericDLNode[*DBEntry]),
		nameNodes:  make(map[string]*nodeList[*DBEntry]),
		link:       common.NewGenericSortedDList((*DBEntry).Less),
	}
	catalog.InitSystemDB()
	return catalog
}

func OpenCatalog(usageMemo any) (*Catalog, error) {
	catalog := &Catalog{
		RWMutex:    new(sync.RWMutex),
		IDAlloctor: NewIDAllocator(),
		entries:    make(map[uint64]*common.GenericDLNode[*DBEntry]),
		nameNodes:  make(map[string]*nodeList[*DBEntry]),
		link:       common.NewGenericSortedDList((*DBEntry).Less),
		usageMemo:  usageMemo,
	}
	catalog.InitSystemDB()
	return catalog, nil
}

//#region Catalog Manipulation

func genDBFullName(tenantID uint32, name string) string {
	if name == pkgcatalog.MO_CATALOG {
		tenantID = 0
	}
	return fmt.Sprintf("%d-%s", tenantID, name)
}

func (catalog *Catalog) SetUsageMemo(memo any) {
	catalog.usageMemo = memo
}

func (catalog *Catalog) GetUsageMemo() any {
	return catalog.usageMemo
}

func (catalog *Catalog) InitSystemDB() {
	sysDB := NewSystemDBEntry(catalog)
	dbTables := NewSystemTableEntry(sysDB, pkgcatalog.MO_DATABASE_ID, SystemDBSchema)
	tableTables := NewSystemTableEntry(sysDB, pkgcatalog.MO_TABLES_ID, SystemTableSchema)
	columnTables := NewSystemTableEntry(sysDB, pkgcatalog.MO_COLUMNS_ID, SystemColumnSchema)
	err := sysDB.AddEntryLocked(dbTables, nil, false)
	if err != nil {
		panic(err)
	}
	if err = sysDB.AddEntryLocked(tableTables, nil, false); err != nil {
		panic(err)
	}
	if err = sysDB.AddEntryLocked(columnTables, nil, false); err != nil {
		panic(err)
	}
	if err = catalog.AddEntryLocked(sysDB, nil, false); err != nil {
		panic(err)
	}
}

func (catalog *Catalog) GCByTS(ctx context.Context, ts types.TS) {
	logutil.Infof("GC Catalog %v", ts.ToString())
	processor := LoopProcessor{}
	processor.DatabaseFn = func(d *DBEntry) error {
		needGC := d.DeleteBefore(ts)
		if needGC {
			catalog.RemoveDBEntry(d)
		}
		return nil
	}
	processor.TableFn = func(te *TableEntry) error {
		needGC := te.DeleteBefore(ts)
		if needGC {
			db := te.db
			db.RemoveEntry(te)
		}
		return nil
	}
	processor.ObjectFn = func(se *ObjectEntry) error {
		se.RLock()
<<<<<<< HEAD
		needGC := se.DeleteBeforeLocked(ts)
=======
		needGC := se.DeleteBeforeLocked(ts) && !se.InMemoryDeletesExistedLocked()
>>>>>>> a1fcd682
		se.RUnlock()
		needGC = needGC && se.IsDeletesFlushedBefore(ts)
		if needGC {
			tbl := se.table
			tbl.RemoveEntry(se)
		}
		return nil
	}
<<<<<<< HEAD
	processor.TombstoneFn = func(se *ObjectEntry) error {
		se.RLock()
		needGC := se.DeleteBeforeLocked(ts)
		se.RUnlock()
=======
	processor.TombstoneFn = func(t data.Tombstone) error {
		obj := t.GetObject().(*ObjectEntry)
		obj.RLock()
		needGC := obj.DeleteBeforeLocked(ts) && !obj.InMemoryDeletesExistedLocked()
		obj.RUnlock()
		needGC = needGC && obj.IsDeletesFlushedBefore(ts)
>>>>>>> a1fcd682
		if needGC {
			tbl := se.table
			tbl.RemoveEntry(se)
		}
		return nil
	}
	err := catalog.RecurLoop(&processor)
	if err != nil {
		panic(err)
	}
	catalog.gcTS = ts
}
func (catalog *Catalog) Close() error {
	return nil
}

func (catalog *Catalog) GetItemNodeByIDLocked(id uint64) *common.GenericDLNode[*DBEntry] {
	return catalog.entries[id]
}

func (catalog *Catalog) GetDatabaseByID(id uint64) (db *DBEntry, err error) {
	catalog.RLock()
	defer catalog.RUnlock()
	node := catalog.entries[id]
	if node == nil {
		err = moerr.GetOkExpectedEOB()
		return
	}
	db = node.GetPayload()
	return
}

func (catalog *Catalog) AddEntryLocked(database *DBEntry, txn txnif.TxnReader, skipDedup bool) error {
	nn := catalog.nameNodes[database.GetFullName()]
	if nn == nil {
		n := catalog.link.Insert(database)
		catalog.entries[database.ID] = n

		nn := newNodeList(catalog.GetItemNodeByIDLocked,
			dbVisibilityFn[*DBEntry],
			&catalog.nodesMu,
			database.name)
		catalog.nameNodes[database.GetFullName()] = nn

		nn.CreateNode(database.ID)
	} else {
		node := nn.GetNode()
		if !skipDedup {
			record := node.GetPayload()
			err := record.PrepareAdd(txn)
			if err != nil {
				return err
			}
		}
		n := catalog.link.Insert(database)
		catalog.entries[database.ID] = n
		nn.CreateNode(database.ID)
	}
	return nil
}

func (catalog *Catalog) TxnGetDBEntryByName(name string, txn txnif.AsyncTxn) (*DBEntry, error) {
	catalog.RLock()
	defer catalog.RUnlock()
	fullName := genDBFullName(txn.GetTenantID(), name)
	node := catalog.nameNodes[fullName]
	if node == nil {
		return nil, moerr.NewBadDBNoCtx(name)
	}
	n, err := node.TxnGetNodeLocked(txn, "")
	if err != nil {
		return nil, err
	}
	return n.GetPayload(), nil
}

func (catalog *Catalog) TxnGetDBEntryByID(id uint64, txn txnif.AsyncTxn) (*DBEntry, error) {
	dbEntry, err := catalog.GetDatabaseByID(id)
	if err != nil {
		return nil, err
	}
	visiable, dropped := dbEntry.GetVisibility(txn)
	if !visiable || dropped {
		return nil, moerr.GetOkExpectedEOB()
	}
	return dbEntry, nil
}

// RemoveDBEntry removes a database entry from the catalog physically, triggered by GC Task
func (catalog *Catalog) RemoveDBEntry(database *DBEntry) error {
	if database.IsSystemDB() {
		logutil.Warnf("system db cannot be removed")
		return moerr.NewTAEErrorNoCtx("not permitted")
	}
	logutil.Info("[Catalog]", common.OperationField("remove"),
		common.OperandField(database.String()))
	catalog.Lock()
	defer catalog.Unlock()
	if n, ok := catalog.entries[database.ID]; !ok {
		return moerr.NewBadDBNoCtx(database.GetName())
	} else {
		nn := catalog.nameNodes[database.GetFullName()]
		nn.DeleteNode(database.ID)
		catalog.link.Delete(n)
		if nn.Length() == 0 {
			delete(catalog.nameNodes, database.GetFullName())
		}
		delete(catalog.entries, database.ID)
	}
	return nil
}

// DropDBEntry attach a drop mvvc node the entry.
func (catalog *Catalog) DropDBEntry(entry *DBEntry, txn txnif.AsyncTxn) (isNewMVCCNode bool, err error) {
	if entry.IsSystemDB() {
		return false, moerr.NewTAEErrorNoCtx("not permitted")
	}
	entry.Lock()
	defer entry.Unlock()
	isNewMVCCNode, err = entry.DropEntryLocked(txn)
	return
}

func (catalog *Catalog) DropDBEntryByName(
	name string,
	txn txnif.AsyncTxn) (isNewMVCCNode bool, deleted *DBEntry, err error) {
	deleted, err = catalog.TxnGetDBEntryByName(name, txn)
	if err != nil {
		return
	}
	isNewMVCCNode, err = catalog.DropDBEntry(deleted, txn)
	return
}

func (catalog *Catalog) DropDBEntryByID(id uint64, txn txnif.AsyncTxn) (isNewMVCCNode bool, deleted *DBEntry, err error) {
	deleted, err = catalog.TxnGetDBEntryByID(id, txn)
	if err != nil {
		return
	}
	isNewMVCCNode, err = catalog.DropDBEntry(deleted, txn)
	return
}

func (catalog *Catalog) CreateDBEntry(name, createSql, datTyp string, txn txnif.AsyncTxn) (*DBEntry, error) {
	id := catalog.NextDB()
	return catalog.CreateDBEntryWithID(name, createSql, datTyp, id, txn)
}

func (catalog *Catalog) CreateDBEntryWithID(name, createSql, datTyp string, id uint64, txn txnif.AsyncTxn) (*DBEntry, error) {
	var err error
	catalog.Lock()
	defer catalog.Unlock()
	if _, exist := catalog.entries[id]; exist {
		return nil, moerr.GetOkExpectedDup()
	}
	entry := NewDBEntryWithID(catalog, name, createSql, datTyp, id, txn)
	err = catalog.AddEntryLocked(entry, txn, false)

	return entry, err
}

//#endregion

//#region - Utils for Catalog

func (catalog *Catalog) MakeDBIt(reverse bool) *common.GenericSortedDListIt[*DBEntry] {
	catalog.RLock()
	defer catalog.RUnlock()
	return common.NewGenericSortedDListIt(catalog.RWMutex, catalog.link, reverse)
}

func (catalog *Catalog) SimplePPString(level common.PPLevel) string {
	return catalog.PPString(level, 0, "")
}

func (catalog *Catalog) PPString(level common.PPLevel, depth int, prefix string) string {
	var w bytes.Buffer
	cnt := 0
	it := catalog.MakeDBIt(true)
	for ; it.Valid(); it.Next() {
		cnt++
		entry := it.Get().GetPayload()
		_ = w.WriteByte('\n')
		_, _ = w.WriteString(entry.PPString(level, depth+1, ""))
	}

	var w2 bytes.Buffer
	_, _ = w2.WriteString(fmt.Sprintf("CATALOG[CNT=%d]", cnt))
	_, _ = w2.WriteString(w.String())
	return w2.String()
}

func (catalog *Catalog) RecurLoop(processor Processor) (err error) {
	dbIt := catalog.MakeDBIt(true)
	for ; dbIt.Valid(); dbIt.Next() {
		dbEntry := dbIt.Get().GetPayload()
		if err = processor.OnDatabase(dbEntry); err != nil {
			if moerr.IsMoErrCode(err, moerr.OkStopCurrRecur) {
				err = nil
				continue
			}
			break
		}
		if err = dbEntry.RecurLoop(processor); err != nil {
			return
		}
		if err = processor.OnPostDatabase(dbEntry); err != nil {
			break
		}
	}
	if moerr.IsMoErrCode(err, moerr.OkStopCurrRecur) {
		err = nil
	}
	return err
}

//#endregion<|MERGE_RESOLUTION|>--- conflicted
+++ resolved
@@ -153,11 +153,7 @@
 	}
 	processor.ObjectFn = func(se *ObjectEntry) error {
 		se.RLock()
-<<<<<<< HEAD
-		needGC := se.DeleteBeforeLocked(ts)
-=======
 		needGC := se.DeleteBeforeLocked(ts) && !se.InMemoryDeletesExistedLocked()
->>>>>>> a1fcd682
 		se.RUnlock()
 		needGC = needGC && se.IsDeletesFlushedBefore(ts)
 		if needGC {
@@ -166,19 +162,12 @@
 		}
 		return nil
 	}
-<<<<<<< HEAD
-	processor.TombstoneFn = func(se *ObjectEntry) error {
-		se.RLock()
-		needGC := se.DeleteBeforeLocked(ts)
-		se.RUnlock()
-=======
 	processor.TombstoneFn = func(t data.Tombstone) error {
 		obj := t.GetObject().(*ObjectEntry)
 		obj.RLock()
 		needGC := obj.DeleteBeforeLocked(ts) && !obj.InMemoryDeletesExistedLocked()
 		obj.RUnlock()
 		needGC = needGC && obj.IsDeletesFlushedBefore(ts)
->>>>>>> a1fcd682
 		if needGC {
 			tbl := se.table
 			tbl.RemoveEntry(se)
