// Copyright 2021 Matrix Origin
//
// Licensed under the Apache License, Version 2.0 (the "License");
// you may not use this file except in compliance with the License.
// You may obtain a copy of the License at
//
//      http://www.apache.org/licenses/LICENSE-2.0
//
// Unless required by applicable law or agreed to in writing, software
// distributed under the License is distributed on an "AS IS" BASIS,
// WITHOUT WARRANTIES OR CONDITIONS OF ANY KIND, either express or implied.
// See the License for the specific language governing permissions and
// limitations under the License.

package compile

import (
	"context"
	"fmt"
	goruntime "runtime"
	"runtime/debug"
	"strings"
	"sync"

	"github.com/matrixorigin/matrixone/pkg/catalog"
	"github.com/matrixorigin/matrixone/pkg/cnservice/cnclient"
	"github.com/matrixorigin/matrixone/pkg/common/bitmap"
	"github.com/matrixorigin/matrixone/pkg/common/moerr"
	"github.com/matrixorigin/matrixone/pkg/common/reuse"
	"github.com/matrixorigin/matrixone/pkg/common/runtime"
	"github.com/matrixorigin/matrixone/pkg/defines"
	"github.com/matrixorigin/matrixone/pkg/objectio"
	pbpipeline "github.com/matrixorigin/matrixone/pkg/pb/pipeline"
	"github.com/matrixorigin/matrixone/pkg/pb/plan"
	"github.com/matrixorigin/matrixone/pkg/pb/timestamp"
	"github.com/matrixorigin/matrixone/pkg/sql/colexec"
	"github.com/matrixorigin/matrixone/pkg/sql/colexec/connector"
	"github.com/matrixorigin/matrixone/pkg/sql/colexec/filter"
	"github.com/matrixorigin/matrixone/pkg/sql/colexec/group"
	"github.com/matrixorigin/matrixone/pkg/sql/colexec/limit"
	"github.com/matrixorigin/matrixone/pkg/sql/colexec/merge"
	"github.com/matrixorigin/matrixone/pkg/sql/colexec/mergegroup"
	"github.com/matrixorigin/matrixone/pkg/sql/colexec/mergelimit"
	"github.com/matrixorigin/matrixone/pkg/sql/colexec/mergeoffset"
	"github.com/matrixorigin/matrixone/pkg/sql/colexec/mergetop"
	"github.com/matrixorigin/matrixone/pkg/sql/colexec/offset"
	"github.com/matrixorigin/matrixone/pkg/sql/colexec/output"
	"github.com/matrixorigin/matrixone/pkg/sql/colexec/right"
	"github.com/matrixorigin/matrixone/pkg/sql/colexec/rightanti"
	"github.com/matrixorigin/matrixone/pkg/sql/colexec/rightsemi"
	"github.com/matrixorigin/matrixone/pkg/sql/colexec/sample"
	"github.com/matrixorigin/matrixone/pkg/sql/colexec/table_scan"
	"github.com/matrixorigin/matrixone/pkg/sql/colexec/top"
	plan2 "github.com/matrixorigin/matrixone/pkg/sql/plan"
	"github.com/matrixorigin/matrixone/pkg/sql/util"
	"github.com/matrixorigin/matrixone/pkg/vm"
	"github.com/matrixorigin/matrixone/pkg/vm/engine"
	"github.com/matrixorigin/matrixone/pkg/vm/engine/disttae"
<<<<<<< HEAD
=======
	"github.com/matrixorigin/matrixone/pkg/vm/engine/memoryengine"
>>>>>>> 3d6a534d
	"github.com/matrixorigin/matrixone/pkg/vm/pipeline"
	"github.com/matrixorigin/matrixone/pkg/vm/process"

	"github.com/panjf2000/ants/v2"
	"go.uber.org/zap"
)

func newScope(magic magicType) *Scope {
	s := reuse.Alloc[Scope](nil)
	s.Magic = magic
	return s
}

func ReleaseScopes(ss []*Scope) {
	for i := range ss {
		ss[i].release()
	}
}

func (s *Scope) withPlan(pn *plan.Plan) *Scope {
	s.Plan = pn
	return s
}

func (s *Scope) release() {
	if s == nil {
		return
	}
	for i := range s.PreScopes {
		s.PreScopes[i].release()
	}
	vm.HandleAllOp(s.RootOp, func(parentOp vm.Operator, op vm.Operator) error {
		op.Release()
		if parentOp != nil {
			parentOp.GetOperatorBase().SetChild(nil, 0)
		}
		return nil
	})

	reuse.Free[Scope](s, nil)
}

func (s *Scope) Reset(c *Compile) error {
	err := s.resetForReuse(c)
	if err != nil {
		return err
	}
	for _, scope := range s.PreScopes {
		err := scope.Reset(c)
		if err != nil {
			return err
		}
	}
	return nil
}

func (s *Scope) resetForReuse(c *Compile) (err error) {
	if s.Proc != nil {
		newctx, cancel := context.WithCancel(c.proc.Ctx)
		s.Proc.Base = c.proc.Base
		s.Proc.Ctx = newctx
		s.Proc.Cancel = cancel
	}

	for i := 0; i < len(s.Proc.Reg.MergeReceivers); i++ {
		s.Proc.Reg.MergeReceivers[i].Ctx = s.Proc.Ctx
		s.Proc.Reg.MergeReceivers[i].CleanChannel(s.Proc.GetMPool())
	}

	vm.HandleAllOp(s.RootOp, func(parentOp vm.Operator, op vm.Operator) error {
		if op.OpType() == vm.Output {
			op.(*output.Output).Func = c.fill
		}
		return nil
	})

	if s.DataSource != nil {
		if s.DataSource.isConst {
			s.DataSource.Bat = nil
		} else {
			s.DataSource.Rel = nil
			s.DataSource.R = nil
		}
	}
	return nil
}

func (s *Scope) initDataSource(c *Compile) (err error) {
	if s.DataSource == nil {
		return nil
	}
	if s.DataSource.isConst {
		if s.DataSource.Bat != nil {
			return
		}

		if err := vm.HandleLeafOp(nil, s.RootOp, func(leafOpParent vm.Operator, leafOp vm.Operator) error {
			if leafOp.OpType() == vm.ValueScan {
				if s.DataSource.node.NodeType == plan.Node_VALUE_SCAN {
					bat, err := constructValueScanBatch(c.proc, s.DataSource.node)
					if err != nil {
						return err
					}
					s.DataSource.Bat = bat
				}
			}
			return nil
		}); err != nil {
			return err
		}

	} else {
		if s.DataSource.Rel != nil {
			return nil
		}
		return c.compileTableScanDataSource(s)
	}
	return nil
}

// Run read data from storage engine and run the instructions of scope.
func (s *Scope) Run(c *Compile) (err error) {
	var p *pipeline.Pipeline
	defer func() {
		if e := recover(); e != nil {
			err = moerr.ConvertPanicError(s.Proc.Ctx, e)
			c.proc.Error(c.proc.Ctx, "panic in scope run",
				zap.String("sql", c.sql),
				zap.String("error", err.Error()))
		}
		if p != nil {
			p.Cleanup(s.Proc, err != nil, c.isPrepare, err)
		}
	}()

	s.Proc.Ctx = context.WithValue(s.Proc.Ctx, defines.EngineKey{}, c.e)

	id := uint64(0)
	if s.DataSource.TableDef != nil {
		id = s.DataSource.TableDef.TblId
	}
	p = pipeline.New(id, s.DataSource.Attributes, s.RootOp, s.Reg)
	if s.DataSource.isConst {
		_, err = p.ConstRun(s.DataSource.Bat, s.Proc)
	} else {
		var tag int32
		if s.DataSource.node != nil && len(s.DataSource.node.RecvMsgList) > 0 {
			tag = s.DataSource.node.RecvMsgList[0].MsgTag
		}
		_, err = p.Run(s.DataSource.R, tag, s.Proc)
	}

	select {
	case <-s.Proc.Ctx.Done():
		err = nil
	default:
	}
	return err
}

func (s *Scope) SetContextRecursively(ctx context.Context) {
	if s.Proc == nil {
		return
	}
	newCtx := s.Proc.ResetContextFromParent(ctx)
	for _, scope := range s.PreScopes {
		scope.SetContextRecursively(newCtx)
	}
}

func (s *Scope) InitAllDataSource(c *Compile) error {
	err := s.initDataSource(c)
	if err != nil {
		return err
	}
	for _, scope := range s.PreScopes {
		err := scope.InitAllDataSource(c)
		if err != nil {
			return err
		}
	}
	return nil
}

func (s *Scope) SetOperatorInfoRecursively(cb func() int32) {
	vm.HandleAllOp(s.RootOp, func(parentOp vm.Operator, op vm.Operator) error {
		opBase := op.GetOperatorBase()
		opBase.SetCnAddr(s.NodeInfo.Addr)
		opBase.SetOperatorID(cb())
		opBase.SetParalleID(0)
		opBase.SetMaxParallel(1)
		return nil
	})

	for _, scope := range s.PreScopes {
		scope.SetOperatorInfoRecursively(cb)
	}
}

// MergeRun range and run the scope's pre-scopes by go-routine, and finally run itself to do merge work.
func (s *Scope) MergeRun(c *Compile) error {
	var wg sync.WaitGroup

	preScopeResultReceiveChan := make(chan error, len(s.PreScopes))
	for i := range s.PreScopes {
		wg.Add(1)
		scope := s.PreScopes[i]
		errSubmit := ants.Submit(func() {
			defer func() {
				wg.Done()
			}()

			switch scope.Magic {
			case Normal:
				preScopeResultReceiveChan <- scope.Run(c)
			case Merge, MergeInsert:
				preScopeResultReceiveChan <- scope.MergeRun(c)
			case Remote:
				preScopeResultReceiveChan <- scope.RemoteRun(c)
			case Parallel:
				preScopeResultReceiveChan <- scope.ParallelRun(c)
			default:
				preScopeResultReceiveChan <- moerr.NewInternalError(c.proc.Ctx, "unexpected scope Magic %d", scope.Magic)
			}
		})
		if errSubmit != nil {
			preScopeResultReceiveChan <- errSubmit
			wg.Done()
		}
	}

	s.Proc.Ctx = context.WithValue(s.Proc.Ctx, defines.EngineKey{}, c.e)
	var notifyMessageResultReceiveChan chan notifyMessageResult
	if len(s.RemoteReceivRegInfos) > 0 {
		notifyMessageResultReceiveChan = make(chan notifyMessageResult, len(s.RemoteReceivRegInfos))
		s.sendNotifyMessage(&wg, notifyMessageResultReceiveChan)
	}

	defer func() {
		// should wait all the notify-message-routine and preScopes done.
		wg.Wait()

		// not necessary, but we still clean the preScope error channel here.
		for len(preScopeResultReceiveChan) > 0 {
			<-preScopeResultReceiveChan
		}

		// clean the notifyMessageResultReceiveChan to make sure all the rpc-sender can be closed.
		for len(notifyMessageResultReceiveChan) > 0 {
			result := <-notifyMessageResultReceiveChan
			if result.sender != nil {
				result.sender.close()
			}
		}
	}()

	p := pipeline.NewMerge(s.RootOp, s.Reg)
	if _, err := p.MergeRun(s.Proc); err != nil {
		select {
		case <-s.Proc.Ctx.Done():
		default:
			p.Cleanup(s.Proc, true, c.isPrepare, err)
			return err
		}
	}
	p.Cleanup(s.Proc, false, c.isPrepare, nil)

	// receive and check error from pre-scopes and remote scopes.
	preScopeCount := len(s.PreScopes)
	remoteScopeCount := len(s.RemoteReceivRegInfos)
	if remoteScopeCount == 0 {
		for i := 0; i < len(s.PreScopes); i++ {
			if err := <-preScopeResultReceiveChan; err != nil {
				return err
			}
		}
		return nil
	}

	for {
		select {
		case err := <-preScopeResultReceiveChan:
			if err != nil {
				return err
			}
			preScopeCount--

		case result := <-notifyMessageResultReceiveChan:
			if result.sender != nil {
				result.sender.close()
			}
			if result.err != nil {
				return result.err
			}
			remoteScopeCount--
		}

		if preScopeCount == 0 && remoteScopeCount == 0 {
			return nil
		}
	}
}

// RemoteRun send the scope to a remote node for execution.
func (s *Scope) RemoteRun(c *Compile) error {
	if !s.canRemote(c, true) {
		return s.ParallelRun(c)
	}

	runtime.ServiceRuntime(s.Proc.GetService()).Logger().
		Debug("remote run pipeline",
			zap.String("local-address", c.addr),
			zap.String("remote-address", s.NodeInfo.Addr))

	p := pipeline.New(0, nil, s.RootOp, s.Reg)
	sender, err := s.remoteRun(c)

	runErr := err
	select {
	case <-s.Proc.Ctx.Done():
		// this clean-up action shouldn't be called before context check.
		// because the clean-up action will cancel the context, and error will be suppressed.
		p.Cleanup(s.Proc, err != nil, c.isPrepare, err)
		runErr = nil

	default:
		p.Cleanup(s.Proc, err != nil, c.isPrepare, err)
	}

	// sender should be closed after cleanup (tell the children-pipeline that query was done).
	if sender != nil {
		sender.close()
	}
	return runErr
}

// ParallelRun run a pipeline in parallel.
func (s *Scope) ParallelRun(c *Compile) (err error) {
	var parallelScope *Scope

	defer func() {
		if e := recover(); e != nil {
			err = moerr.ConvertPanicError(s.Proc.Ctx, e)
			c.proc.Error(c.proc.Ctx, "panic in scope run",
				zap.String("sql", c.sql),
				zap.String("error", err.Error()))
		}

		// if codes run here, it means some error happens during build the parallel scope.
		// we should do clean work for source-scope to avoid receiver hung.
		if parallelScope == nil {
			pipeline.NewMerge(s.RootOp, s.Reg).Cleanup(s.Proc, true, c.isPrepare, err)
		}
	}()

	s.Proc.Ctx = context.WithValue(s.Proc.Ctx, defines.EngineKey{}, c.e)

	switch {
	// probability 1: it's a JOIN pipeline.
	case s.IsJoin:
		parallelScope, err = buildJoinParallelRun(s, c)

	// probability 2: it's a LOAD pipeline.
	case s.IsLoad:
		parallelScope, err = buildLoadParallelRun(s, c)

	// probability 3: it's a SCAN pipeline.
	case s.DataSource != nil:
		parallelScope, err = buildScanParallelRun(s, c)

	// others.
	default:
		parallelScope, err = s, nil
	}

	if err != nil {
		return err
	}

	if parallelScope.Magic == Normal {
		return parallelScope.Run(c)
	}
	return parallelScope.MergeRun(c)
}

// buildJoinParallelRun deal one case of scope.ParallelRun.
// this function will create a pipeline to run a join in parallel.
func buildJoinParallelRun(s *Scope, c *Compile) (*Scope, error) {
	if c.IsTpQuery() {
		//tp query build scope in compile time, not runtime
		return s, nil
	}
	mcpu := s.NodeInfo.Mcpu
	if mcpu <= 1 { // no need to parallel
		buildScope := c.newJoinBuildScope(s, nil)
		s.PreScopes = append(s.PreScopes, buildScope)
		if s.BuildIdx > 1 {
			probeScope := c.newJoinProbeScope(s, nil)
			s.PreScopes = append(s.PreScopes, probeScope)
		}
		return s, nil
	}

	isRight := s.isRight()

	chp := s.PreScopes
	for i := range chp {
		chp[i].IsEnd = true
	}

	ss := make([]*Scope, mcpu)
	for i := 0; i < mcpu; i++ {
		ss[i] = newScope(Merge)
		ss[i].NodeInfo = s.NodeInfo
		ss[i].Proc = process.NewFromProc(s.Proc, s.Proc.Ctx, 2)
		ss[i].Proc.Reg.MergeReceivers[1].Ch = make(chan *process.RegisterMessage, 10)
	}
	probeScope, buildScope := c.newJoinProbeScope(s, ss), c.newJoinBuildScope(s, ss)

	ns, err := newParallelScope(c, s, ss)
	if err != nil {
		ReleaseScopes(ss)
		return nil, err
	}

	if isRight {
		channel := make(chan *bitmap.Bitmap, mcpu)
		for i := range ns.PreScopes {
			s := ns.PreScopes[i]
			switch arg := vm.GetLeafOp(s.RootOp).(type) {
			case *right.RightJoin:
				arg.Channel = channel
				arg.NumCPU = uint64(mcpu)
				if i == 0 {
					arg.IsMerger = true
				}

			case *rightsemi.RightSemi:
				arg.Channel = channel
				arg.NumCPU = uint64(mcpu)
				if i == 0 {
					arg.IsMerger = true
				}

			case *rightanti.RightAnti:
				arg.Channel = channel
				arg.NumCPU = uint64(mcpu)
				if i == 0 {
					arg.IsMerger = true
				}
			}
		}
	}
	ns.PreScopes = append(ns.PreScopes, chp...)
	ns.PreScopes = append(ns.PreScopes, buildScope)
	ns.PreScopes = append(ns.PreScopes, probeScope)

	return ns, nil
}

// buildLoadParallelRun deal one case of scope.ParallelRun.
// this function will create a pipeline to load in parallel.
func buildLoadParallelRun(s *Scope, c *Compile) (*Scope, error) {
	mcpu := s.NodeInfo.Mcpu
	ss := make([]*Scope, mcpu)
	for i := 0; i < mcpu; i++ {
		ss[i] = newScope(Normal)
		ss[i].NodeInfo = s.NodeInfo
		ss[i].DataSource = &Source{
			isConst: true,
		}
		ss[i].Proc = process.NewFromProc(s.Proc, c.proc.Ctx, 0)
		if err := ss[i].initDataSource(c); err != nil {
			return nil, err
		}
	}

	ns, err := newParallelScope(c, s, ss)
	if err != nil {
		ReleaseScopes(ss)
		return nil, err
	}

	return ns, nil
}

// buildScanParallelRun deal one case of scope.ParallelRun.
// this function will create a pipeline which will get data from n scan-pipeline and output it as a while to the outside.
// return true if this was just one scan but not mergeScan.
func buildScanParallelRun(s *Scope, c *Compile) (*Scope, error) {
	// unexpected case.
	if s.IsRemote && len(s.DataSource.OrderBy) > 0 {
		return nil, moerr.NewInternalError(c.proc.Ctx, "ordered scan cannot run in remote.")
	}

	maxProvidedCpuNumber := goruntime.GOMAXPROCS(0)
	if c.IsTpQuery() {
		maxProvidedCpuNumber = 1
	}

	readers, scanUsedCpuNumber, err := s.buildReaders(c, maxProvidedCpuNumber)
	if err != nil {
		return nil, err
	}

	// only one scan reader, it can just run without any merge.
	if scanUsedCpuNumber == 1 {
		s.Magic = Normal
		s.DataSource.R = readers[0]
		s.DataSource.R.SetOrderBy(s.DataSource.OrderBy)
		return s, nil
	}

	if len(s.DataSource.OrderBy) > 0 {
		return nil, moerr.NewInternalError(c.proc.Ctx, "ordered scan must run in only one parallel.")
	}

	// return a pipeline which merge result from scanUsedCpuNumber scan.
	readerScopes := make([]*Scope, scanUsedCpuNumber)
	for i := 0; i < scanUsedCpuNumber; i++ {
		readerScopes[i] = newScope(Normal)
		readerScopes[i].NodeInfo = s.NodeInfo
		readerScopes[i].DataSource = &Source{
			R:            readers[i],
			SchemaName:   s.DataSource.SchemaName,
			RelationName: s.DataSource.RelationName,
			Attributes:   s.DataSource.Attributes,
			AccountId:    s.DataSource.AccountId,
			node:         s.DataSource.node,
		}
		readerScopes[i].Proc = process.NewFromProc(s.Proc, c.proc.Ctx, 0)
		readerScopes[i].TxnOffset = s.TxnOffset
	}

	mergeFromParallelScanScope, errNew := newParallelScope(c, s, readerScopes)
	if errNew != nil {
		ReleaseScopes(readerScopes)
		return nil, err
	}
	mergeFromParallelScanScope.SetContextRecursively(s.Proc.Ctx)
	return mergeFromParallelScanScope, nil
}

func DetermineRuntimeDOP(cpunum, blocks int) int {
	if cpunum <= 0 || blocks <= 16 {
		return 1
	}
	ret := blocks/16 + 1
	if ret < cpunum {
		return ret
	}
	return cpunum
}

func (s *Scope) handleRuntimeFilter(c *Compile) error {
	var err error
	var inExprList []*plan.Expr
	exprs := make([]*plan.Expr, 0, len(s.DataSource.RuntimeFilterSpecs))
	filters := make([]process.RuntimeFilterMessage, 0, len(exprs))

	if len(s.DataSource.RuntimeFilterSpecs) > 0 {
		for _, spec := range s.DataSource.RuntimeFilterSpecs {
			msgReceiver := c.proc.NewMessageReceiver([]int32{spec.Tag}, process.AddrBroadCastOnCurrentCN())
			msgs, ctxDone := msgReceiver.ReceiveMessage(true, s.Proc.Ctx)
			if ctxDone {
				return nil
			}
			for i := range msgs {
				msg, ok := msgs[i].(process.RuntimeFilterMessage)
				if !ok {
					panic("expect runtime filter message, receive unknown message!")
				}
				switch msg.Typ {
				case process.RuntimeFilter_PASS:
					continue
				case process.RuntimeFilter_DROP:
<<<<<<< HEAD
					// FIXME: Should give an empty "Data" and then early return
					s.NodeInfo.Data = nil
					s.NodeInfo.NeedExpandRanges = false
					s.DataSource.FilterExpr = plan2.MakeFalseExpr()
					fmt.Printf("xxxx runtime filter drop, "+
						"set s.NodeInfo.data=nil, neeedExpandRanges=false:, txn:%s, table:%s",
						c.proc.GetTxnOperator().Txn().DebugString(),
						s.DataSource.TableDef.Name)
=======
>>>>>>> 3d6a534d
					return nil
				case process.RuntimeFilter_IN:
					inExpr := plan2.MakeInExpr(c.proc.Ctx, spec.Expr, msg.Card, msg.Data, spec.MatchPrefix)
					inExprList = append(inExprList, inExpr)

					// TODO: implement BETWEEN expression
				}
				exprs = append(exprs, spec.Expr)
				filters = append(filters, msg)
			}
			msgReceiver.Free()
		}
	}

	for i := range inExprList {
		fn := inExprList[i].GetF()
		col := fn.Args[0].GetCol()
		if col == nil {
			panic("only support col in runtime filter's left child!")
		}

		newExpr := plan2.DeepCopyExpr(inExprList[i])
		//put expr in reader
		newExprList := []*plan.Expr{newExpr}
		if s.DataSource.FilterExpr != nil {
			newExprList = append(newExprList, s.DataSource.FilterExpr)
		}
		s.DataSource.FilterExpr = colexec.RewriteFilterExprList(newExprList)

		isFilterOnPK := s.DataSource.TableDef.Pkey != nil && col.Name == s.DataSource.TableDef.Pkey.PkeyColName
		if !isFilterOnPK {
			// put expr in filter instruction
			op := vm.GetLeafOp(s.RootOp)
			if _, ok := op.(*table_scan.TableScan); ok {
				op = vm.GetLeafOpParent(nil, s.RootOp)
			}
			arg, ok := op.(*filter.Filter)
			if !ok {
				panic("missing instruction for runtime filter!")
			}
			newExprList := []*plan.Expr{newExpr}
			if arg.E != nil {
				newExprList = append(newExprList, plan2.DeepCopyExpr(arg.E))
			}
			arg.SetExeExpr(colexec.RewriteFilterExprList(newExprList))
		}
	}

	if s.NodeInfo.NeedExpandRanges {
		scanNode := s.DataSource.node
		if scanNode == nil {
			panic("can not expand ranges on remote pipeline!")
		}

		newExprList := plan2.DeepCopyExprList(inExprList)
		if len(s.DataSource.node.BlockFilterList) > 0 {
			newExprList = append(newExprList, s.DataSource.node.BlockFilterList...)
		}

		relData, err := c.expandRangesInProgress(s.DataSource.node, s.DataSource.Rel, newExprList)
		if err != nil {
			return err
		}
<<<<<<< HEAD
		fmt.Printf("xxxx expand ranges in run time filter, txn:%s, table:%s, blkCnt:%d, hasMemBlk:%v",
			c.proc.GetTxnOperator().Txn().DebugString(),
			s.DataSource.TableDef.Name,
			relData.BlkCnt(),
			relData.GetDataBlk(0).IsMemBlk())
		//FIXME:: Do need to attache tombstones? No, because the scope runs on local CN
		//relData.AttachTombstones()
		s.NodeInfo.Data = relData
		s.NodeInfo.NeedExpandRanges = false
=======
		s.NodeInfo.Data = append(s.NodeInfo.Data, ranges.GetAllBytes()...)
>>>>>>> 3d6a534d

	} else if len(inExprList) > 0 {
		fmt.Printf("xxxx Before appyly run time filter, txn:%s, table:%s, blkCnt:%d, hasMemBlk:%v",
			c.proc.GetTxnOperator().Txn().DebugString(),
			s.DataSource.TableDef.Name,
			s.NodeInfo.Data.BlkCnt(),
			s.NodeInfo.Data.GetDataBlk(0).IsMemBlk())
		s.NodeInfo.Data, err = ApplyRuntimeFilters(c.proc.Ctx, s.Proc, s.DataSource.TableDef, s.NodeInfo.Data, exprs, filters)
		if err != nil {
			return err
		}
		fmt.Printf("xxxx after appyly run time filter, txn:%s, table:%s, blkCnt:%d, hasMemBlk:%v",
			c.proc.GetTxnOperator().Txn().DebugString(),
			s.DataSource.TableDef.Name,
			s.NodeInfo.Data.BlkCnt(),
			s.NodeInfo.Data.GetDataBlk(0).IsMemBlk())
	}
	return nil
}

func (s *Scope) isShuffle() bool {
	// the pipeline is merge->group->xxx
	if s != nil && s.RootOp != nil && s.RootOp.GetOperatorBase().NumChildren() > 0 {
		op := vm.GetLeafOpParent(nil, s.RootOp)
		if op.OpType() == vm.Group {
			return op.(*group.Group).IsShuffle
		}
	}
	return false
}

func (s *Scope) isRight() bool {
	if s == nil {
		return false
	}
	OpType := vm.GetLeafOp(s.RootOp).OpType()
	return OpType == vm.Right || OpType == vm.RightSemi || OpType == vm.RightAnti
}

func newParallelScope(c *Compile, s *Scope, ss []*Scope) (*Scope, error) {
	var flg bool
	var toReleaseOpRoot vm.Operator
	defer func() {
		vm.HandleAllOp(toReleaseOpRoot, func(parentOp, op vm.Operator) error {
			op.Release()
			return nil
		})
	}()

	vm.HandleAllOp(s.RootOp, func(parentOp vm.Operator, op vm.Operator) error {
		if flg {
			return nil
		}
		switch op.OpType() {
		case vm.Top:
			flg = true
			arg := op.(*top.Top)
			toReleaseOpRoot = arg.GetChildren(0)
			// release the useless arg
			newArg := mergetop.NewArgument().
				WithFs(arg.Fs).
				WithLimit(arg.Limit)
			newArg.SetInfo(&vm.OperatorInfo{
				Idx:         arg.Idx,
				CnAddr:      arg.CnAddr,
				OperatorID:  c.allocOperatorID(),
				ParallelID:  0,
				MaxParallel: 1,
			})
			if parentOp == nil {
				s.RootOp = newArg
			} else {
				parentOp.GetOperatorBase().SetChild(newArg, 0)
			}

			for j := range ss {
				newarg := top.NewArgument().WithFs(arg.Fs).WithLimit(arg.Limit)
				newarg.TopValueTag = arg.TopValueTag
				newarg.SetInfo(&vm.OperatorInfo{
					Idx:         arg.Idx,
					IsFirst:     arg.IsFirst,
					CnAddr:      arg.CnAddr,
					OperatorID:  arg.OperatorID,
					MaxParallel: int32(len(ss)),
					ParallelID:  int32(j),
				})
				ss[j].setRootOperator(newarg)
			}
			arg.Release()
		// case vm.Order:
		// there is no need to do special merge for order, because the behavior of order is just sort for each batch.
		case vm.Limit:
			flg = true
			arg := op.(*limit.Limit)
			toReleaseOpRoot = arg.GetChildren(0)
			newArg := mergelimit.NewArgument().
				WithLimit(arg.LimitExpr)
			newArg.SetInfo(&vm.OperatorInfo{
				Idx:         arg.Idx,
				CnAddr:      arg.CnAddr,
				OperatorID:  c.allocOperatorID(),
				ParallelID:  0,
				MaxParallel: 1,
			})
			if parentOp == nil {
				s.RootOp = newArg
			} else {
				parentOp.GetOperatorBase().SetChild(newArg, 0)
			}

			for j := range ss {
				limitOp := limit.NewArgument().
					WithLimit(arg.LimitExpr)
				limitOp.SetInfo(&vm.OperatorInfo{
					Idx:         arg.Idx,
					IsFirst:     arg.IsFirst,
					CnAddr:      arg.CnAddr,
					OperatorID:  arg.OperatorID,
					MaxParallel: int32(len(ss)),
					ParallelID:  int32(j),
				})
				ss[j].setRootOperator(limitOp)
			}
			arg.Release()
		case vm.Group:
			flg = true
			arg := op.(*group.Group)
			toReleaseOpRoot = arg.GetChildren(0)
			if arg.AnyDistinctAgg() {
				return nil
			}

			newArg := mergegroup.NewArgument().
				WithNeedEval(false)
			newArg.SetInfo(&vm.OperatorInfo{
				Idx:         arg.Idx,
				CnAddr:      arg.CnAddr,
				OperatorID:  c.allocOperatorID(),
				ParallelID:  0,
				MaxParallel: 1,
			})
			if parentOp == nil {
				s.RootOp = newArg
			} else {
				parentOp.GetOperatorBase().SetChild(newArg, 0)
			}

			for j := range ss {
				groupOp := group.NewArgument().
					WithExprs(arg.Exprs).
					WithTypes(arg.Types).
					WithAggsNew(arg.Aggs)
				groupOp.SetInfo(&vm.OperatorInfo{
					Idx:         arg.Idx,
					IsFirst:     arg.IsFirst,
					CnAddr:      arg.CnAddr,
					OperatorID:  arg.OperatorID,
					MaxParallel: int32(len(ss)),
					ParallelID:  int32(j),
				})
				ss[j].setRootOperator(groupOp)
			}
			arg.Release()
		case vm.Sample:
			arg := op.(*sample.Sample)
			if !arg.IsMergeSampleByRow() {
				flg = true
				toReleaseOpRoot = arg.GetChildren(0)
				// if by percent, there is no need to do merge sample.
				if arg.IsByPercent() {
					newArg := merge.NewArgument()
					newArg.SetInfo(&vm.OperatorInfo{
						Idx:         arg.Idx,
						CnAddr:      arg.CnAddr,
						OperatorID:  c.allocOperatorID(),
						ParallelID:  0,
						MaxParallel: 1,
					})
					if parentOp == nil {
						s.RootOp = newArg
					} else {
						parentOp.GetOperatorBase().SetChild(newArg, 0)
					}

				} else {
					tempArg := sample.NewMergeSample(arg, arg.NeedOutputRowSeen)
					tempArg.SetInfo(&vm.OperatorInfo{
						Idx:         arg.Idx,
						IsFirst:     false,
						CnAddr:      arg.CnAddr,
						OperatorID:  c.allocOperatorID(),
						ParallelID:  0,
						MaxParallel: 1,
					})
					if parentOp == nil {
						s.RootOp = tempArg
					} else {
						parentOp.GetOperatorBase().SetChild(tempArg, 0)
					}

					newArg := merge.NewArgument()
					newArg.SetInfo(&vm.OperatorInfo{
						Idx:         0,
						CnAddr:      arg.CnAddr,
						OperatorID:  c.allocOperatorID(),
						ParallelID:  0,
						MaxParallel: 1,
					})
					tempArg.AppendChild(newArg)
				}

				for j := range ss {
					sampleOp := arg.SampleDup()
					sampleOp.SetInfo(&vm.OperatorInfo{
						Idx:         arg.Idx,
						IsFirst:     arg.IsFirst,
						CnAddr:      arg.CnAddr,
						OperatorID:  arg.OperatorID,
						MaxParallel: int32(len(ss)),
						ParallelID:  int32(j),
					})
					ss[j].setRootOperator(sampleOp)
				}
				arg.Release()
			}

		case vm.Offset:
			flg = true
			arg := op.(*offset.Offset)
			toReleaseOpRoot = arg.GetChildren(0)
			newArg := mergeoffset.NewArgument().
				WithOffset(arg.OffsetExpr)
			newArg.SetInfo(&vm.OperatorInfo{
				Idx:         arg.Idx,
				CnAddr:      arg.CnAddr,
				OperatorID:  c.allocOperatorID(),
				ParallelID:  0,
				MaxParallel: 1,
			})
			if parentOp == nil {
				s.RootOp = newArg
			} else {
				parentOp.GetOperatorBase().SetChild(newArg, 0)
			}

			for j := range ss {
				offsetOp := offset.NewArgument().
					WithOffset(arg.OffsetExpr)
				offsetOp.SetInfo(&vm.OperatorInfo{
					Idx:         arg.Idx,
					IsFirst:     arg.IsFirst,
					CnAddr:      arg.CnAddr,
					OperatorID:  arg.OperatorID,
					MaxParallel: int32(len(ss)),
					ParallelID:  int32(j),
				})
				ss[j].setRootOperator(offsetOp)
			}
			arg.Release()
		case vm.Output:
		case vm.Connector:
		case vm.Dispatch:
		default:
			for j := range ss {
				ss[j].setRootOperator(dupOperator(op, nil, j))
			}
		}
		return nil
	})

	if !flg {
		newArg := merge.NewArgument()
		leafOp := vm.GetLeafOp(s.RootOp)
		newArg.Idx = leafOp.GetOperatorBase().Idx // TODO: remove it
		newArg.CnAddr = leafOp.GetOperatorBase().CnAddr
		newArg.OperatorID = c.allocOperatorID()
		newArg.ParallelID = 0
		newArg.MaxParallel = 1

		// Add log for cn panic which reported on issue 10656
		// If you find this log is printed, please report the repro details
		if s.RootOp == nil || s.RootOp.GetOperatorBase().NumChildren() == 0 {
			c.proc.Error(c.proc.Ctx, "the length of s.Instructions is too short!"+DebugShowScopes([]*Scope{s}),
				zap.String("stack", string(debug.Stack())),
			)
			return nil, moerr.NewInternalErrorNoCtx("the length of s.Instructions is too short !")
		}
		otherOp := s.RootOp.GetOperatorBase().GetChildren(0)
		s.RootOp.GetOperatorBase().SetChild(newArg, 0)
		vm.HandleAllOp(otherOp, func(parentOp vm.Operator, op vm.Operator) error {
			op.Release()
			return nil
		})
	}
	s.Magic = Merge
	s.PreScopes = ss
	cnt := 0
	for _, s := range ss {
		if s.IsEnd {
			continue
		}
		cnt++
	}
	s.Proc.Reg.MergeReceivers = make([]*process.WaitRegister, cnt)
	{
		for i := 0; i < cnt; i++ {
			s.Proc.Reg.MergeReceivers[i] = &process.WaitRegister{
				Ctx: s.Proc.Ctx,
				Ch:  make(chan *process.RegisterMessage, 1),
			}
		}
	}
	j := 0
	for i := range ss {
		if !ss[i].IsEnd {
			connectorOp := connector.NewArgument().
				WithReg(s.Proc.Reg.MergeReceivers[j])
			connectorOp.SetInfo(&vm.OperatorInfo{
				CnAddr:      vm.GetLeafOp(ss[i].RootOp).GetOperatorBase().CnAddr,
				OperatorID:  c.allocOperatorID(),
				ParallelID:  0,
				MaxParallel: 1,
			})
			ss[i].doSetRootOperator(connectorOp)
			j++
		}
	}

	return s, nil
}

func (s *Scope) doSetRootOperator(op vm.Operator) {
	if s.RootOp != nil {
		op.AppendChild(s.RootOp)
	}
	s.RootOp = op
}

func (s *Scope) setRootOperator(op vm.Operator) {
	if !s.IsEnd {
		s.doSetRootOperator(op)
	}
}

// the result of sendNotifyMessage routine.
// we set sender here because we need to close the sender after canceling the context
// to avoid misreport error (it was possible if there are more than one stream between two compute nodes).
type notifyMessageResult struct {
	sender *messageSenderOnClient
	err    error
}

func (s *Scope) ReplaceLeafOp(dstLeafOp vm.Operator) {
	vm.HandleLeafOp(nil, s.RootOp, func(leafOpParent vm.Operator, leafOp vm.Operator) error {
		leafOp.Release()
		if leafOpParent == nil {
			s.RootOp = dstLeafOp
		} else {
			leafOpParent.GetOperatorBase().SetChild(dstLeafOp, 0)
		}
		return nil
	})
}

// sendNotifyMessage create n routines to notify the remote nodes where their receivers are.
// and keep receiving the data until the query was done or data is ended.
func (s *Scope) sendNotifyMessage(wg *sync.WaitGroup, resultChan chan notifyMessageResult) {
	// if context has done, it means the user or other part of the pipeline stops this query.
	closeWithError := func(err error, reg *process.WaitRegister, sender *messageSenderOnClient) {
		if reg != nil {
			select {
			case <-s.Proc.Ctx.Done():
			case reg.Ch <- nil:
			}
		}

		select {
		case <-s.Proc.Ctx.Done():
			resultChan <- notifyMessageResult{err: nil, sender: sender}
		default:
			resultChan <- notifyMessageResult{err: err, sender: sender}
		}
		wg.Done()
	}

	// start N goroutines to send notifications to remote nodes.
	// to notify the remote dispatch executor where its remote receivers are.
	// dispatch operator will use this stream connection to send data back.
	//
	// function `cnMessageHandle` at file `remoterunServer.go` will handle the notification.
	for i := range s.RemoteReceivRegInfos {
		wg.Add(1)

		op := &s.RemoteReceivRegInfos[i]
		fromAddr := op.FromAddr
		receiverIdx := op.Idx
		uuid := op.Uuid[:]

		errSubmit := ants.Submit(
			func() {

				sender, err := newMessageSenderOnClient(
					s.Proc.Ctx,
					s.Proc.GetService(),
					fromAddr,
					s.Proc.Mp(),
					nil,
				)
				if err != nil {
					closeWithError(err, s.Proc.Reg.MergeReceivers[receiverIdx], nil)
					return
				}

				message := cnclient.AcquireMessage()
				message.SetID(sender.streamSender.ID())
				message.SetMessageType(pbpipeline.Method_PrepareDoneNotifyMessage)
				message.NeedNotReply = false
				message.Uuid = uuid

				if errSend := sender.streamSender.Send(sender.ctx, message); errSend != nil {
					closeWithError(errSend, s.Proc.Reg.MergeReceivers[receiverIdx], sender)
					return
				}
				sender.safeToClose = false
				sender.alreadyClose = false

				err = receiveMsgAndForward(s.Proc, sender, s.Proc.Reg.MergeReceivers[receiverIdx].Ch)
				closeWithError(err, s.Proc.Reg.MergeReceivers[receiverIdx], sender)
			},
		)

		if errSubmit != nil {
			resultChan <- notifyMessageResult{err: errSubmit, sender: nil}
			wg.Done()
		}
	}
}

func receiveMsgAndForward(proc *process.Process, sender *messageSenderOnClient, forwardCh chan *process.RegisterMessage) error {
	for {
		bat, end, err := sender.receiveBatch()
		if err != nil {
			return err
		}
		if end {
			return nil
		}

		if forwardCh != nil {
			msg := &process.RegisterMessage{Batch: bat}
			select {
			case <-proc.Ctx.Done():
				bat.Clean(proc.Mp())
				return nil

			case forwardCh <- msg:
			}
		}
	}
}

func (s *Scope) replace(c *Compile) error {
	tblName := s.Plan.GetQuery().Nodes[0].ReplaceCtx.TableDef.Name
	deleteCond := s.Plan.GetQuery().Nodes[0].ReplaceCtx.DeleteCond
	rewriteFromOnDuplicateKey := s.Plan.GetQuery().Nodes[0].ReplaceCtx.RewriteFromOnDuplicateKey

	delAffectedRows := uint64(0)
	if deleteCond != "" {
		result, err := c.runSqlWithResult(fmt.Sprintf("delete from %s where %s", tblName, deleteCond))
		if err != nil {
			return err
		}
		delAffectedRows = result.AffectedRows
	}
	var sql string
	if rewriteFromOnDuplicateKey {
		idx := strings.Index(strings.ToLower(c.sql), "on duplicate key update")
		sql = c.sql[:idx]
	} else {
		sql = "insert " + c.sql[7:]
	}
	result, err := c.runSqlWithResult(sql)
	if err != nil {
		return err
	}
	c.addAffectedRows(result.AffectedRows + delAffectedRows)
	return nil
}

func (s *Scope) buildReaders(c *Compile, maxProvidedCpuNumber int) (readers []engine.Reader, scanUsedCpuNumber int, err error) {
	// receive runtime filter and optimized the datasource.
	if err = s.handleRuntimeFilter(c); err != nil {
		return
	}

	switch {

	// If this was a remote-run pipeline. Reader should be generated from Engine.
	case s.IsRemote:
		// this cannot use c.proc.Ctx directly, please refer to `default case`.
		ctx := c.proc.Ctx
		if util.TableIsClusterTable(s.DataSource.TableDef.GetTableType()) {
			ctx = defines.AttachAccountId(ctx, catalog.System_Account)
		}
		if s.DataSource.AccountId != nil {
			ctx = defines.AttachAccountId(ctx, uint32(s.DataSource.AccountId.GetTenantId()))
		}

		// determined how many cpus we should use.
		//blkSlice := objectio.BlockInfoSliceInProgress(s.NodeInfo.Data)
		scanUsedCpuNumber = DetermineRuntimeDOP(maxProvidedCpuNumber, s.NodeInfo.Data.BlkCnt())
		readers, err = c.e.BuildBlockReaders(
			ctx,
			c.proc,
			s.DataSource.Timestamp,
			s.DataSource.FilterExpr,
			s.DataSource.TableDef,
			s.NodeInfo.Data,
			scanUsedCpuNumber)
		if err != nil {
			return
		}

		//readers, err = c.e.NewBlockReader(
		//	ctx,
		//	scanUsedCpuNumber,
		//	s.DataSource.Timestamp,
		//	s.DataSource.FilterExpr,
		//	nil,
		//	s.NodeInfo.Data,
		//	s.DataSource.TableDef,
		//	c.proc)
		//if err != nil {
		//	return
		//}

	// Reader can be generated from local relation.
	case s.DataSource.Rel != nil && s.DataSource.TableDef.Partition == nil:
		switch s.DataSource.Rel.GetEngineType() {
		case engine.Disttae:
			//blkSlice := objectio.BlockInfoSlice(s.NodeInfo.Data)
			fmt.Printf("xxxx start to build readers, txn:%s, table:%s. DataIsEmpty:%v",
				c.proc.GetTxnOperator().Txn().DebugString(),
				s.DataSource.TableDef.Name,
				s.NodeInfo.Data == nil)
			scanUsedCpuNumber = DetermineRuntimeDOP(maxProvidedCpuNumber, s.NodeInfo.Data.BlkCnt())
		case engine.Memory:
			//idSlice := memoryengine.ShardIdSlice(s.NodeInfo.Data)
			scanUsedCpuNumber = DetermineRuntimeDOP(maxProvidedCpuNumber, s.NodeInfo.Data.BlkCnt())
		default:
			scanUsedCpuNumber = 1
		}
		if len(s.DataSource.OrderBy) > 0 {
			scanUsedCpuNumber = 1
		}
		sql := c.originSQL
		if sql == "" {
			sql = c.sql
		}

		readers, err = s.DataSource.Rel.BuildReaders(
			c.proc.Ctx,
			c.proc,
			s.DataSource.FilterExpr,
			s.NodeInfo.Data,
			scanUsedCpuNumber,
			s.TxnOffset)
		if s.DataSource.TableDef.Name == "bugt" {
			fmt.Printf("xxxx build readers finished, "+
				"sql:%s, txn:%s, table:%s, scanusednum:%d, readers num :%d, blkCnt:%d, hasMemBlk:%v, err:%v",
				sql,
				c.proc.GetTxnOperator().Txn().DebugString(),
				s.DataSource.TableDef.Name,
				scanUsedCpuNumber,
				len(readers),
				s.NodeInfo.Data.BlkCnt(),
				s.NodeInfo.Data.GetDataBlk(0).IsMemBlk(),
				err)
		}

		if err != nil {
			return
		}

		//readers, err = s.DataSource.Rel.NewReader(
		//	c.proc.Ctx,
		//	scanUsedCpuNumber,
		//	s.DataSource.FilterExpr,
		//	s.NodeInfo.Data,
		//	len(s.DataSource.OrderBy) > 0,
		//	s.TxnOffset)
		//if err != nil {
		//	return
		//}

	// Should get relation first to generate Reader.
	// FIXME:: s.NodeInfo.Rel == nil, partition table? -- this is an old comment, I just do a copy here.
	default:
		// This cannot modify the c.proc.Ctx here, but I don't know why.
		// Maybe there are some account related things stores in the context (using the context.WithValue),
		// and modify action will change the account.
		ctx := c.proc.Ctx

		if util.TableIsClusterTable(s.DataSource.TableDef.GetTableType()) {
			ctx = defines.AttachAccountId(ctx, catalog.System_Account)
		}

		var db engine.Database
		var rel engine.Relation
		// todo:
		//  these following codes were very likely to `compile.go:compileTableScanDataSource `.
		//  I kept the old codes here without any modify. I don't know if there is one `GetRelation(txn, scanNode, scheme, table)`
		{
			n := s.DataSource.node
			txnOp := s.Proc.GetTxnOperator()
			if n.ScanSnapshot != nil && n.ScanSnapshot.TS != nil {
				if !n.ScanSnapshot.TS.Equal(timestamp.Timestamp{LogicalTime: 0, PhysicalTime: 0}) &&
					n.ScanSnapshot.TS.Less(c.proc.GetTxnOperator().Txn().SnapshotTS) {
					if c.proc.GetCloneTxnOperator() != nil {
						txnOp = c.proc.GetCloneTxnOperator()
					} else {
						txnOp = c.proc.GetTxnOperator().CloneSnapshotOp(*n.ScanSnapshot.TS)
						c.proc.SetCloneTxnOperator(txnOp)
					}

					if n.ScanSnapshot.Tenant != nil {
						ctx = context.WithValue(ctx, defines.TenantIDKey{}, n.ScanSnapshot.Tenant.TenantID)
					}
				}
			}

			db, err = c.e.Database(ctx, s.DataSource.SchemaName, txnOp)
			if err != nil {
				return
			}
			rel, err = db.Relation(ctx, s.DataSource.RelationName, c.proc)
			if err != nil {
				var e error // avoid contamination of error messages
				db, e = c.e.Database(ctx, defines.TEMPORARY_DBNAME, s.Proc.GetTxnOperator())
				if e != nil {
					err = e
					return
				}
				rel, e = db.Relation(ctx, engine.GetTempTableName(s.DataSource.SchemaName, s.DataSource.RelationName), c.proc)
				if e != nil {
					err = e
					return
				}
			}
		}

		switch rel.GetEngineType() {
		case engine.Disttae:
			//blkSlice := objectio.BlockInfoSlice(s.NodeInfo.Data)
			scanUsedCpuNumber = DetermineRuntimeDOP(maxProvidedCpuNumber, s.NodeInfo.Data.BlkCnt())
		case engine.Memory:
			//idSlice := memoryengine.ShardIdSlice(s.NodeInfo.Data)
			scanUsedCpuNumber = DetermineRuntimeDOP(maxProvidedCpuNumber, s.NodeInfo.Data.BlkCnt())
		default:
			scanUsedCpuNumber = 1
		}
		if len(s.DataSource.OrderBy) > 0 {
			scanUsedCpuNumber = 1
		}

		var mainRds []engine.Reader
		var subRds []engine.Reader
		if rel.GetEngineType() == engine.Memory || s.DataSource.PartitionRelationNames == nil {
			mainRds, err = s.DataSource.Rel.BuildReaders(
				c.proc.Ctx,
				c.proc,
				s.DataSource.FilterExpr,
				s.NodeInfo.Data,
				scanUsedCpuNumber,
				s.TxnOffset)
			//mainRds, err = rel.NewReader(ctx,
			//	scanUsedCpuNumber,
			//	s.DataSource.FilterExpr,
			//	s.NodeInfo.Data,
			//	len(s.DataSource.OrderBy) > 0,
			//	s.TxnOffset)
			if err != nil {
				return
			}
			readers = append(readers, mainRds...)
		} else {
			mp := s.NodeInfo.Data.GroupByPartitionNum()
			var subRel engine.Relation
			for num, relName := range s.DataSource.PartitionRelationNames {
				subRel, err = db.Relation(ctx, relName, c.proc)
				if err != nil {
					return
				}
				subRds, err = subRel.BuildReaders(
					ctx,
					c.proc,
					s.DataSource.FilterExpr,
					mp[int16(num)],
					scanUsedCpuNumber,
					s.TxnOffset,
				)
				if err != nil {
					return
				}
				readers = append(readers, subRds...)
				//memRds, err = subRel.NewReader(ctx,
				//	scanUsedCpuNumber,
				//	s.DataSource.FilterExpr,
				//	dirtyRanges[num],
				//	len(s.DataSource.OrderBy) > 0,
				//	s.TxnOffset)
				//if err != nil {
				//	return
				//}
				//readers = append(readers, memRds...)
			}
		}

	}
	// just for quick GC.
	s.NodeInfo.Data = nil

	//for partition table.
	if len(readers) != scanUsedCpuNumber {
		fmt.Printf("xxxx start to merge readers, txn:%s, table:%s,cpu num:%d, readers:%d",
			c.proc.GetTxnOperator().Txn().DebugString(),
			s.DataSource.TableDef.Name,
			scanUsedCpuNumber,
			len(readers))
		newReaders := make([]engine.Reader, 0, scanUsedCpuNumber)
		step := len(readers) / scanUsedCpuNumber
		for i := 0; i < len(readers); i += step {
			newReaders = append(newReaders, disttae.NewMergeReader(readers[i:i+step]))
		}
		readers = newReaders
	}
	return
}

//func (s *Scope) getReaders(c *Compile, maxProvidedCpuNumber int) (readers []engine.Reader, scanUsedCpuNumber int, err error) {
//	// receive runtime filter and optimized the datasource.
//	if err = s.handleRuntimeFilter(c); err != nil {
//		return
//	}
//
//	switch {
//
//	// If this was a remote-run pipeline. Reader should be generated from Engine.
//	case s.IsRemote:
//		// this cannot use c.proc.Ctx directly, please refer to `default case`.
//		ctx := c.proc.Ctx
//		if util.TableIsClusterTable(s.DataSource.TableDef.GetTableType()) {
//			ctx = defines.AttachAccountId(ctx, catalog.System_Account)
//		}
//		if s.DataSource.AccountId != nil {
//			ctx = defines.AttachAccountId(ctx, uint32(s.DataSource.AccountId.GetTenantId()))
//		}
//
//		// determined how many cpus we should use.
//		blkSlice := objectio.BlockInfoSlice(s.NodeInfo.Data)
//		scanUsedCpuNumber = DetermineRuntimeDOP(maxProvidedCpuNumber, blkSlice.Len())
//
//		readers, err = c.e.NewBlockReader(
//			ctx, scanUsedCpuNumber,
//			s.DataSource.Timestamp, s.DataSource.FilterExpr, nil, s.NodeInfo.Data, s.DataSource.TableDef, c.proc)
//		if err != nil {
//			return
//		}
//
//	// Reader can be generated from local relation.
//	case s.DataSource.Rel != nil && s.DataSource.TableDef.Partition == nil:
//		switch s.DataSource.Rel.GetEngineType() {
//		case engine.Disttae:
//			blkSlice := objectio.BlockInfoSlice(s.NodeInfo.Data)
//			scanUsedCpuNumber = DetermineRuntimeDOP(maxProvidedCpuNumber, blkSlice.Len())
//		case engine.Memory:
//			idSlice := memoryengine.ShardIdSlice(s.NodeInfo.Data)
//			scanUsedCpuNumber = DetermineRuntimeDOP(maxProvidedCpuNumber, idSlice.Len())
//		default:
//			scanUsedCpuNumber = 1
//		}
//		if len(s.DataSource.OrderBy) > 0 {
//			scanUsedCpuNumber = 1
//		}
//
//		readers, err = s.DataSource.Rel.NewReader(c.proc.Ctx,
//			scanUsedCpuNumber,
//			s.DataSource.FilterExpr,
//			s.NodeInfo.Data,
//			len(s.DataSource.OrderBy) > 0,
//			s.TxnOffset)
//		if err != nil {
//			return
//		}
//
//	// Should get relation first to generate Reader.
//	// FIXME:: s.NodeInfo.Rel == nil, partition table? -- this is an old comment, I just do a copy here.
//	default:
//		// This cannot modify the c.proc.Ctx here, but I don't know why.
//		// Maybe there are some account related things stores in the context (using the context.WithValue),
//		// and modify action will change the account.
//		ctx := c.proc.Ctx
//
//		if util.TableIsClusterTable(s.DataSource.TableDef.GetTableType()) {
//			ctx = defines.AttachAccountId(ctx, catalog.System_Account)
//		}
//
//		var db engine.Database
//		var rel engine.Relation
//		// todo:
//		//  these following codes were very likely to `compile.go:compileTableScanDataSource `.
//		//  I kept the old codes here without any modify. I don't know if there is one `GetRelation(txn, scanNode, scheme, table)`
//		{
//			n := s.DataSource.node
//			txnOp := s.Proc.GetTxnOperator()
//			if n.ScanSnapshot != nil && n.ScanSnapshot.TS != nil {
//				if !n.ScanSnapshot.TS.Equal(timestamp.Timestamp{LogicalTime: 0, PhysicalTime: 0}) &&
//					n.ScanSnapshot.TS.Less(c.proc.GetTxnOperator().Txn().SnapshotTS) {
//					if c.proc.GetCloneTxnOperator() != nil {
//						txnOp = c.proc.GetCloneTxnOperator()
//					} else {
//						txnOp = c.proc.GetTxnOperator().CloneSnapshotOp(*n.ScanSnapshot.TS)
//						c.proc.SetCloneTxnOperator(txnOp)
//					}
//
//					if n.ScanSnapshot.Tenant != nil {
//						ctx = context.WithValue(ctx, defines.TenantIDKey{}, n.ScanSnapshot.Tenant.TenantID)
//					}
//				}
//			}
//
//			db, err = c.e.Database(ctx, s.DataSource.SchemaName, txnOp)
//			if err != nil {
//				return
//			}
//			rel, err = db.Relation(ctx, s.DataSource.RelationName, c.proc)
//			if err != nil {
//				var e error // avoid contamination of error messages
//				db, e = c.e.Database(ctx, defines.TEMPORARY_DBNAME, s.Proc.GetTxnOperator())
//				if e != nil {
//					err = e
//					return
//				}
//				rel, e = db.Relation(ctx, engine.GetTempTableName(s.DataSource.SchemaName, s.DataSource.RelationName), c.proc)
//				if e != nil {
//					err = e
//					return
//				}
//			}
//		}
//
//		switch rel.GetEngineType() {
//		case engine.Disttae:
//			blkSlice := objectio.BlockInfoSlice(s.NodeInfo.Data)
//			scanUsedCpuNumber = DetermineRuntimeDOP(maxProvidedCpuNumber, blkSlice.Len())
//		case engine.Memory:
//			idSlice := memoryengine.ShardIdSlice(s.NodeInfo.Data)
//			scanUsedCpuNumber = DetermineRuntimeDOP(maxProvidedCpuNumber, idSlice.Len())
//		default:
//			scanUsedCpuNumber = 1
//		}
//		if len(s.DataSource.OrderBy) > 0 {
//			scanUsedCpuNumber = 1
//		}
//
//		var mainRds []engine.Reader
//		var memRds []engine.Reader
//		if rel.GetEngineType() == engine.Memory || s.DataSource.PartitionRelationNames == nil {
//			mainRds, err = rel.NewReader(ctx,
//				scanUsedCpuNumber,
//				s.DataSource.FilterExpr,
//				s.NodeInfo.Data,
//				len(s.DataSource.OrderBy) > 0,
//				s.TxnOffset)
//			if err != nil {
//				return
//			}
//			readers = append(readers, mainRds...)
//		} else {
//			// handle the partition table.
//			blkArray := objectio.BlockInfoSlice(s.NodeInfo.Data)
//			dirtyRanges := make(map[int]objectio.BlockInfoSlice)
//			cleanRanges := make(objectio.BlockInfoSlice, 0, blkArray.Len())
//			ranges := objectio.BlockInfoSlice(blkArray.Slice(1, blkArray.Len()))
//			for i := 0; i < ranges.Len(); i++ {
//				blkInfo := ranges.Get(i)
//				if !blkInfo.CanRemote {
//					if _, ok := dirtyRanges[blkInfo.PartitionNum]; !ok {
//						newRanges := make(objectio.BlockInfoSlice, 0, objectio.BlockInfoSize)
//						newRanges = append(newRanges, objectio.EmptyBlockInfoBytes...)
//						dirtyRanges[blkInfo.PartitionNum] = newRanges
//					}
//					dirtyRanges[blkInfo.PartitionNum] = append(dirtyRanges[blkInfo.PartitionNum], ranges.GetBytes(i)...)
//					continue
//				}
//				cleanRanges = append(cleanRanges, ranges.GetBytes(i)...)
//			}
//
//			if len(cleanRanges) > 0 {
//				// create readers for reading clean blocks from the main table.
//				mainRds, err = rel.NewReader(ctx,
//					scanUsedCpuNumber,
//					s.DataSource.FilterExpr,
//					cleanRanges,
//					len(s.DataSource.OrderBy) > 0,
//					s.TxnOffset)
//				if err != nil {
//					return
//				}
//				readers = append(readers, mainRds...)
//			}
//			// create readers for reading dirty blocks from partition table.
//			var subRel engine.Relation
//			for num, relName := range s.DataSource.PartitionRelationNames {
//				subRel, err = db.Relation(ctx, relName, c.proc)
//				if err != nil {
//					return
//				}
//				memRds, err = subRel.NewReader(ctx,
//					scanUsedCpuNumber,
//					s.DataSource.FilterExpr,
//					dirtyRanges[num],
//					len(s.DataSource.OrderBy) > 0,
//					s.TxnOffset)
//				if err != nil {
//					return
//				}
//				readers = append(readers, memRds...)
//			}
//		}
//	}
//	// just for quick GC.
//	s.NodeInfo.Data = nil
//
//	// need some merge to make sure it is only scanUsedCpuNumber reader.
//	// partition table and read from memory will cause len(readers) > scanUsedCpuNumber.
//	if len(readers) != scanUsedCpuNumber {
//		newReaders := make([]engine.Reader, 0, scanUsedCpuNumber)
//		step := len(readers) / scanUsedCpuNumber
//		for i := 0; i < len(readers); i += step {
//			newReaders = append(newReaders, disttae.NewMergeReader(readers[i:i+step]))
//		}
//		readers = newReaders
//	}
//	return
//}

func (s Scope) TypeName() string {
	return "compile.Scope"
}<|MERGE_RESOLUTION|>--- conflicted
+++ resolved
@@ -56,10 +56,7 @@
 	"github.com/matrixorigin/matrixone/pkg/vm"
 	"github.com/matrixorigin/matrixone/pkg/vm/engine"
 	"github.com/matrixorigin/matrixone/pkg/vm/engine/disttae"
-<<<<<<< HEAD
-=======
 	"github.com/matrixorigin/matrixone/pkg/vm/engine/memoryengine"
->>>>>>> 3d6a534d
 	"github.com/matrixorigin/matrixone/pkg/vm/pipeline"
 	"github.com/matrixorigin/matrixone/pkg/vm/process"
 
@@ -636,17 +633,6 @@
 				case process.RuntimeFilter_PASS:
 					continue
 				case process.RuntimeFilter_DROP:
-<<<<<<< HEAD
-					// FIXME: Should give an empty "Data" and then early return
-					s.NodeInfo.Data = nil
-					s.NodeInfo.NeedExpandRanges = false
-					s.DataSource.FilterExpr = plan2.MakeFalseExpr()
-					fmt.Printf("xxxx runtime filter drop, "+
-						"set s.NodeInfo.data=nil, neeedExpandRanges=false:, txn:%s, table:%s",
-						c.proc.GetTxnOperator().Txn().DebugString(),
-						s.DataSource.TableDef.Name)
-=======
->>>>>>> 3d6a534d
 					return nil
 				case process.RuntimeFilter_IN:
 					inExpr := plan2.MakeInExpr(c.proc.Ctx, spec.Expr, msg.Card, msg.Data, spec.MatchPrefix)
@@ -710,7 +696,6 @@
 		if err != nil {
 			return err
 		}
-<<<<<<< HEAD
 		fmt.Printf("xxxx expand ranges in run time filter, txn:%s, table:%s, blkCnt:%d, hasMemBlk:%v",
 			c.proc.GetTxnOperator().Txn().DebugString(),
 			s.DataSource.TableDef.Name,
@@ -719,10 +704,6 @@
 		//FIXME:: Do need to attache tombstones? No, because the scope runs on local CN
 		//relData.AttachTombstones()
 		s.NodeInfo.Data = relData
-		s.NodeInfo.NeedExpandRanges = false
-=======
-		s.NodeInfo.Data = append(s.NodeInfo.Data, ranges.GetAllBytes()...)
->>>>>>> 3d6a534d
 
 	} else if len(inExprList) > 0 {
 		fmt.Printf("xxxx Before appyly run time filter, txn:%s, table:%s, blkCnt:%d, hasMemBlk:%v",
