// Copyright 2021 Matrix Origin
//
// Licensed under the Apache License, Version 2.0 (the "License");
// you may not use this file except in compliance with the License.
// You may obtain a copy of the License at
//
//	http://www.apache.org/licenses/LICENSE-2.0
//
// Unless required by applicable law or agreed to in writing, software
// distributed under the License is distributed on an "AS IS" BASIS,
// WITHOUT WARRANTIES OR CONDITIONS OF ANY KIND, either express or implied.
// See the License for the specific language governing permissions and
// limitations under the License.
package objectio

import (
<<<<<<< HEAD
	"bytes"
=======
	"io"

>>>>>>> 34c2fa28
	"github.com/matrixorigin/matrixone/pkg/container/types"
)

type CreateSegOpt struct {
	Id *types.Uuid
}

func (o *CreateSegOpt) WithId(id *types.Uuid) *CreateSegOpt {
	o.Id = id
	return o
}

type CreateBlockOpt struct {
	Loc *struct {
		Metaloc  Location
		Deltaloc Location
	}

	Id *struct {
		Filen uint16
		Blkn  uint16
	}
}

func (o *CreateBlockOpt) WithMetaloc(s Location) *CreateBlockOpt {
	if o.Loc != nil {
		o.Loc.Metaloc = s
	} else {
		o.Loc = &struct {
			Metaloc  Location
			Deltaloc Location
		}{Metaloc: s}
	}
	return o
}

func (o *CreateBlockOpt) WithDetaloc(s Location) *CreateBlockOpt {
	if o.Loc != nil {
		o.Loc.Deltaloc = s
	} else {
		o.Loc = &struct {
			Metaloc  Location
			Deltaloc Location
		}{Deltaloc: s}
	}
	return o
}

func (o *CreateBlockOpt) WithFileIdx(s uint16) *CreateBlockOpt {
	if o.Id != nil {
		o.Id.Filen = s
	} else {
		o.Id = &struct {
			Filen uint16
			Blkn  uint16
		}{Filen: s}
	}
	return o
}

func (o *CreateBlockOpt) WithBlkIdx(s uint16) *CreateBlockOpt {
	if o.Id != nil {
		o.Id.Blkn = s
	} else {
		o.Id = &struct {
			Filen uint16
			Blkn  uint16
		}{Blkn: s}
	}
	return o
}

<<<<<<< HEAD
func writeIoHeader(typ uint16, version uint16, buf *bytes.Buffer) {
	buf.Write(types.EncodeUint16(&typ))
	buf.Write(types.EncodeUint16(&version))
=======
func WriteString(str string, w io.Writer) (n int64, err error) {
	buf := []byte(str)
	size := uint32(len(buf))
	if _, err = w.Write(types.EncodeUint32(&size)); err != nil {
		return
	}
	wn, err := w.Write(buf)
	return int64(wn + 4), err
}

func WriteBytes(b []byte, w io.Writer) (n int64, err error) {
	size := uint32(len(b))
	if _, err = w.Write(types.EncodeUint32(&size)); err != nil {
		return
	}
	wn, err := w.Write(b)
	return int64(wn + 4), err
}

func ReadString(r io.Reader) (str string, n int64, err error) {
	strLen := uint32(0)
	if _, err = r.Read(types.EncodeUint32(&strLen)); err != nil {
		return
	}
	buf := make([]byte, strLen)
	if _, err = r.Read(buf); err != nil {
		return
	}
	str = string(buf)
	n = 4 + int64(strLen)
	return
}

func ReadBytes(r io.Reader) (buf []byte, n int64, err error) {
	strLen := uint32(0)
	if _, err = r.Read(types.EncodeUint32(&strLen)); err != nil {
		return
	}
	buf = make([]byte, strLen)
	if _, err = r.Read(buf); err != nil {
		return
	}
	n = 4 + int64(strLen)
	return
>>>>>>> 34c2fa28
}<|MERGE_RESOLUTION|>--- conflicted
+++ resolved
@@ -14,12 +14,9 @@
 package objectio
 
 import (
-<<<<<<< HEAD
 	"bytes"
-=======
 	"io"
 
->>>>>>> 34c2fa28
 	"github.com/matrixorigin/matrixone/pkg/container/types"
 )
 
@@ -92,11 +89,11 @@
 	return o
 }
 
-<<<<<<< HEAD
 func writeIoHeader(typ uint16, version uint16, buf *bytes.Buffer) {
 	buf.Write(types.EncodeUint16(&typ))
 	buf.Write(types.EncodeUint16(&version))
-=======
+}
+
 func WriteString(str string, w io.Writer) (n int64, err error) {
 	buf := []byte(str)
 	size := uint32(len(buf))
@@ -141,5 +138,4 @@
 	}
 	n = 4 + int64(strLen)
 	return
->>>>>>> 34c2fa28
 }