// Copyright 2022 Matrix Origin
//
// Licensed under the Apache License, Version 2.0 (the "License");
// you may not use this file except in compliance with the License.
// You may obtain a copy of the License at
//
//      http://www.apache.org/licenses/LICENSE-2.0
//
// Unless required by applicable law or agreed to in writing, software
// distributed under the License is distributed on an "AS IS" BASIS,
// WITHOUT WARRANTIES OR CONDITIONS OF ANY KIND, either express or implied.
// See the License for the specific language governing permissions and
// limitations under the License.

package motrace

import (
	"encoding/binary"
	"sync"
	"time"

	"github.com/matrixorigin/matrixone/pkg/util"
	"github.com/matrixorigin/matrixone/pkg/util/export/table"
	ie "github.com/matrixorigin/matrixone/pkg/util/internalExecutor"
	"github.com/matrixorigin/matrixone/pkg/util/trace"
)

const (
	InternalExecutor = "InternalExecutor"
	FileService      = "FileService"
)

const (
	MOStatementType = "statement"
	MOSpanType      = "span"
	MOLogType       = "log"
	MOErrorType     = "error"
	MORawLogType    = "rawlog"
)

// tracerProviderConfig.
type tracerProviderConfig struct {
	// spanProcessors contains collection of SpanProcessors that are processing pipeline
	// for spans in the trace signal.
	// SpanProcessors registered with a TracerProvider and are called at the start
	// and end of a Span's lifecycle, and are called in the order they are
	// registered.
	spanProcessors []trace.SpanProcessor

	enable bool // SetEnable

	// idGenerator is used to generate all Span and Trace IDs when needed.
	idGenerator trace.IDGenerator

	// resource contains attributes representing an entity that produces telemetry.
	resource *trace.Resource // withMOVersion, WithNode,

	// disableSpan
	disableSpan bool
	// debugMode used in Tracer.Debug
	debugMode bool // DebugMode

	batchProcessMode string         // WithBatchProcessMode
	batchProcessor   BatchProcessor // WithBatchProcessor

	// writerFactory gen writer for CSV output
	writerFactory table.WriterFactory // WithFSWriterFactory, default from export.GetFSWriterFactory4Trace
	// disableSqlWriter
	disableSqlWriter bool // set by WithSQLWriterDisable

<<<<<<< HEAD
	// stmt aggregation
	disableStmtAggregation bool          // set by WithStmtAggregationDisable
	aggregationWindow      time.Duration // WithAggregationWindow
	selectAggrThreshold    time.Duration // WithSelectThreshold
=======
	// skipRunningStmt
	skipRunningStmt bool // set by WithSkipRunningStmt
>>>>>>> b15303a9

	sqlExecutor func() ie.InternalExecutor // WithSQLExecutor
	// needInit control table schema create
	needInit bool // WithInitAction

	exportInterval time.Duration //  WithExportInterval
	// longQueryTime unit ns
	longQueryTime int64 //  WithLongQueryTime
	// longSpanTime
	longSpanTime time.Duration

	bufferSizeThreshold int64 // WithBufferSizeThreshold

	mux sync.RWMutex
}

func (cfg *tracerProviderConfig) getNodeResource() *trace.MONodeResource {
	cfg.mux.RLock()
	defer cfg.mux.RUnlock()
	if val, has := cfg.resource.Get("Node"); !has {
		return &trace.MONodeResource{}
	} else {
		return val.(*trace.MONodeResource)
	}
}

func (cfg *tracerProviderConfig) IsEnable() bool {
	cfg.mux.RLock()
	defer cfg.mux.RUnlock()
	return cfg.enable
}

func (cfg *tracerProviderConfig) SetEnable(enable bool) {
	cfg.mux.Lock()
	defer cfg.mux.Unlock()
	cfg.enable = enable
}

func (cfg *tracerProviderConfig) GetSqlExecutor() func() ie.InternalExecutor {
	cfg.mux.RLock()
	defer cfg.mux.RUnlock()
	return cfg.sqlExecutor
}

// TracerProviderOption configures a TracerProvider.
type TracerProviderOption interface {
	apply(*tracerProviderConfig)
}

type tracerProviderOption func(config *tracerProviderConfig)

func (f tracerProviderOption) apply(config *tracerProviderConfig) {
	f(config)
}

func withMOVersion(v string) tracerProviderOption {
	return func(config *tracerProviderConfig) {
		config.resource.Put("version", v)
	}
}

// WithNode give id as NodeId, t as NodeType
func WithNode(uuid string, t string) tracerProviderOption {
	return func(cfg *tracerProviderConfig) {
		cfg.resource.Put("Node", &trace.MONodeResource{
			NodeUuid: uuid,
			NodeType: t,
		})
	}
}

func EnableTracer(enable bool) tracerProviderOption {
	return func(cfg *tracerProviderConfig) {
		cfg.SetEnable(enable)
	}
}

func WithFSWriterFactory(f table.WriterFactory) tracerProviderOption {
	return tracerProviderOption(func(cfg *tracerProviderConfig) {
		cfg.writerFactory = f
	})
}

func WithExportInterval(secs int) tracerProviderOption {
	return tracerProviderOption(func(cfg *tracerProviderConfig) {
		cfg.exportInterval = time.Second * time.Duration(secs)
	})
}

func WithLongQueryTime(secs float64) tracerProviderOption {
	return tracerProviderOption(func(cfg *tracerProviderConfig) {
		cfg.longQueryTime = int64(float64(time.Second) * secs)
	})
}

func WithLongSpanTime(d time.Duration) tracerProviderOption {
	return tracerProviderOption(func(cfg *tracerProviderConfig) {
		cfg.longSpanTime = d
	})
}

func WithSpanDisable(disable bool) tracerProviderOption {
	return func(cfg *tracerProviderConfig) {
		cfg.disableSpan = disable
	}
}

func WithSkipRunningStmt(skip bool) tracerProviderOption {
	return func(cfg *tracerProviderConfig) {
		cfg.skipRunningStmt = skip
	}
}

func WithSQLWriterDisable(disable bool) tracerProviderOption {
	return func(cfg *tracerProviderConfig) {
		cfg.disableSqlWriter = disable
	}
}

func WithAggregatorDisable(disable bool) tracerProviderOption {
	return func(cfg *tracerProviderConfig) {
		cfg.disableStmtAggregation = disable
	}
}

func WithAggregatorWindow(window time.Duration) tracerProviderOption {
	return func(cfg *tracerProviderConfig) {
		cfg.aggregationWindow = window
	}
}

func WithSelectThreshold(window time.Duration) tracerProviderOption {
	return func(cfg *tracerProviderConfig) {
		cfg.selectAggrThreshold = window
	}
}

func WithBufferSizeThreshold(size int64) tracerProviderOption {
	return tracerProviderOption(func(cfg *tracerProviderConfig) {
		cfg.bufferSizeThreshold = size
	})
}

func DebugMode(debug bool) tracerProviderOption {
	return func(cfg *tracerProviderConfig) {
		cfg.debugMode = debug
	}
}

func WithBatchProcessMode(mode string) tracerProviderOption {
	return func(cfg *tracerProviderConfig) {
		cfg.batchProcessMode = mode
	}
}
func WithBatchProcessor(p BatchProcessor) tracerProviderOption {
	return func(cfg *tracerProviderConfig) {
		cfg.batchProcessor = p
	}
}

func WithSQLExecutor(f func() ie.InternalExecutor) tracerProviderOption {
	return func(cfg *tracerProviderConfig) {
		cfg.mux.Lock()
		defer cfg.mux.Unlock()
		cfg.sqlExecutor = f
	}
}

func WithInitAction(init bool) tracerProviderOption {
	return func(cfg *tracerProviderConfig) {
		cfg.mux.Lock()
		defer cfg.mux.Unlock()
		cfg.needInit = init
	}
}

var _ trace.IDGenerator = &moIDGenerator{}

type moIDGenerator struct{}

func (M moIDGenerator) NewIDs() (trace.TraceID, trace.SpanID) {
	tid := trace.TraceID{}
	binary.BigEndian.PutUint64(tid[:], util.Fastrand64())
	binary.BigEndian.PutUint64(tid[8:], util.Fastrand64())
	sid := trace.SpanID{}
	binary.BigEndian.PutUint64(sid[:], util.Fastrand64())
	return tid, sid
}

func (M moIDGenerator) NewSpanID() trace.SpanID {
	sid := trace.SpanID{}
	binary.BigEndian.PutUint64(sid[:], util.Fastrand64())
	return sid
}<|MERGE_RESOLUTION|>--- conflicted
+++ resolved
@@ -68,15 +68,13 @@
 	// disableSqlWriter
 	disableSqlWriter bool // set by WithSQLWriterDisable
 
-<<<<<<< HEAD
+	// skipRunningStmt
+	skipRunningStmt bool // set by WithSkipRunningStmt
+
 	// stmt aggregation
 	disableStmtAggregation bool          // set by WithStmtAggregationDisable
 	aggregationWindow      time.Duration // WithAggregationWindow
 	selectAggrThreshold    time.Duration // WithSelectThreshold
-=======
-	// skipRunningStmt
-	skipRunningStmt bool // set by WithSkipRunningStmt
->>>>>>> b15303a9
 
 	sqlExecutor func() ie.InternalExecutor // WithSQLExecutor
 	// needInit control table schema create
