// Copyright 2021 Matrix Origin
//
// Licensed under the Apache License, Version 2.0 (the "License");
// you may not use this file except in compliance with the License.
// You may obtain a copy of the License at
//
//      http://www.apache.org/licenses/LICENSE-2.0
//
// Unless required by applicable law or agreed to in writing, software
// distributed under the License is distributed on an "AS IS" BASIS,
// WITHOUT WARRANTIES OR CONDITIONS OF ANY KIND, either express or implied.
// See the License for the specific language governing permissions and
// limitations under the License.

package bitmap

import (
	"bytes"
	"encoding"
	"fmt"
	"math/bits"
	"unsafe"

	"github.com/matrixorigin/matrixone/pkg/container/types"
)

//
// In case len is not multiple of 64, many of these code following assumes the trailing
// bits of last uint64 are zero.   This may well be true in all our usage.  So let's
// leave as it is for now.
//

type bitmask = uint64

/*
 * Array giving the position of the right-most set bit for each possible
 * byte value. count the right-most position as the 0th bit, and the
 * left-most the 7th bit.  The 0th entry of the array should not be used.
 * e.g. 2 = 0x10 ==> rightmost_one_pos_8[2] = 1, 3 = 0x11 ==> rightmost_one_pos_8[3] = 0
 */
var rightmost_one_pos_8 = [256]uint8{
	0, 0, 1, 0, 2, 0, 1, 0, 3, 0, 1, 0, 2, 0, 1, 0,
	4, 0, 1, 0, 2, 0, 1, 0, 3, 0, 1, 0, 2, 0, 1, 0,
	5, 0, 1, 0, 2, 0, 1, 0, 3, 0, 1, 0, 2, 0, 1, 0,
	4, 0, 1, 0, 2, 0, 1, 0, 3, 0, 1, 0, 2, 0, 1, 0,
	6, 0, 1, 0, 2, 0, 1, 0, 3, 0, 1, 0, 2, 0, 1, 0,
	4, 0, 1, 0, 2, 0, 1, 0, 3, 0, 1, 0, 2, 0, 1, 0,
	5, 0, 1, 0, 2, 0, 1, 0, 3, 0, 1, 0, 2, 0, 1, 0,
	4, 0, 1, 0, 2, 0, 1, 0, 3, 0, 1, 0, 2, 0, 1, 0,
	7, 0, 1, 0, 2, 0, 1, 0, 3, 0, 1, 0, 2, 0, 1, 0,
	4, 0, 1, 0, 2, 0, 1, 0, 3, 0, 1, 0, 2, 0, 1, 0,
	5, 0, 1, 0, 2, 0, 1, 0, 3, 0, 1, 0, 2, 0, 1, 0,
	4, 0, 1, 0, 2, 0, 1, 0, 3, 0, 1, 0, 2, 0, 1, 0,
	6, 0, 1, 0, 2, 0, 1, 0, 3, 0, 1, 0, 2, 0, 1, 0,
	4, 0, 1, 0, 2, 0, 1, 0, 3, 0, 1, 0, 2, 0, 1, 0,
	5, 0, 1, 0, 2, 0, 1, 0, 3, 0, 1, 0, 2, 0, 1, 0,
	4, 0, 1, 0, 2, 0, 1, 0, 3, 0, 1, 0, 2, 0, 1, 0,
}

func (n *Bitmap) InitWith(m *Bitmap) {
	n.len = m.len
	n.count = m.count
	n.data = append([]uint64(nil), m.data...)
}

func (n *Bitmap) InitWithSize(len int64) {
	n.len = len
	n.count = 0
	n.data = make([]uint64, (len+63)/64)
}

func (n *Bitmap) Clone() *Bitmap {
	if n == nil {
		return nil
	}
	var res Bitmap
	res.InitWith(n)
	return &res
}

func (n *Bitmap) Iterator() Iterator {
	// When initialization, the itr.i is set to the first rightmost_one position.
	itr := BitmapIterator{i: 0, bm: n}
	if pos, has_next := itr.hasNext(0); has_next {
		itr.i = pos
		itr.has_next = true
		return &itr
	}
	itr.has_next = false
	return &itr
}

func rightmost_one_pos_64(word uint64) uint64 {
	// find out the rightmost_one position.
	// Firstly, use eight bits as a group to quickly determine whether there is a 1 in it.
	// if not, then rightmost_one exists in next group, add up the distance with result and shift the word
	// if rightmost_one exists in this group, get the distance directly from a pre-made hash table
	var res uint64
	for {
		if (word & 0xFF) == 0 {
			word >>= 8
			res += 8
		} else {
			break
		}
	}
	res += uint64(rightmost_one_pos_8[word&255])
	return res
}

func (itr *BitmapIterator) hasNext(i uint64) (uint64, bool) {
	// if the uint64 is 0, move forward to next word
	// if the uint64 is not 0, then calculate the rightest_one position in a word, add up prev result and return.
	// when there is 1 in Bitmap, return true, otherwise Bitmap is empty and return false.
	// either case loop over words not bits
	nwords := (itr.bm.len + 63) / 64
	current_word := i >> 6
	mask := (^(bitmask)(0)) << (i & 0x3F) // ignore bits check before
	var result uint64

	for ; current_word < uint64(nwords); current_word++ {
		word := itr.bm.data[current_word]
		word &= mask

		if word != 0 {
			result = rightmost_one_pos_64(word) + current_word*64
			return result, true
		}
		mask = (^(bitmask)(0)) // in subsequent words, consider all bits
	}
	return result, false
}

func (itr *BitmapIterator) HasNext() bool {
	// maintain a bool var to avoid unnecessary calculations.
	return itr.has_next
}

func (itr *BitmapIterator) PeekNext() uint64 {
	if itr.has_next {
		return itr.i
	}
	return 0
}

func (itr *BitmapIterator) Next() uint64 {
	// When a iterator is initialized, the itr.i is set to the first rightmost_one pos.
	// so current itr.i is a rightmost_one pos, cal the next one pos and return current pos.
	res := itr.i
	if next, has_next := itr.hasNext(itr.i + 1); has_next { // itr.i + 1 to ignore bits check before
		itr.i = next
		itr.has_next = true
		return res
	}
	itr.has_next = false
	return res
}

// Reset set n.data to nil
func (n *Bitmap) Reset() {
	n.len = 0
	n.count = 0
	n.data = nil
}

// Len returns the number of bits in the Bitmap.
func (n *Bitmap) Len() int64 {
	return n.len
}

// Size return number of bytes in n.data
// XXX WTF Note that this size is not the same as InitWithSize.
func (n *Bitmap) Size() int {
	return len(n.data) * 8
}

func (n *Bitmap) Ptr() *uint64 {
	if n == nil || len(n.data) == 0 {
		return nil
	}
	return &n.data[0]
}

// EmptyByFlag is a quick and dirty way to check if the Bitmap is empty.
// If it retruns true, the Bitmap is empty.  Otherwise, it may or may not be empty.
func (n *Bitmap) EmptyByFlag() bool {
	return n == nil || n.count == 0 || len(n.data) == 0
}

// IsEmpty returns true if no bit in the Bitmap is set, otherwise it will return false.
func (n *Bitmap) IsEmpty() bool {
	return n.count == 0
}

// We always assume that Bitmap has been extended to at least row.
func (n *Bitmap) Add(row uint64) {
	if n.data[row>>6]&(1<<(row&0x3F)) == 0 {
		n.count++
	}
	n.data[row>>6] |= 1 << (row & 0x3F)
}

func (n *Bitmap) AddMany(rows []uint64) {
	for _, row := range rows {
		if n.data[row>>6]&(1<<(row&0x3F)) == 0 {
			n.count++
		}
		n.data[row>>6] |= 1 << (row & 0x3F)
	}
}

func (n *Bitmap) Remove(row uint64) {
	if row >= uint64(n.len) {
		return
	}
	if n.data[row>>6]&(1<<(row&0x3F)) != 0 {
		n.count--
	}
	n.data[row>>6] &^= (uint64(1) << (row & 0x3F))
}

// Contains returns true if the row is contained in the Bitmap
func (n *Bitmap) Contains(row uint64) bool {
	if row >= uint64(n.len) {
		return false
	}
	idx := row >> 6
	return (n.data[idx] & (1 << (row & 0x3F))) != 0
}

func (n *Bitmap) AddRange(start, end uint64) {
	if start >= end {
		return
	}
	i, j := start>>6, (end-1)>>6
	count := 0
	if i == j {
		mask := (^uint64(0) << uint(start&0x3F)) & (^uint64(0) >> (uint(-end) & 0x3F))
		count = bits.OnesCount64(mask &^ n.data[i])
		n.data[i] |= mask
		n.count += int64(count)
		return
	}
	mask := ^uint64(0) << uint(start&0x3F)
	count += bits.OnesCount64(mask &^ n.data[i])
	n.data[i] |= mask
	for k := i + 1; k < j; k++ {
		count += bits.OnesCount64(^n.data[k])
		n.data[k] = ^uint64(0)
	}
	mask = ^uint64(0) >> (uint(-end) & 0x3F)
	count += bits.OnesCount64(mask &^ n.data[j])
	n.data[j] |= mask
	n.count += int64(count)
}

func (n *Bitmap) RemoveRange(start, end uint64) {
	if end > uint64(n.len) {
		end = uint64(n.len)
	}
	if start >= end {
		return
	}
	count := 0
	i, j := start>>6, (end-1)>>6
	if i == j {
		mask := (^uint64(0) << uint(start&0x3F)) & (^uint64(0) >> (uint(-end) % 0x3F))
		count = bits.OnesCount64(n.data[i] & mask)
		n.data[i] &= ^mask
		n.count -= int64(count)
		return
	}
	mask := ^uint64(0) << uint(start&0x3F)
	count += bits.OnesCount64(n.data[i] & mask)
	n.data[i] &= ^mask
	for k := i + 1; k < j; k++ {
		count += bits.OnesCount64(n.data[k])
		n.data[k] = 0
	}
	mask = ^uint64(0) >> (uint(-end) & 0x3F)
	count += bits.OnesCount64(n.data[j] & mask)
	n.data[j] &= ^mask
	n.count -= int64(count)
}

func (n *Bitmap) IsSame(b *Bitmap) bool {
	if len(b.data) != len(n.data) {
		return false
	}
	for i := 0; i < len(n.data); i++ {
		if n.data[i] != b.data[i] {
			return false
		}
	}
	return true
}

func (n *Bitmap) Or(b *Bitmap) {
	n.TryExpand(b)
	size := (int(b.len) + 63) / 64
	for i := 0; i < size; i++ {
		cnt := bits.OnesCount64(n.data[i])
		n.data[i] |= b.data[i]
		n.count += int64(bits.OnesCount64(n.data[i]) - cnt)
	}
}

func (n *Bitmap) And(b *Bitmap) {
	n.TryExpand(b)
	size := (int(b.len) + 63) / 64
	for i := 0; i < size; i++ {
		cnt := bits.OnesCount64(n.data[i])
		n.data[i] &= b.data[i]
		n.count += int64(bits.OnesCount64(n.data[i]) - cnt)
	}
	for i := size; i < len(n.data); i++ {
		n.count -= int64(bits.OnesCount64(n.data[i]))
		n.data[i] = 0
	}
}

func (n *Bitmap) Negate() {
	nBlock, nTail := int(n.len)/64, int(n.len)%64
	for i := 0; i < nBlock; i++ {
		n.data[i] = ^n.data[i]
		cnt := bits.OnesCount64(n.data[i])
		n.count += int64(cnt - (64 - cnt))
	}
	if nTail > 0 {
		mask := (uint64(1) << nTail) - 1
		n.data[nBlock] ^= mask
		cnt := bits.OnesCount64(n.data[nBlock] & mask)
		n.count += int64(cnt - (nTail - cnt))
	}
}

func (n *Bitmap) TryExpand(m *Bitmap) {
	n.TryExpandWithSize(int(m.len))
}

func (n *Bitmap) TryExpandWithSize(size int) {
	if int(n.len) >= size {
		return
	}
	newCap := (size + 63) / 64
	n.len = int64(size)
	if newCap > cap(n.data) {
		data := make([]uint64, newCap)
		copy(data, n.data)
		n.data = data
		return
	}
	if len(n.data) < newCap {
		n.data = n.data[:newCap]
	}
}

func (n *Bitmap) Filter(sels []int64) *Bitmap {
	var b Bitmap
	b.InitWithSize(n.len)
	for i, sel := range sels {
		if n.Contains(uint64(sel)) {
			b.Add(uint64(i))
		}
	}
	return &b
}

func (n *Bitmap) Count() int {
	return int(n.count)
}

func (n *Bitmap) ToArray() []uint64 {
<<<<<<< HEAD
	rows := make([]uint64, 0, n.Count())
	ToArray(n, &rows)
	return rows
}

func (n *Bitmap) ToI64Arrary() []int64 {
	rows := make([]int64, 0, n.Count())
	ToArray(n, &rows)
	return rows
=======
	var res []uint64
	if n.EmptyByFlag() {
		return res
	}

	itr := n.Iterator()
	for itr.HasNext() {
		r := itr.Next()
		res = append(res, r)
	}
	return res
}

func (n *Bitmap) ToI64Arrary() []int64 {
	var res []int64
	if n.EmptyByFlag() {
		return res
	}

	itr := n.Iterator()
	for itr.HasNext() {
		r := itr.Next()
		res = append(res, int64(r))
	}
	return res
>>>>>>> 0c78faa1
}

func (n *Bitmap) Marshal() []byte {
	var buf bytes.Buffer
	u1 := uint64(n.len)
	u2 := uint64(len(n.data) * 8)
	buf.Write(types.EncodeInt64(&n.count))
	buf.Write(types.EncodeUint64(&u1))
	buf.Write(types.EncodeUint64(&u2))
	buf.Write(types.EncodeSlice(n.data))
	return buf.Bytes()
}

// MarshalV1 in version 1, Bitmap.emptyFlag is type int32, now we use Bitmap.count replace it
func (n *Bitmap) MarshalV1() []byte {
	var buf bytes.Buffer
	empty := int32(0)
	u1 := uint64(n.len)
	u2 := uint64(len(n.data) * 8)
	buf.Write(types.EncodeInt32(&empty))
	buf.Write(types.EncodeUint64(&u1))
	buf.Write(types.EncodeUint64(&u2))
	buf.Write(types.EncodeSlice(n.data))
	return buf.Bytes()
}

func (n *Bitmap) Unmarshal(data []byte) {
	n.count = types.DecodeInt64(data[:8])
	data = data[8:]
	n.len = int64(types.DecodeUint64(data[:8]))
	data = data[8:]
	size := int(types.DecodeUint64(data[:8]))
	data = data[8:]
	if size == 0 {
		n.data = nil
	} else {
		n.data = types.DecodeSlice[uint64](data[:size])
	}
}

func (n *Bitmap) UnmarshalNoCopy(data []byte) {
	n.count = types.DecodeInt64(data[:8])
	data = data[8:]
	n.len = int64(types.DecodeUint64(data[:8]))
	data = data[8:]
	size := int(types.DecodeUint64(data[:8]))
	data = data[8:]
	if size == 0 {
		n.data = nil
	} else {
		n.data = unsafe.Slice((*uint64)(unsafe.Pointer(&data[0])), size/8)
	}
}

// UnmarshalV1 in version 1, Bitmap.emptyFlag is type int32, now we use Bitmap.count replace it
func (n *Bitmap) UnmarshalV1(data []byte) {
	data = data[4:]
	n.len = int64(types.DecodeUint64(data[:8]))
	data = data[8:]
	size := int(types.DecodeUint64(data[:8]))
	data = data[8:]
	if size == 0 {
		n.data = nil
	} else {
		n.data = types.DecodeSlice[uint64](data[:size])
	}
	n.count = 0
	for i := 0; i < len(n.data); i++ {
		n.count += int64(bits.OnesCount64(n.data[i]))
	}
}

func (n *Bitmap) UnmarshalNoCopyV1(data []byte) {
	data = data[4:]
	n.len = int64(types.DecodeUint64(data[:8]))
	data = data[8:]
	size := int(types.DecodeUint64(data[:8]))
	data = data[8:]
	if size == 0 {
		n.data = nil
	} else {
		n.data = unsafe.Slice((*uint64)(unsafe.Pointer(&data[0])), size/8)
	}
	n.count = 0
	for i := 0; i < len(n.data); i++ {
		n.count += int64(bits.OnesCount64(n.data[i]))
	}
}

func (n *Bitmap) String() string {
	return fmt.Sprintf("%v", n.ToArray())
}

var _ encoding.BinaryMarshaler = new(Bitmap)

func (n *Bitmap) MarshalBinary() ([]byte, error) {
	return n.Marshal(), nil
}

var _ encoding.BinaryUnmarshaler = new(Bitmap)

func (n *Bitmap) UnmarshalBinary(data []byte) error {
	n.Unmarshal(data)
	return nil
}

<<<<<<< HEAD
func ToArray[T int64 | uint64 | int | int32 | uint32](bm *Bitmap, rows *[]T) {
	if bm.IsEmpty() {
		return
	}
	it := bm.Iterator()
	for it.HasNext() {
		*rows = append(*rows, T(it.Next()))
=======
func (n *Bitmap) Clear() {
	n.count = 0
	for i := range n.data {
		n.data[i] = 0
>>>>>>> 0c78faa1
	}
}<|MERGE_RESOLUTION|>--- conflicted
+++ resolved
@@ -371,7 +371,6 @@
 }
 
 func (n *Bitmap) ToArray() []uint64 {
-<<<<<<< HEAD
 	rows := make([]uint64, 0, n.Count())
 	ToArray(n, &rows)
 	return rows
@@ -381,33 +380,6 @@
 	rows := make([]int64, 0, n.Count())
 	ToArray(n, &rows)
 	return rows
-=======
-	var res []uint64
-	if n.EmptyByFlag() {
-		return res
-	}
-
-	itr := n.Iterator()
-	for itr.HasNext() {
-		r := itr.Next()
-		res = append(res, r)
-	}
-	return res
-}
-
-func (n *Bitmap) ToI64Arrary() []int64 {
-	var res []int64
-	if n.EmptyByFlag() {
-		return res
-	}
-
-	itr := n.Iterator()
-	for itr.HasNext() {
-		r := itr.Next()
-		res = append(res, int64(r))
-	}
-	return res
->>>>>>> 0c78faa1
 }
 
 func (n *Bitmap) Marshal() []byte {
@@ -514,7 +486,6 @@
 	return nil
 }
 
-<<<<<<< HEAD
 func ToArray[T int64 | uint64 | int | int32 | uint32](bm *Bitmap, rows *[]T) {
 	if bm.IsEmpty() {
 		return
@@ -522,11 +493,12 @@
 	it := bm.Iterator()
 	for it.HasNext() {
 		*rows = append(*rows, T(it.Next()))
-=======
+	}
+}
+
 func (n *Bitmap) Clear() {
 	n.count = 0
 	for i := range n.data {
 		n.data[i] = 0
->>>>>>> 0c78faa1
 	}
 }