--- conflicted
+++ resolved
@@ -16,12 +16,7 @@
 
 import (
 	"context"
-<<<<<<< HEAD
-=======
-	"github.com/matrixorigin/matrixone/pkg/util/fault"
-	"math/rand"
 	"strconv"
->>>>>>> eef4f744
 	"strings"
 	"sync"
 	"sync/atomic"
