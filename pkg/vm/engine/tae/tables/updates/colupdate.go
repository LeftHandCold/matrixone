// Copyright 2021 Matrix Origin
//
// Licensed under the Apache License, Version 2.0 (the "License");
// you may not use this file except in compliance with the License.
// You may obtain a copy of the License at
//
//      http://www.apache.org/licenses/LICENSE-2.0
//
// Unless required by applicable law or agreed to in writing, software
// distributed under the License is distributed on an "AS IS" BASIS,
// WITHOUT WARRANTIES OR CONDITIONS OF ANY KIND, either express or implied.
// See the License for the specific language governing permissions and
// limitations under the License.

package updates

import (
	"encoding/binary"
	"fmt"
	"io"
	"sync"

	"github.com/RoaringBitmap/roaring"
	gvec "github.com/matrixorigin/matrixone/pkg/container/vector"

	"github.com/matrixorigin/matrixone/pkg/vm/engine/tae/common"
	"github.com/matrixorigin/matrixone/pkg/vm/engine/tae/compute"
	"github.com/matrixorigin/matrixone/pkg/vm/engine/tae/iface/data"
	"github.com/matrixorigin/matrixone/pkg/vm/engine/tae/iface/txnif"
	"github.com/matrixorigin/matrixone/pkg/vm/engine/tae/txn/txnbase"
	"github.com/matrixorigin/matrixone/pkg/vm/engine/tae/types"
	"github.com/matrixorigin/matrixone/pkg/vm/engine/tae/wal"
)

type ColumnUpdateNode struct {
	*common.DLNode
	*sync.RWMutex
	mask *roaring.Bitmap
	vals map[uint32]any
	// nulls    *roaring.Bitmap
	chain    *ColumnChain
	startTs  uint64
	commitTs uint64
	txn      txnif.AsyncTxn
	logIndex *wal.Index
	id       *common.ID
}

func NewSimpleColumnUpdateNode() *ColumnUpdateNode {
	node := &ColumnUpdateNode{
		mask: roaring.NewBitmap(),
		vals: make(map[uint32]any),
	}
	return node
}
func NewCommittedColumnUpdateNode(startTs, commitTs uint64, id *common.ID, rwlocker *sync.RWMutex) *ColumnUpdateNode {
	if rwlocker == nil {
		rwlocker = &sync.RWMutex{}
	}
	node := &ColumnUpdateNode{
		RWMutex:  rwlocker,
		mask:     roaring.NewBitmap(),
		vals:     make(map[uint32]any),
		startTs:  startTs,
		commitTs: commitTs,
		id:       id,
	}
	return node
}
func NewColumnUpdateNode(txn txnif.AsyncTxn, id *common.ID, rwlocker *sync.RWMutex) *ColumnUpdateNode {
	if rwlocker == nil {
		rwlocker = &sync.RWMutex{}
	}
	node := &ColumnUpdateNode{
		RWMutex: rwlocker,
		mask:    roaring.NewBitmap(),
		vals:    make(map[uint32]any),
		txn:     txn,
		id:      id,
	}
	if txn != nil {
		node.startTs = txn.GetStartTS()
		node.commitTs = txn.GetCommitTS()
	}
	return node
}

func (node *ColumnUpdateNode) MakeCommand(id uint32) (cmd txnif.TxnCmd, err error) {
	cmd = NewUpdateCmd(id, node)
	return
}

func (node *ColumnUpdateNode) AttachTo(chain *ColumnChain) {
	node.chain = chain
	node.DLNode = chain.Insert(node)
}

func (node *ColumnUpdateNode) GetID() *common.ID {
	return node.id
}

func (node *ColumnUpdateNode) SetLogIndex(idx *wal.Index) {
	node.logIndex = idx
}

func (node *ColumnUpdateNode) GetChain() txnif.UpdateChain {
	return node.chain
}

func (node *ColumnUpdateNode) GetDLNode() *common.DLNode {
	return node.DLNode
}

func (node *ColumnUpdateNode) SetMask(mask *roaring.Bitmap) { node.mask = mask }

func (node *ColumnUpdateNode) GetMask() *roaring.Bitmap {
	return node.mask
}
func (node *ColumnUpdateNode) SetValues(vals map[uint32]any) { node.vals = vals }
func (node *ColumnUpdateNode) GetValues() map[uint32]any {
	return node.vals
}
func (node *ColumnUpdateNode) Compare(o common.NodePayload) int {
	op := o.(*ColumnUpdateNode)
	node.RLock()
	defer node.RUnlock()
	op.RLock()
	defer op.RUnlock()
	if node.commitTs == op.commitTs {
		if node.startTs < op.startTs {
			return -1
		} else if node.startTs > op.startTs {
			return 1
		}
		return 0
	}
	if node.commitTs == txnif.UncommitTS {
		return 1
	} else if op.commitTs == txnif.UncommitTS {
		return -1
	}
	return 0
}

func (node *ColumnUpdateNode) GetValueLocked(row uint32) (v any, err error) {
	v = node.vals[row]
	if v == nil {
		err = data.ErrNotFound
	}
	return
}

// func (node *ColumnUpdateNode) HasAnyNullLocked() bool {
// 	if node.nulls == nil {
// 		return false
// 	}
// 	return !node.nulls.IsEmpty()
// }

func (node *ColumnUpdateNode) EqualLocked(o *ColumnUpdateNode) bool {
	if o == nil {
		return node == nil
	}
	for k, v := range node.vals {
		if v != o.vals[k] {
			return false
		}
	}
	return true
}

func (node *ColumnUpdateNode) GetUpdateCntLocked() int {
	return int(node.mask.GetCardinality())
}

// TODO: rewrite
func (node *ColumnUpdateNode) ReadFrom(r io.Reader) (n int64, err error) {
	var sn int
	buf := make([]byte, txnbase.IDSize)
	if sn, err = r.Read(buf); err != nil {
		return
	}
	n = int64(sn)
	node.id = txnbase.UnmarshalID(buf)
	node.mask = roaring.New()

	length := uint32(0)
	if err = binary.Read(r, binary.BigEndian, &length); err != nil {
		return
	}
	n += 4
	buf = make([]byte, length)
	if sn, err = r.Read(buf); err != nil {
		return
	}
	n += int64(sn)
	if err = node.mask.UnmarshalBinary(buf); err != nil {
		return
	}
	if err = binary.Read(r, binary.BigEndian, &length); err != nil {
		return
	}
	n += 4
	buf = make([]byte, length)
	if sn, err = r.Read(buf); err != nil {
		return
	}
	n += int64(sn)
	vals := gvec.New(types.Type_ANY.ToType())
	if err = vals.Read(buf); err != nil {
		return
	}
	it := node.mask.Iterator()
	row := uint32(0)
	for it.HasNext() {
		key := it.Next()
		v := compute.GetValue(vals, row)
		node.vals[key] = v
		row++
	}
	if err = binary.Read(r, binary.BigEndian, &node.commitTs); err != nil {
		return
	}
	n += 8
	return
}

// TODO: rewrite later
func (node *ColumnUpdateNode) WriteTo(w io.Writer) (n int64, err error) {
	cn, err := w.Write(txnbase.MarshalID(node.chain.id))
	if err != nil {
		return
	}
	n += int64(cn)
	buf, err := node.mask.ToBytes()
	if err != nil {
		return
	}
	if err = binary.Write(w, binary.BigEndian, uint32(len(buf))); err != nil {
		return
	}
	n += 4

	if _, err = w.Write(buf); err != nil {
		return
	}
	n += int64(len(buf))

	col := gvec.New(node.chain.GetMeta().GetSchema().ColDefs[node.chain.id.Idx].Type)
	it := node.mask.Iterator()
	for it.HasNext() {
		row := it.Next()
		compute.AppendValue(col, node.vals[row])
	}
	buf, err = col.Show()
	if err != nil {
		return
	}
	if err = binary.Write(w, binary.BigEndian, uint32(len(buf))); err != nil {
		return
	}
	n += 4
	cn, err = w.Write(buf)
	if err != nil {
		return
	}
	n += int64(cn)
	if err = binary.Write(w, binary.BigEndian, node.commitTs); err != nil {
		return
	}
	n += 8
	return
}

func (node *ColumnUpdateNode) UpdateLocked(row uint32, v any) error {
	node.mask.Add(row)
	node.vals[row] = v
	return nil
}

func (node *ColumnUpdateNode) MergeLocked(o *ColumnUpdateNode) {
	for k, v := range o.vals {
		if vv := node.vals[k]; vv == nil {
			node.mask.Add(k)
			node.vals[k] = v
		}
	}
}

func (node *ColumnUpdateNode) GetStartTS() uint64        { return node.startTs }
func (node *ColumnUpdateNode) GetCommitTSLocked() uint64 { return node.commitTs }

func (node *ColumnUpdateNode) ApplyToColumn(vec *gvec.Vector, deletes *roaring.Bitmap) *gvec.Vector {
	vec = compute.ApplyUpdateToVector(vec, node.mask, node.vals)
	vec = compute.ApplyDeleteToVector(vec, deletes)
	return vec
}

<<<<<<< HEAD
func (node *ColumnUpdateNode) GeneralDesc() string {
	return fmt.Sprintf("TS=%d,Cnt=%d", node.commitTs, len(node.vals))
=======
func (node *ColumnNode) GeneralDesc() string {
	return fmt.Sprintf("TS=%d;Cnt=%d", node.commitTs, len(node.txnVals))
}

func (node *ColumnNode) GeneralString() string {
	return fmt.Sprintf("TS=%d;Cnt=%d", node.commitTs, len(node.txnVals))
}

func (node *ColumnNode) GeneralVerboseString() string {
	return fmt.Sprintf("TS=%d;Cnt=%d;Vals=%v", node.commitTs, len(node.txnVals), node.txnVals)
>>>>>>> 2224abc4
}

func (node *ColumnUpdateNode) String() string {
	node.RLock()
	defer node.RUnlock()
	return node.StringLocked()
}

func (node *ColumnUpdateNode) StringLocked() string {
	commitState := "C"
	if node.commitTs == txnif.UncommitTS {
		commitState = "UC"
	}
	s := fmt.Sprintf("[%s:%s](%d-%d)[", commitState, node.id.BlockString(), node.startTs, node.commitTs)
	for k, v := range node.vals {
		s = fmt.Sprintf("%s%d:%v,", s, k, v)
	}
	s = fmt.Sprintf("%s]%s", s, node.logIndex.String())
	return s
}

func (node *ColumnUpdateNode) PrepareCommit() (err error) {
	node.chain.Lock()
	defer node.chain.Unlock()
	if node.commitTs != txnif.UncommitTS {
		return
	}
	// if node.commitTs != txnif.UncommitTS {
	// 	panic("logic error")
	// }
	node.commitTs = node.txn.GetCommitTS()
	node.chain.UpdateLocked(node)
	// TODO: merge updates
	return
}

func (node *ColumnUpdateNode) ApplyCommit(index *wal.Index) (err error) {
	node.Lock()
	defer node.Unlock()
	if node.txn == nil {
		panic("ColumnUpdateNode | ApplyCommit | LogicErr")
	}
	node.txn = nil
	node.logIndex = index
	node.chain.mvcc.SetMaxVisible(node.commitTs)
	node.chain.mvcc.IncChangeNodeCnt()
	return
}

func (node *ColumnUpdateNode) PrepareRollback() (err error) {
	node.chain.DeleteNode(node.DLNode)
	return
}

func (node *ColumnUpdateNode) ApplyRollback() (err error) { return }<|MERGE_RESOLUTION|>--- conflicted
+++ resolved
@@ -296,21 +296,16 @@
 	return vec
 }
 
-<<<<<<< HEAD
 func (node *ColumnUpdateNode) GeneralDesc() string {
-	return fmt.Sprintf("TS=%d,Cnt=%d", node.commitTs, len(node.vals))
-=======
-func (node *ColumnNode) GeneralDesc() string {
-	return fmt.Sprintf("TS=%d;Cnt=%d", node.commitTs, len(node.txnVals))
-}
-
-func (node *ColumnNode) GeneralString() string {
-	return fmt.Sprintf("TS=%d;Cnt=%d", node.commitTs, len(node.txnVals))
-}
-
-func (node *ColumnNode) GeneralVerboseString() string {
-	return fmt.Sprintf("TS=%d;Cnt=%d;Vals=%v", node.commitTs, len(node.txnVals), node.txnVals)
->>>>>>> 2224abc4
+	return fmt.Sprintf("TS=%d;Cnt=%d", node.commitTs, len(node.vals))
+}
+
+func (node *ColumnUpdateNode) GeneralString() string {
+	return fmt.Sprintf("TS=%d;Cnt=%d", node.commitTs, len(node.vals))
+}
+
+func (node *ColumnUpdateNode) GeneralVerboseString() string {
+	return fmt.Sprintf("TS=%d;Cnt=%d;Vals=%v", node.commitTs, len(node.vals), node.vals)
 }
 
 func (node *ColumnUpdateNode) String() string {
