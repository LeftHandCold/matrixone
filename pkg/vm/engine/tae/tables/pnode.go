// Copyright 2021 Matrix Origin
//
// Licensed under the Apache License, Version 2.0 (the "License");
// you may not use this file except in compliance with the License.
// You may obtain a copy of the License at
//
//      http://www.apache.org/licenses/LICENSE-2.0
//
// Unless required by applicable law or agreed to in writing, software
// distributed under the License is distributed on an "AS IS" BASIS,
// WITHOUT WARRANTIES OR CONDITIONS OF ANY KIND, either express or implied.
// See the License for the specific language governing permissions and
// limitations under the License.

package tables

import (
	"context"

	"github.com/matrixorigin/matrixone/pkg/common/mpool"
	"github.com/matrixorigin/matrixone/pkg/container/nulls"
	"github.com/matrixorigin/matrixone/pkg/container/types"
	"github.com/matrixorigin/matrixone/pkg/container/vector"
	"github.com/matrixorigin/matrixone/pkg/objectio"
	"github.com/matrixorigin/matrixone/pkg/vm/engine/tae/catalog"
	"github.com/matrixorigin/matrixone/pkg/vm/engine/tae/common"
	"github.com/matrixorigin/matrixone/pkg/vm/engine/tae/containers"
	"github.com/matrixorigin/matrixone/pkg/vm/engine/tae/iface/txnif"
	"github.com/matrixorigin/matrixone/pkg/vm/engine/tae/index"
)

var _ NodeT = (*persistedNode)(nil)

type persistedNode struct {
	common.RefHelper
	object *baseObject
}

func newPersistedNode(object *baseObject) *persistedNode {
	node := &persistedNode{
		object: object,
	}
	node.OnZeroCB = node.close
	return node
}

func (node *persistedNode) close() {}

func (node *persistedNode) Rows() (uint32, error) {
	stats, err := node.object.meta.Load().MustGetObjectStats()
	if err != nil {
		return 0, err
	}
	return stats.Rows(), nil
}

func (node *persistedNode) Contains(
	ctx context.Context,
	keys containers.Vector,
	keysZM index.ZM,
	txn txnif.TxnReader,
	isCommitting bool,
	mp *mpool.MPool,
) (err error) {
	panic("should not be called")
}
func (node *persistedNode) GetDuplicatedRows(
	ctx context.Context,
	txn txnif.TxnReader,
	maxVisibleRow uint32,
	keys containers.Vector,
	keysZM index.ZM,
	rowIDs containers.Vector,
	isCommitting bool,
	_ bool,
	mp *mpool.MPool,
) (err error) {
	panic("should not be balled")
}

<<<<<<< HEAD
func (node *persistedNode) GetDataWindow(
	readSchema *catalog.Schema, colIdxes []int, from, to uint32, mp *mpool.MPool,
) (bat *containers.Batch, err error) {
	panic("to be implemented")
}

func (node *persistedNode) IsPersisted() bool { return true }

func (node *persistedNode) Scan(
	ctx context.Context,
	bat **containers.Batch,
	txn txnif.TxnReader,
	readSchema *catalog.Schema,
	blkID uint16,
	colIdxes []int,
	mp *mpool.MPool,
) (err error) {
	id := node.object.meta.AsCommonID()
	id.SetBlockOffset(uint16(blkID))
	location, err := node.object.buildMetalocation(uint16(blkID))
=======
func (node *persistedNode) ContainsKey(ctx context.Context, key any, blkID uint32) (ok bool, err error) {
	pkIndex, err := MakeImmuIndex(ctx, node.object.meta.Load(), nil, node.object.rt)
>>>>>>> 5f4a341d
	if err != nil {
		return err
	}
	vecs, err := LoadPersistedColumnDatas(
		ctx, readSchema, node.object.rt, id, colIdxes, location, mp,
	)
	if err != nil {
		return err
	}
	// TODO: check visibility
	if *bat == nil {
		*bat = containers.NewBatch()
		for i, idx := range colIdxes {
			var attr string
			if idx == catalog.COLIDX_COMMITS {
				attr = catalog.AttrCommitTs
				if vecs[i].GetType().Oid != types.T_TS {
					vecs[i].Close()
					vecs[i] = node.object.rt.VectorPool.Transient.GetVector(&catalog.CommitTSType)
					node.object.RLock()
					createTS := node.object.meta.GetCreatedAtLocked()
					node.object.RUnlock()
					vector.AppendMultiFixed(vecs[i].GetDownstreamVector(), createTS, false, vecs[0].Length(), mp)
				}
			} else {
				attr = readSchema.ColDefs[idx].Name
			}
			(*bat).AddVector(attr, vecs[i])
		}
	} else {
		for i, idx := range colIdxes {
			var attr string
			if idx == catalog.COLIDX_COMMITS {
				attr = catalog.AttrCommitTs
				if vecs[i].GetType().Oid != types.T_TS {
					vecs[i].Close()
					vecs[i] = node.object.rt.VectorPool.Transient.GetVector(&catalog.CommitTSType)
					node.object.RLock()
					createTS := node.object.meta.GetCreatedAtLocked()
					node.object.RUnlock()
					vector.AppendMultiFixed(vecs[i].GetDownstreamVector(), createTS, false, vecs[0].Length(), mp)
				}
			} else {
				attr = readSchema.ColDefs[idx].Name
			}
			(*bat).GetVectorByName(attr).Extend(vecs[i])
		}
	}
	return
}

func (node *persistedNode) CollectObjectTombstoneInRange(
	ctx context.Context,
	start, end types.TS,
	objID *types.Objectid,
	bat **containers.Batch,
	mp *mpool.MPool,
	vpool *containers.VectorPool,
) (err error) {
	if !node.object.meta.IsTombstone {
		panic("not support")
	}
	colIdxes := catalog.TombstoneBatchIdxes
	colIdxes = append(colIdxes, catalog.COLIDX_COMMITS)
	readSchema := node.object.meta.GetTable().GetLastestSchema(true)
	var startTS types.TS
	if !node.object.meta.IsAppendable() {
		node.object.meta.RLock()
		startTS = node.object.meta.GetCreatedAtLocked()
		node.object.meta.RUnlock()
		if startTS.Less(&start) || startTS.Greater(&end) {
			return
		}
	} else {
		node.object.meta.RLock()
		createAt := node.object.meta.GetCreatedAtLocked()
		deleteAt := node.object.meta.GetDeleteAtLocked()
		node.object.meta.RUnlock()
		if deleteAt.Less(&start) || createAt.Greater(&end) {
			return
		}
	}
	id := node.object.meta.AsCommonID()

	var bf objectio.BloomFilter
	if bf, err = objectio.FastLoadBF(
		ctx,
		node.object.meta.GetLocation(),
		false,
		node.object.rt.Fs.Service,
	); err != nil {
		return
	}
	objLocation := node.object.meta.GetLocation()
	objDataMeta, err := objectio.FastLoadObjectMeta(ctx, &objLocation, false, node.object.GetFs().Service)
	if err != nil {
		return err
	}
	colCount := objDataMeta.MustGetMeta(objectio.SchemaData).GetBlockMeta(0).GetColumnCount()
	persistedByCN := colCount == 2
	for blkID := 0; blkID < node.object.meta.BlockCnt(); blkID++ {
		buf := bf.GetBloomFilter(uint32(blkID))
		bfIndex := index.NewEmptyBloomFilterWithType(index.HBF)
		if err = index.DecodeBloomFilter(bfIndex, buf); err != nil {
			return
		}
		containes, err := bfIndex.PrefixMayContainsKey(objID[:], index.PrefixFnID_Object, 1)
		if err != nil {
			return err
		}
		if !containes {
			continue
		}
		id.SetBlockOffset(uint16(blkID))
		location, err := node.object.buildMetalocation(uint16(blkID))
		if err != nil {
			return err
		}
		vecs, err := LoadPersistedColumnDatas(
			ctx, readSchema, node.object.rt, id, colIdxes, location, mp,
		)
		if err != nil {
			return err
		}
		var commitTSs []types.TS
		if !persistedByCN {
			commitTSs = vector.MustFixedCol[types.TS](vecs[2].GetDownstreamVector())
			rowIDs := vector.MustFixedCol[types.Rowid](vecs[0].GetDownstreamVector())
			for i := 0; i < len(commitTSs); i++ {
				commitTS := commitTSs[i]
				if commitTS.GreaterEq(&start) && commitTS.LessEq(&end) &&
					types.PrefixCompare(rowIDs[i][:], objID[:]) == 0 { // TODO
					if *bat == nil {
						pkIdx := readSchema.GetColIdx(catalog.AttrPKVal)
						pkType := readSchema.ColDefs[pkIdx].GetType()
						*bat = catalog.NewTombstoneBatchByPKType(pkType, mp)
					}
					(*bat).GetVectorByName(catalog.AttrRowID).Append(rowIDs[i], false)
					(*bat).GetVectorByName(catalog.AttrPKVal).Append(vecs[1].Get(i), false)
					(*bat).GetVectorByName(catalog.AttrCommitTs).Append(commitTS[i], false)
				}
			}
		} else {
			rowIDs := vector.MustFixedCol[types.Rowid](vecs[0].GetDownstreamVector())
			for i := 0; i < len(rowIDs); i++ {
				if types.PrefixCompare(rowIDs[i][:], objID[:]) == 0 { // TODO
					if *bat == nil {
						pkIdx := readSchema.GetColIdx(catalog.AttrPKVal)
						pkType := readSchema.ColDefs[pkIdx].GetType()
						*bat = catalog.NewTombstoneBatchByPKType(pkType, mp)
					}
					(*bat).GetVectorByName(catalog.AttrRowID).Append(rowIDs[i], false)
					(*bat).GetVectorByName(catalog.AttrPKVal).Append(vecs[1].Get(i), false)
					(*bat).GetVectorByName(catalog.AttrCommitTs).Append(startTS, false)
				}
			}
		}
	}
	return
}

func (node *persistedNode) FillBlockTombstones(
	ctx context.Context,
	txn txnif.TxnReader,
<<<<<<< HEAD
	blkID *objectio.Blockid,
	deletes **nulls.Nulls,
	mp *mpool.MPool) error {
	startTS := txn.GetStartTS()
	if !node.object.meta.IsAppendable() {
		node.object.RLock()
		createAt := node.object.meta.GetCreatedAtLocked()
		node.object.RUnlock()
		if createAt.Greater(&startTS) {
			return nil
=======
	filter *handle.Filter,
	mp *mpool.MPool,
) (blkID uint16, row uint32, err error) {
	for blkID = uint16(0); blkID < uint16(node.object.meta.Load().BlockCnt()); blkID++ {
		var ok bool
		ok, err = node.ContainsKey(ctx, filter.Val, uint32(blkID))
		if err != nil {
			return
>>>>>>> 5f4a341d
		}
	}
	id := node.object.meta.AsCommonID()
	readSchema := node.object.meta.GetTable().GetLastestSchema(true)
	var bf objectio.BloomFilter
	var err error
	if bf, err = objectio.FastLoadBF(
		ctx,
		node.object.meta.GetLocation(),
		false,
		node.object.rt.Fs.Service,
	); err != nil {
		return err
	}
	for tombstoneBlkID := 0; tombstoneBlkID < node.object.meta.BlockCnt(); tombstoneBlkID++ {
		buf := bf.GetBloomFilter(uint32(tombstoneBlkID))
		bfIndex := index.NewEmptyBloomFilterWithType(index.HBF)
		if err := index.DecodeBloomFilter(bfIndex, buf); err != nil {
			return err
		}
<<<<<<< HEAD
		containes, err := bfIndex.PrefixMayContainsKey(blkID[:], index.PrefixFnID_Block, 2)
=======
		// Note: sort key do not change
		schema := node.object.meta.Load().GetSchema()
		var sortKey containers.Vector
		sortKey, err = node.object.LoadPersistedColumnData(ctx, schema, schema.GetSingleSortKeyIdx(), mp, blkID)
>>>>>>> 5f4a341d
		if err != nil {
			return err
		}
		if !containes {
			continue
		}
		id.SetBlockOffset(uint16(tombstoneBlkID))
		location, err := node.object.buildMetalocation(uint16(tombstoneBlkID))
		if err != nil {
			return err
		}
		vecs, err := LoadPersistedColumnDatas(
			ctx, readSchema, node.object.rt, id, []int{0}, location, mp,
		)
		if err != nil {
			return err
		}
		var commitTSs []types.TS
		if node.object.meta.IsAppendable() {
			commitTSVec, err := node.object.LoadPersistedCommitTS(uint16(tombstoneBlkID))
			if err != nil {
				return err
			}
			commitTSs = vector.MustFixedCol[types.TS](commitTSVec.GetDownstreamVector())
		}
		rowIDs := vector.MustFixedCol[types.Rowid](vecs[0].GetDownstreamVector())
		// TODO: biselect, check visibility
		for i := 0; i < len(rowIDs); i++ {
			if node.object.meta.IsAppendable() {
				if commitTSs[i].Greater(&startTS) {
					continue
				}
			}
			rowID := rowIDs[i]
			if types.PrefixCompare(rowID[:], blkID[:]) == 0 {
				if *deletes == nil {
					*deletes = &nulls.Nulls{}
				}
				offset := rowID.GetRowOffset()
				(*deletes).Add(uint64(offset))
			}
		}
	}
	return nil
}<|MERGE_RESOLUTION|>--- conflicted
+++ resolved
@@ -78,7 +78,6 @@
 	panic("should not be balled")
 }
 
-<<<<<<< HEAD
 func (node *persistedNode) GetDataWindow(
 	readSchema *catalog.Schema, colIdxes []int, from, to uint32, mp *mpool.MPool,
 ) (bat *containers.Batch, err error) {
@@ -99,10 +98,6 @@
 	id := node.object.meta.AsCommonID()
 	id.SetBlockOffset(uint16(blkID))
 	location, err := node.object.buildMetalocation(uint16(blkID))
-=======
-func (node *persistedNode) ContainsKey(ctx context.Context, key any, blkID uint32) (ok bool, err error) {
-	pkIndex, err := MakeImmuIndex(ctx, node.object.meta.Load(), nil, node.object.rt)
->>>>>>> 5f4a341d
 	if err != nil {
 		return err
 	}
@@ -267,7 +262,6 @@
 func (node *persistedNode) FillBlockTombstones(
 	ctx context.Context,
 	txn txnif.TxnReader,
-<<<<<<< HEAD
 	blkID *objectio.Blockid,
 	deletes **nulls.Nulls,
 	mp *mpool.MPool) error {
@@ -278,16 +272,6 @@
 		node.object.RUnlock()
 		if createAt.Greater(&startTS) {
 			return nil
-=======
-	filter *handle.Filter,
-	mp *mpool.MPool,
-) (blkID uint16, row uint32, err error) {
-	for blkID = uint16(0); blkID < uint16(node.object.meta.Load().BlockCnt()); blkID++ {
-		var ok bool
-		ok, err = node.ContainsKey(ctx, filter.Val, uint32(blkID))
-		if err != nil {
-			return
->>>>>>> 5f4a341d
 		}
 	}
 	id := node.object.meta.AsCommonID()
@@ -308,14 +292,7 @@
 		if err := index.DecodeBloomFilter(bfIndex, buf); err != nil {
 			return err
 		}
-<<<<<<< HEAD
 		containes, err := bfIndex.PrefixMayContainsKey(blkID[:], index.PrefixFnID_Block, 2)
-=======
-		// Note: sort key do not change
-		schema := node.object.meta.Load().GetSchema()
-		var sortKey containers.Vector
-		sortKey, err = node.object.LoadPersistedColumnData(ctx, schema, schema.GetSingleSortKeyIdx(), mp, blkID)
->>>>>>> 5f4a341d
 		if err != nil {
 			return err
 		}
