drop table if exists names;
create table names(id int PRIMARY KEY,name VARCHAR(255),age int);
insert into names(id, name, age) values(1,"Abby", 24);
insert into names(id, name, age) values(2,"Bob", 25);
insert into names(id, name, age) values(3,"Carol", 23);
insert into names(id, name, age) values(4,"Dora", 29);
select id,name,age from names;
id    name    age
1    Abby    24
2    Bob    25
3    Carol    23
4    Dora    29
drop table if exists weights;
create table weights(a int unique);
insert into weights values(1);
select * from weights;
a
1
drop table if exists test;
create table test(id int primary key, name varchar(10), age int);
insert into test values(1, 'Abby', 20);
insert into test values(2, 'Bob', 21);
select id,name,age from test;
id    name    age
1    Abby    20
2    Bob    21
drop table if exists pet;
create table pet(name char(10),owner char(10), species char(10), gender char(1), weight float,age int);
insert into pet values ('Sunsweet01','Dsant01','otter','f',30.11,2),
('Sunsweet02','Dsant02','otter','m',30.11,3);
insert into pet(name, owner, species, gender, weight, age) values ('Sunsweet03','Dsant01','otter','f',30.11,2),
('Sunsweet04','Dsant02','otter','m',30.11,3);
select * from pet;
name    owner    species    gender    weight    age
Sunsweet01    Dsant01    otter    f    30.11    2
Sunsweet02    Dsant02    otter    m    30.11    3
Sunsweet03    Dsant01    otter    f    30.11    2
Sunsweet04    Dsant02    otter    m    30.11    3
drop table if exists t1;
create table t1 (a bigint unsigned not null, primary key(a));
insert into t1 values (18446744073709551615), (0xFFFFFFFFFFFFFFFE), (18446744073709551613), (18446744073709551612);
select * from t1;
a
18446744073709551615
18446744073709551614
18446744073709551613
18446744073709551612
drop table if exists t1;
create table t1(a int, b int);
insert into t1 values(), ();
select * from t1;
a    b
null    null
null    null
drop table if exists t1;
create table t1(a int default (1+12), b int);
insert into t1(b) values(1), (1);
select * from t1;
a    b
13    1
13    1
drop table if exists t1;
create table t1(a int primary key default (1+12));
insert into t1 values();
select * from t1;
a
13
drop table if exists t1;
create table t1(a int, b int);
insert into t1(a) values(1), (2);
select * from t1;
a    b
1    null
2    null
drop table if exists t1;
create table t1 (a int);
insert into t1 values (1+2), (2*2);
select * from t1;
a
3
4
drop table if exists t1;
create table t1 (a datetime default now());
insert into t1 values();
insert into t1 values(now());
drop table if exists t1;
create table t1 (a int);
insert into t1 values(1+2*3), (666/2);
select * from t1;
a
7
333
drop table if exists t;
CREATE TABLE t (i1 INT, d1 DOUBLE, e2 DECIMAL(5,2));
INSERT INTO t VALUES ( 6, 6.0, 10.0/3), ( null, 9.0, 10.0/3), ( 1, null, 10.0/3), ( 2, 2.0, null );
select * from t;
i1    d1    e2
6    6.0    3.33
null    9.0    3.33
1    null    3.33
2    2.0    null
drop table if exists t1;
create table t1 (a date);
insert into t1 values(DATE("2017-06-15 09:34:21")),(DATE("2019-06-25 10:12:21")),(DATE("2019-06-25 18:20:49"));
select * from t1;
a
2017-06-15
2019-06-25
2019-06-25
drop table if exists t1;
create table t1 (a date default DATE("2017-06-15 09:34:21"));
insert into t1 (a) values (default), (default), (default);
select * from t1;
a
2017-06-15
2017-06-15
2017-06-15
drop table if exists t1;
create table t1(a int auto_increment, b int);
insert into t1 values(null, 2), (3, null), (null, null);
select * from t1;
a    b
1    2
3    null
4    null
drop table if exists t1;
create table t1(a int auto_increment, b bigint auto_increment);
insert into t1 values(null, 2), (3, null), (null, null);
select * from t1;
a    b
1    2
3    3
4    4
insert into t1 values(100, 2), (null, null), (null, null);
select * from t1;
a    b
1    2
3    3
4    4
100    2
101    5
102    6
drop table if exists t1;
create table t1(a int, b int, primary key(a));
insert into t1 values(null, 1);
constraint violation: Column 'a' cannot be null
drop table if exists t1;
create table t1(a int, b int, primary key(a, b));
insert into t1 values(null, 1);
constraint violation: Column 'a' cannot be null
drop table if exists t1;
create table t1(a int, b varchar(20), primary key(a, b));
insert into t1 values(1, '2');
insert into t1 values(1, '3');
insert into t1 values(2, '2');
insert into t1 values(2, '3');
select * from t1;
a    b
1    2
1    3
2    2
2    3
insert into t1 values(2, '3');
Duplicate entry '3a150246013300' for key '__mo_cpkey_col'
drop table if exists t1;
create table t1(a int, b int, c int);
insert into t1 values(1, 2, 3) on duplicate key update a=5;
insert into t1 values(1, 2, 3) on duplicate key update a=5, b=6, c=7;
insert into t1 values(1, 2, 3) on duplicate key update a=values(b)+values(c);
drop table if exists t1;
create table t1(a int, primary key(b));
invalid input: column 'b' doesn't exist in table
create table t1(a int, b int, primary key(b, c));
invalid input: column 'c' doesn't exist in table
drop table if exists t1;
[unknown result because it is related to issue#5790]
create table t1(a int, b varchar(20), unique key(a));
[unknown result because it is related to issue#5790]
insert into t1 values(1, '1');
[unknown result because it is related to issue#5790]
insert into t1 values(2, '2');
[unknown result because it is related to issue#5790]
insert into t1 values(3, '3');
[unknown result because it is related to issue#5790]
insert into t1 values(4, '4');
[unknown result because it is related to issue#5790]
select * from t1;
[unknown result because it is related to issue#5790]
insert into t1 values(1, '1');
[unknown result because it is related to issue#5790]
insert into t1 values(null, '1');
[unknown result because it is related to issue#5790]
insert into t1 values(null, '1');
[unknown result because it is related to issue#5790]
drop table if exists t1;
[unknown result because it is related to issue#5790]
create table t1(a int, b varchar(20), unique key(a, b));
[unknown result because it is related to issue#5790]
insert into t1 values(1, '2');
[unknown result because it is related to issue#5790]
insert into t1 values(1, '3');
[unknown result because it is related to issue#5790]
insert into t1 values(2, '2');
[unknown result because it is related to issue#5790]
insert into t1 values(2, '3');
[unknown result because it is related to issue#5790]
select * from t1;
[unknown result because it is related to issue#5790]
insert into t1 values(2, '3');
[unknown result because it is related to issue#5790]
insert into t1 values(null, '1');
[unknown result because it is related to issue#5790]
insert into t1 values(null, '2');
[unknown result because it is related to issue#5790]
insert into t1 values(null, '2');
[unknown result because it is related to issue#5790]
drop table if exists flush_logtail;
create table flush_logtail(a int, b int);
insert into flush_logtail values(1, 1);
insert into flush_logtail values(2, 2);
insert into flush_logtail values(3, 3);
insert into flush_logtail values(4, 4);
insert into flush_logtail values(5, 5);
<<<<<<< HEAD
select enable_fault_injection();
enable_fault_injection()
true
select mo_ctl('dn', 'addfaultpoint', 'write_batch_timeout.:::.echo.0.test');
mo_ctl(dn, addfaultpoint, write_batch_timeout.:::.echo.0.test)
true
=======
select mo_ctl('dn', 'AddFaultPoint', 'enable_fault_injection');
mo_ctl(dn, AddFaultPoint, enable_fault_injection)
{\n  "method": "AddFaultPoint",\n  "result": [\n    {\n      "returnStr": "OK"\n    }\n  ]\n}\n
select mo_ctl('dn', 'AddFaultPoint', 'flush_table_error.:::.echo.0.flush_table_fault');
mo_ctl(dn, AddFaultPoint, flush_table_error.:::.echo.0.flush_table_fault)
{\n  "method": "AddFaultPoint",\n  "result": [\n    {\n      "returnStr": "OK"\n    }\n  ]\n}\n
select mo_ctl('dn', 'flush', 'insert.flush_logtail');
internal error: flush_table_fault
>>>>>>> 4d9ace60
select * from flush_logtail;
a    b
1    1
2    2
3    3
4    4
5    5
select mo_ctl('dn', 'AddFaultPoint', 'disable_fault_injection');
mo_ctl(dn, AddFaultPoint, disable_fault_injection)
{\n  "method": "AddFaultPoint",\n  "result": [\n    {\n      "returnStr": "OK"\n    }\n  ]\n}\n
select mo_ctl('dn', 'flush', 'insert.flush_logtail');
mo_ctl(dn, flush, insert.flush_logtail)
{\n  "method": "Flush",\n  "result": [\n    {\n      "returnStr": "OK"\n    }\n  ]\n}\n
drop table if exists t1;
create table t1 (a varchar(50));
insert into t1 values("这是一个字节数超过五十的字符串，但是utf8没有超过");
drop table if exists t1;
create table t1 (col1 bigint primary key,col2 varchar(25),col3 float,col4 varchar(50),unique key num_phone(col2),key num_id(col4));
insert into t1 values (67834,'13456789872',20.23,'4090'),(56473,'13456789872',100.00,'5678');
Duplicate entry '13456789872' for key '__mo_index_idx_col'
drop table if exists t;
create table t(a int);
insert into t values(1);
insert into t select * from t;
select count(*) from t;
count(*)
2
insert into t select * from t;
select count(*) from t;
count(*)
4
insert into t select * from t;
select count(*) from t;
count(*)
8
insert into t select * from t;
select count(*) from t;
count(*)
16
insert into t select * from t;
select count(*) from t;
count(*)
32
insert into t select * from t;
select count(*) from t;
count(*)
64
insert into t select * from t;
select count(*) from t;
count(*)
128
insert into t select * from t;
select count(*) from t;
count(*)
256
insert into t select * from t;
select count(*) from t;
count(*)
512
insert into t select * from t;
select count(*) from t;
count(*)
1024
insert into t select * from t;
select count(*) from t;
count(*)
2048
insert into t select * from t;
select count(*) from t;
count(*)
4096
insert into t select * from t;
select count(*) from t;
count(*)
8192
insert into t select * from t;
select count(*) from t;
count(*)
16384
insert into t select * from t;
select count(*) from t;
count(*)
32768
insert into t select * from t;
select count(*) from t;
count(*)
65536
insert into t select * from t;
select count(*) from t;
count(*)
131072
insert into t select * from t;
select count(*) from t;
count(*)
262144
insert into t select * from t;
select count(*) from t;
count(*)
524288
insert into t select * from t;
select count(*) from t;
count(*)
1048576
insert into t select * from t;
select count(*) from t;
count(*)
2097152
insert into t select * from t;
select count(*) from t;
count(*)
4194304
insert into t select * from t;
select count(*) from t;
count(*)
8388608
insert into t select * from t;
select count(*) from t;
count(*)
16777216
begin;
insert into t select * from t;
select count(*) from t;
count(*)
33554432
commit;
select count(*) from t;
count(*)
33554432
drop table t;
create table t(a int primary key);
insert into t select * from generate_series(1,200000) g;
select count(*) from t;
count(*)
200000
insert into t select * from t;
(Duplicate entry)([\d\D]*)(for key 'a')
begin;
insert into t select * from t;
select count(*) from t;
count(*)
400000
commit;
(Duplicate entry)([\d\D]*)(for key 'a')
select count(*) from t;
count(*)
200000
insert into t select null;
constraint violation: Column 'a' cannot be null
drop table t;
create table t(a int,b int);
create table temp(c int);
insert into temp select * from generate_series(1,200000) g;
insert into t select c,c from temp;
select count(*) from t;
count(*)
200000
insert into t select * from t order by a, b;
begin;
insert into t select * from t order by a, b;
select count(*) from t;
count(*)
800000
commit;
select count(*) from t;
count(*)
800000
insert into t select null,null;
drop table t;
drop table temp;
create table t(a int);
insert into t select * from generate_series(1,200000) g;
select count(*) from t;
count(*)
200000
insert into t select * from t order by a;
begin;
insert into t select * from t order by a;
select count(*) from t;
count(*)
800000
commit;
select count(*) from t;
count(*)
800000
insert into t select null;
select count(*) from t;
count(*)
800001
drop table t;
create table t(a int auto_increment,b int);
insert into t(b) select * from generate_series(1,200000) g;
select count(*) from t;
count(*)
200000
select a from t where a > 199990;
a
199991
199992
199993
199994
199995
199996
199997
199998
199999
200000
drop table t;
drop table if exists t1;
create table t1(
col1 tinyint,
col2 smallint,
col3 int,
col4 bigint,
col5 tinyint unsigned,
col6 smallint unsigned,
col7 int unsigned,
col8 bigint unsigned
);
load data infile '$resources/load_data/integer_numbers_3.csv' into table t1;
select * from t1;
col1    col2    col3    col4    col5    col6    col7    col8
127    32767    2147483647    9223372036854775807    255    65535    4294967295    18446744073709551615
drop table t1;
create database ssb;use ssb;
create table t2(c1 int) cluster by c1;
insert into t2 values(3),(5),(1),(4),(2);
select * from t2;
c1
3
5
1
4
2
select mo_ctl('dn', 'flush', 'ssb.t2');
mo_ctl(dn, flush, ssb.t2)
{\n  "method": "Flush",\n  "result": [\n    {\n      "returnStr": "OK"\n    }\n  ]\n}\n
select * from t2;
c1
1
2
3
4
5
drop table t2;
create table t2(c1 int) cluster by c1;
load data infile '$resources/load_data/integer.csv' into table t2;
select * from t2;
c1
3
5
1
4
2
select mo_ctl('dn', 'flush', 'ssb.t2');
mo_ctl(dn, flush, ssb.t2)
{\n  "method": "Flush",\n  "result": [\n    {\n      "returnStr": "OK"\n    }\n  ]\n}\n
select * from t2;
c1
1
2
3
4
5
drop table t2;
create table t2(c1 int,c2 int) cluster by (c1,c2);
load data infile '$resources/load_data/integer2.csv' into table t2;
select * from t2;
c1    c2
3    5
5    2
1    3
4    2
3    1
1    2
select mo_ctl('dn', 'flush', 'ssb.t2');
mo_ctl(dn, flush, ssb.t2)
{\n  "method": "Flush",\n  "result": [\n    {\n      "returnStr": "OK"\n    }\n  ]\n}\n
select * from t2;
c1    c2
1    2
1    3
3    1
3    5
4    2
5    2
drop table t2;
drop database ssb;<|MERGE_RESOLUTION|>--- conflicted
+++ resolved
@@ -221,14 +221,6 @@
 insert into flush_logtail values(3, 3);
 insert into flush_logtail values(4, 4);
 insert into flush_logtail values(5, 5);
-<<<<<<< HEAD
-select enable_fault_injection();
-enable_fault_injection()
-true
-select mo_ctl('dn', 'addfaultpoint', 'write_batch_timeout.:::.echo.0.test');
-mo_ctl(dn, addfaultpoint, write_batch_timeout.:::.echo.0.test)
-true
-=======
 select mo_ctl('dn', 'AddFaultPoint', 'enable_fault_injection');
 mo_ctl(dn, AddFaultPoint, enable_fault_injection)
 {\n  "method": "AddFaultPoint",\n  "result": [\n    {\n      "returnStr": "OK"\n    }\n  ]\n}\n
@@ -237,7 +229,6 @@
 {\n  "method": "AddFaultPoint",\n  "result": [\n    {\n      "returnStr": "OK"\n    }\n  ]\n}\n
 select mo_ctl('dn', 'flush', 'insert.flush_logtail');
 internal error: flush_table_fault
->>>>>>> 4d9ace60
 select * from flush_logtail;
 a    b
 1    1
