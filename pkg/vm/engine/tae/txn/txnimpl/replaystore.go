// Copyright 2021 Matrix Origin
//
// Licensed under the Apache License, Version 2.0 (the "License");
// you may not use this file except in compliance with the License.
// You may obtain a copy of the License at
//
//      http://www.apache.org/licenses/LICENSE-2.0
//
// Unless required by applicable law or agreed to in writing, software
// distributed under the License is distributed on an "AS IS" BASIS,
// WITHOUT WARRANTIES OR CONDITIONS OF ANY KIND, either express or implied.
// See the License for the specific language governing permissions and
// limitations under the License.

package txnimpl

import (
	"context"

	"github.com/matrixorigin/matrixone/pkg/common/moerr"
	"github.com/matrixorigin/matrixone/pkg/logutil"
	"github.com/matrixorigin/matrixone/pkg/vm/engine/tae/catalog"
	"github.com/matrixorigin/matrixone/pkg/vm/engine/tae/common"
	"github.com/matrixorigin/matrixone/pkg/vm/engine/tae/iface/txnif"
	"github.com/matrixorigin/matrixone/pkg/vm/engine/tae/tables"
	"github.com/matrixorigin/matrixone/pkg/vm/engine/tae/tables/updates"
	"github.com/matrixorigin/matrixone/pkg/vm/engine/tae/txn/txnbase"
	"github.com/matrixorigin/matrixone/pkg/vm/engine/tae/wal"
)

type replayTxnStore struct {
	txnbase.NoopTxnStore
	Cmd         *txnbase.TxnCmd
	Observer    wal.ReplayObserver
	catalog     *catalog.Catalog
	dataFactory *tables.DataFactory
	wal         wal.Driver
	ctx         context.Context
}

func MakeReplayTxn(
	ctx context.Context,
	mgr *txnbase.TxnManager,
	txnCtx *txnbase.TxnCtx,
	lsn uint64,
	cmd *txnbase.TxnCmd,
	observer wal.ReplayObserver,
	catalog *catalog.Catalog,
	dataFactory *tables.DataFactory,
	wal wal.Driver) *txnbase.Txn {
	store := &replayTxnStore{
		Cmd:         cmd,
		Observer:    observer,
		catalog:     catalog,
		dataFactory: dataFactory,
		wal:         wal,
		ctx:         ctx,
	}
	txn := txnbase.NewPersistedTxn(
		mgr,
		txnCtx,
		store,
		lsn,
		store.prepareCommit,
		store.prepareRollback,
		store.applyCommit,
		store.applyRollback)
	return txn
}
func (store *replayTxnStore) GetContext() context.Context {
	return store.ctx
}
func (store *replayTxnStore) IsReadonly() bool { return false }

func (store *replayTxnStore) prepareCommit(txn txnif.AsyncTxn) (err error) {
	// PrepareCommit all commands
	// Check idempotent of each command
	// Record all idempotent error commands and skip apply|rollback later
	store.Observer.OnTimeStamp(txn.GetPrepareTS())
	for _, command := range store.Cmd.Cmds {
		command.SetReplayTxn(txn)
		store.prepareCmd(command)
	}
	return
}

func (store *replayTxnStore) applyCommit(txn txnif.AsyncTxn) (err error) {
	store.Cmd.ApplyCommit()
	return
}

func (store *replayTxnStore) applyRollback(txn txnif.AsyncTxn) (err error) {
	store.Cmd.ApplyRollback()
	return
}

func (store *replayTxnStore) prepareRollback(txn txnif.AsyncTxn) (err error) {
	panic(moerr.NewInternalErrorNoCtx("cannot prepareRollback rollback replay txn: %s",
		txn.String()))
}

func (store *replayTxnStore) prepareCmd(txncmd txnif.TxnCmd) {
	if txncmd.GetType() != txnbase.IOET_WALTxnEntry {
		logutil.Debug("", common.OperationField("replay-cmd"),
			common.OperandField(txncmd.Desc()))
	}
	var err error
	switch cmd := txncmd.(type) {
	case *catalog.EntryCommand[*catalog.EmptyMVCCNode, *catalog.DBNode],
		*catalog.EntryCommand[*catalog.TableMVCCNode, *catalog.TableNode],
		*catalog.EntryCommand[*catalog.MetadataMVCCNode, *catalog.ObjectNode],
		*catalog.EntryCommand[*catalog.ObjectMVCCNode, *catalog.ObjectNode],
		*catalog.EntryCommand[*catalog.MetadataMVCCNode, *catalog.BlockNode]:
		store.catalog.ReplayCmd(txncmd, store.dataFactory, store.Observer)
	case *AppendCmd:
		store.replayAppendData(cmd, store.Observer)
	case *updates.UpdateCmd:
		store.replayDataCmds(cmd, store.Observer)
	}
	if err != nil {
		panic(err)
	}
}

func (store *replayTxnStore) replayAppendData(cmd *AppendCmd, observer wal.ReplayObserver) {
	hasActive := false
	for _, info := range cmd.Infos {
		id := info.GetDest()
		database, err := store.catalog.GetDatabaseByID(id.DbID)
		if err != nil {
			panic(err)
		}
		blk, err := database.GetObjectEntryByID(id, id.IsTombstone)
		if err != nil {
			panic(err)
		}
		if !blk.IsActive() {
			continue
		}
		if blk.ObjectPersisted() {
			continue
		}
		hasActive = true
	}

	if !hasActive {
		return
	}

	data := cmd.Data
	if data != nil {
		defer data.Close()
	}

	for _, info := range cmd.Infos {
		id := info.GetDest()
		database, err := store.catalog.GetDatabaseByID(id.DbID)
		if err != nil {
			panic(err)
		}
		blk, err := database.GetObjectEntryByID(id, id.IsTombstone)
		if err != nil {
			panic(err)
		}
		if !blk.IsActive() {
			continue
		}
		if blk.ObjectPersisted() {
			continue
		}
		start := info.GetSrcOff()
		bat := data.CloneWindow(int(start), int(info.GetSrcLen()))
		bat.Compact()
		defer bat.Close()
		if err = blk.GetObjectData().OnReplayAppendPayload(bat); err != nil {
			panic(err)
		}
	}
}

func (store *replayTxnStore) replayDataCmds(cmd *updates.UpdateCmd, observer wal.ReplayObserver) {
	switch cmd.GetType() {
	case updates.IOET_WALTxnCommand_AppendNode:
		store.replayAppend(cmd, observer)
		// case updates.IOET_WALTxnCommand_DeleteNode, updates.IOET_WALTxnCommand_PersistedDeleteNode:
		// 	store.replayDelete(cmd, observer)
	}
}

<<<<<<< HEAD
// func (store *replayTxnStore) replayDelete(cmd *updates.UpdateCmd, observer wal.ReplayObserver) {
// 	deleteNode := cmd.GetDeleteNode()
// 	if deleteNode.Is1PC() {
// 		if _, err := deleteNode.TxnMVCCNode.ApplyCommit(); err != nil {
// 			panic(err)
// 		}
// 	}
// 	id := deleteNode.GetID()
// 	database, err := store.catalog.GetDatabaseByID(id.DbID)
// 	if err != nil {
// 		panic(err)
// 	}
// 	blk, err := database.GetBlockEntryByID(id)
// 	if err != nil {
// 		panic(err)
// 	}
// 	if !blk.IsActive() {
// 		return
// 	}
// 	blkData := blk.GetObjectData()
// 	_, blkOffset := id.BlockID.Offsets()
// 	err = blkData.OnReplayDelete(blkOffset, deleteNode)
// 	if err != nil {
// 		panic(err)
// 	}

// }
=======
func (store *replayTxnStore) replayDelete(cmd *updates.UpdateCmd, observer wal.ReplayObserver) {
	deleteNode := cmd.GetDeleteNode()
	if deleteNode.Is1PC() {
		if _, err := deleteNode.TxnMVCCNode.ApplyCommit(deleteNode.TxnMVCCNode.Txn.GetID()); err != nil {
			panic(err)
		}
	}
	id := deleteNode.GetID()
	database, err := store.catalog.GetDatabaseByID(id.DbID)
	if err != nil {
		panic(err)
	}
	blk, err := database.GetBlockEntryByID(id)
	if err != nil {
		panic(err)
	}
	if !blk.IsActive() {
		return
	}
	blkData := blk.GetObjectData()
	_, blkOffset := id.BlockID.Offsets()
	err = blkData.OnReplayDelete(blkOffset, deleteNode)
	if err != nil {
		panic(err)
	}

}
>>>>>>> a1fcd682

func (store *replayTxnStore) replayAppend(cmd *updates.UpdateCmd, observer wal.ReplayObserver) {
	appendNode := cmd.GetAppendNode()
	if appendNode.Is1PC() {
		if _, err := appendNode.TxnMVCCNode.ApplyCommit(appendNode.TxnMVCCNode.Txn.GetID()); err != nil {
			panic(err)
		}
	}
	id := appendNode.GetID()
	database, err := store.catalog.GetDatabaseByID(id.DbID)
	if err != nil {
		panic(err)
	}
	obj, err := database.GetObjectEntryByID(id, cmd.GetDest().IsTombstone)
	if err != nil {
		panic(err)
	}
	if !obj.IsActive() {
		return
	}
	if obj.ObjectPersisted() {
		return
	}
	if err = obj.GetObjectData().OnReplayAppend(appendNode); err != nil {
		panic(err)
	}
}<|MERGE_RESOLUTION|>--- conflicted
+++ resolved
@@ -187,7 +187,6 @@
 	}
 }
 
-<<<<<<< HEAD
 // func (store *replayTxnStore) replayDelete(cmd *updates.UpdateCmd, observer wal.ReplayObserver) {
 // 	deleteNode := cmd.GetDeleteNode()
 // 	if deleteNode.Is1PC() {
@@ -215,35 +214,6 @@
 // 	}
 
 // }
-=======
-func (store *replayTxnStore) replayDelete(cmd *updates.UpdateCmd, observer wal.ReplayObserver) {
-	deleteNode := cmd.GetDeleteNode()
-	if deleteNode.Is1PC() {
-		if _, err := deleteNode.TxnMVCCNode.ApplyCommit(deleteNode.TxnMVCCNode.Txn.GetID()); err != nil {
-			panic(err)
-		}
-	}
-	id := deleteNode.GetID()
-	database, err := store.catalog.GetDatabaseByID(id.DbID)
-	if err != nil {
-		panic(err)
-	}
-	blk, err := database.GetBlockEntryByID(id)
-	if err != nil {
-		panic(err)
-	}
-	if !blk.IsActive() {
-		return
-	}
-	blkData := blk.GetObjectData()
-	_, blkOffset := id.BlockID.Offsets()
-	err = blkData.OnReplayDelete(blkOffset, deleteNode)
-	if err != nil {
-		panic(err)
-	}
-
-}
->>>>>>> a1fcd682
 
 func (store *replayTxnStore) replayAppend(cmd *updates.UpdateCmd, observer wal.ReplayObserver) {
 	appendNode := cmd.GetAppendNode()
