--- conflicted
+++ resolved
@@ -183,30 +183,7 @@
 	return
 }
 
-// func (blk *baseBlock) LoadPersistedData() (bat *containers.Batch, err error) {
-// 	schema := blk.meta.GetSchema()
-// 	bat = containers.NewBatch()
-// 	defer func() {
-// 		if err != nil {
-// 			bat.Close()
-// 		}
-// 	}()
-// 	var vec containers.Vector
-// 	for i, col := range schema.ColDefs {
-// 		vec, err = blk.LoadPersistedColumnData(i)
-// 		if err != nil {
-// 			return
-// 		}
-// 		bat.AddVector(col.Name, vec)
-// 	}
-// 	return
-// }
-
-<<<<<<< HEAD
-func (blk *baseBlock) LoadPersistedColumnData(schema *catalog.Schema, colIdx int, accountId uint32) (
-=======
-func (blk *baseBlock) LoadPersistedColumnData(ctx context.Context, schema *catalog.Schema, colIdx int) (
->>>>>>> 03a76d24
+func (blk *baseBlock) LoadPersistedColumnData(ctx context.Context, schema *catalog.Schema, colIdx int, accountId uint32) (
 	vec containers.Vector, err error) {
 	def := schema.ColDefs[colIdx]
 	location := blk.meta.GetMetaLoc()
@@ -218,11 +195,7 @@
 		location, accountId)
 }
 
-<<<<<<< HEAD
-func (blk *baseBlock) LoadPersistedDeletes(accountId uint32) (bat *containers.Batch, err error) {
-=======
-func (blk *baseBlock) LoadPersistedDeletes(ctx context.Context) (bat *containers.Batch, err error) {
->>>>>>> 03a76d24
+func (blk *baseBlock) LoadPersistedDeletes(ctx context.Context, accountId uint32) (bat *containers.Batch, err error) {
 	location := blk.meta.GetDeltaLoc()
 	if location.IsEmpty() {
 		return
@@ -238,14 +211,9 @@
 func (blk *baseBlock) FillPersistedDeletes(
 	ctx context.Context,
 	txn txnif.TxnReader,
-<<<<<<< HEAD
 	view *model.BaseView,
 	accountId uint32) (err error) {
-	deletes, err := blk.LoadPersistedDeletes(accountId)
-=======
-	view *model.BaseView) (err error) {
-	deletes, err := blk.LoadPersistedDeletes(ctx)
->>>>>>> 03a76d24
+	deletes, err := blk.LoadPersistedDeletes(ctx, accountId)
 	if deletes == nil || err != nil {
 		return nil
 	}
@@ -290,11 +258,7 @@
 
 	view = model.NewBlockView()
 	for _, colIdx := range colIdxs {
-<<<<<<< HEAD
-		vec, err := blk.LoadPersistedColumnData(readSchema, colIdx, accountId)
-=======
-		vec, err := blk.LoadPersistedColumnData(ctx, readSchema, colIdx)
->>>>>>> 03a76d24
+		vec, err := blk.LoadPersistedColumnData(ctx, readSchema, colIdx, accountId)
 		if err != nil {
 			return nil, err
 		}
@@ -311,11 +275,7 @@
 		}
 	}()
 
-<<<<<<< HEAD
-	if err = blk.FillPersistedDeletes(txn, view.BaseView, accountId); err != nil {
-=======
-	if err = blk.FillPersistedDeletes(ctx, txn, view.BaseView); err != nil {
->>>>>>> 03a76d24
+	if err = blk.FillPersistedDeletes(ctx, txn, view.BaseView, accountId); err != nil {
 		return
 	}
 
@@ -340,11 +300,7 @@
 	skipDeletes bool,
 	accountId uint32) (view *model.ColumnView, err error) {
 	view = model.NewColumnView(colIdx)
-<<<<<<< HEAD
-	vec, err := blk.LoadPersistedColumnData(readSchema, colIdx, accountId)
-=======
-	vec, err := blk.LoadPersistedColumnData(context.Background(), readSchema, colIdx)
->>>>>>> 03a76d24
+	vec, err := blk.LoadPersistedColumnData(context.Background(), readSchema, colIdx, accountId)
 	if err != nil {
 		return
 	}
@@ -360,11 +316,7 @@
 		}
 	}()
 
-<<<<<<< HEAD
-	if err = blk.FillPersistedDeletes(txn, view.BaseView, accountId); err != nil {
-=======
-	if err = blk.FillPersistedDeletes(ctx, txn, view.BaseView); err != nil {
->>>>>>> 03a76d24
+	if err = blk.FillPersistedDeletes(ctx, txn, view.BaseView, accountId); err != nil {
 		return
 	}
 
@@ -385,18 +337,7 @@
 	sels *roaring.Bitmap,
 	rowmask *roaring.Bitmap,
 	isAblk bool,
-<<<<<<< HEAD
 	accountId uint32) (err error) {
-	sels, err := pnode.BatchDedup(
-		keys,
-		nil,
-	)
-	if err == nil || !moerr.IsMoErrCode(err, moerr.OkExpectedPossibleDup) {
-		return
-	}
-=======
-) (err error) {
->>>>>>> 03a76d24
 	schema := blk.meta.GetSchema()
 	def := schema.GetSingleSortKey()
 	view, err := blk.ResolvePersistedColumnData(
@@ -468,11 +409,7 @@
 	skipMemory bool,
 	accountId uint32) (v any, isNull bool, err error) {
 	view := model.NewColumnView(col)
-<<<<<<< HEAD
-	if err = blk.FillPersistedDeletes(txn, view.BaseView, accountId); err != nil {
-=======
-	if err = blk.FillPersistedDeletes(ctx, txn, view.BaseView); err != nil {
->>>>>>> 03a76d24
+	if err = blk.FillPersistedDeletes(ctx, txn, view.BaseView, accountId); err != nil {
 		return
 	}
 	if !skipMemory {
@@ -487,11 +424,7 @@
 		err = moerr.NewNotFoundNoCtx()
 		return
 	}
-<<<<<<< HEAD
-	view2, err := blk.ResolvePersistedColumnData(pnode, txn, schema, col, true, accountId)
-=======
-	view2, err := blk.ResolvePersistedColumnData(ctx, txn, schema, col, true)
->>>>>>> 03a76d24
+	view2, err := blk.ResolvePersistedColumnData(ctx, txn, schema, col, true, accountId)
 	if err != nil {
 		return
 	}
