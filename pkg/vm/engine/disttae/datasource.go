// Copyright 2021-2024 Matrix Origin
//
// Licensed under the Apache License, Version 2.0 (the "License");
// you may not use this file except in compliance with the License.
// You may obtain a copy of the License at
//
//	http://www.apache.org/licenses/LICENSE-2.0
//
// Unless required by applicable law or agreed to in writing, software
// distributed under the License is distributed on an "AS IS" BASIS,
// WITHOUT WARRANTIES OR CONDITIONS OF ANY KIND, either express or implied.
// See the License for the specific language governing permissions and
// limitations under the License.

package disttae

import (
	"bytes"
	"context"
	"fmt"
	"slices"
	"sort"

	"github.com/matrixorigin/matrixone/pkg/catalog"
	"github.com/matrixorigin/matrixone/pkg/common/mpool"
	"github.com/matrixorigin/matrixone/pkg/container/batch"
	"github.com/matrixorigin/matrixone/pkg/container/nulls"
	"github.com/matrixorigin/matrixone/pkg/container/types"
	"github.com/matrixorigin/matrixone/pkg/container/vector"
	"github.com/matrixorigin/matrixone/pkg/fileservice"
	"github.com/matrixorigin/matrixone/pkg/logutil"
	"github.com/matrixorigin/matrixone/pkg/objectio"
	"github.com/matrixorigin/matrixone/pkg/pb/plan"
	"github.com/matrixorigin/matrixone/pkg/pb/timestamp"
	"github.com/matrixorigin/matrixone/pkg/vm/engine"
	"github.com/matrixorigin/matrixone/pkg/vm/engine/disttae/logtailreplay"
	"github.com/matrixorigin/matrixone/pkg/vm/engine/tae/blockio"
	"github.com/matrixorigin/matrixone/pkg/vm/engine/tae/index"
	"github.com/matrixorigin/matrixone/pkg/vm/process"
)

const (
	batchPrefetchSize = 1000
)

func NewRemoteDataSource(
	ctx context.Context,
	proc *process.Process,
	fs fileservice.FileService,
	snapshotTS timestamp.Timestamp,
	relData engine.RelData,
) (source *RemoteDataSource) {
	return &RemoteDataSource{
		data: relData,
		ctx:  ctx,
		proc: proc,
		fs:   fs,
		ts:   types.TimestampToTS(snapshotTS),
	}
}

func NewLocalDataSource(
	ctx context.Context,
	table *txnTable,
	txnOffset int,
	rangesSlice objectio.BlockInfoSlice,
	skipReadMem bool,
	policy engine.TombstoneApplyPolicy,
) (source *LocalDataSource, err error) {

	source = &LocalDataSource{}
	source.fs = table.getTxn().engine.fs
	source.ctx = ctx
	source.mp = table.proc.Load().Mp()
	source.tombstonePolicy = policy

	if rangesSlice != nil && rangesSlice.Len() > 0 {
		if bytes.Equal(
			objectio.EncodeBlockInfo(*rangesSlice.Get(0)),
			objectio.EmptyBlockInfoBytes) {
			rangesSlice = rangesSlice.Slice(1, rangesSlice.Len())
		}

		source.rangeSlice = rangesSlice
	}

	state, err := table.getPartitionState(ctx)
	if err != nil {
		return nil, err
	}

	source.table = table
	source.pState = state
	source.txnOffset = txnOffset
	source.snapshotTS = types.TimestampToTS(table.getTxn().op.SnapshotTS())

	source.iteratePhase = engine.InMem
	if skipReadMem {
		source.iteratePhase = engine.Persisted
	}

	return source, nil
}

// --------------------------------------------------------------------------------
//	RemoteDataSource defines and APIs
// --------------------------------------------------------------------------------

type RemoteDataSource struct {
	ctx  context.Context
	proc *process.Process

	fs fileservice.FileService
	ts types.TS

	batchPrefetchCursor int
	cursor              int
	data                engine.RelData
}

func (rs *RemoteDataSource) Next(
	_ context.Context,
	_ []string,
	_ []types.Type,
	seqNums []uint16,
	_ any,
	_ *mpool.MPool,
	_ engine.VectorPool,
	_ *batch.Batch,
) (*objectio.BlockInfo, engine.DataState, error) {

	rs.batchPrefetch(seqNums)

	if rs.cursor >= rs.data.DataCnt() {
		return nil, engine.End, nil
	}
	rs.cursor++
	cur := rs.data.GetBlockInfo(rs.cursor - 1)
	return &cur, engine.Persisted, nil
}

func (rs *RemoteDataSource) batchPrefetch(seqNums []uint16) {
	if rs.batchPrefetchCursor >= rs.data.DataCnt() ||
		rs.cursor < rs.batchPrefetchCursor {
		return
	}

	bathSize := min(batchPrefetchSize, rs.data.DataCnt()-rs.cursor)

	begin := rs.batchPrefetchCursor
	end := begin + bathSize

	bids := make([]objectio.Blockid, end-begin)
	blks := make([]*objectio.BlockInfo, end-begin)
	for idx := begin; idx < end; idx++ {
		blk := rs.data.GetBlockInfo(idx)
		blks[idx-begin] = &blk
		bids[idx-begin] = blk.BlockID
	}

	err := blockio.Prefetch(
		rs.proc.GetService(), rs.fs, blks[0].MetaLocation())
	if err != nil {
		logutil.Errorf("pefetch block data: %s", err.Error())
	}

	rs.data.GetTombstones().PrefetchTombstones(rs.proc.GetService(), rs.fs, bids)

	rs.batchPrefetchCursor = end
}

func (rs *RemoteDataSource) Close() {
	rs.cursor = 0
}

func (rs *RemoteDataSource) applyInMemTombstones(
	bid types.Blockid,
	rowsOffset []int64,
	deletedRows *nulls.Nulls,
) (leftRows []int64) {
	tombstones := rs.data.GetTombstones()
	if tombstones == nil || !tombstones.HasAnyInMemoryTombstone() {
		return rowsOffset
	}
	return rs.data.GetTombstones().ApplyInMemTombstones(
		bid,
		rowsOffset,
		deletedRows)
}

func (rs *RemoteDataSource) applyPersistedTombstones(
	ctx context.Context,
	bid types.Blockid,
	rowsOffset []int64,
	mask *nulls.Nulls,
) (leftRows []int64, err error) {
	tombstones := rs.data.GetTombstones()
	if tombstones == nil || !tombstones.HasAnyTombstoneFile() {
		return rowsOffset, nil
	}

	return rs.data.GetTombstones().ApplyPersistedTombstones(
		ctx,
		rs.fs,
		rs.ts,
		bid,
		rowsOffset,
		mask)
}

func (rs *RemoteDataSource) ApplyTombstones(
	ctx context.Context,
	bid objectio.Blockid,
	rowsOffset []int64,
	applyPolicy engine.TombstoneApplyPolicy,
) (left []int64, err error) {

	slices.SortFunc(rowsOffset, func(a, b int64) int {
		return int(a - b)
	})

	left = rs.applyInMemTombstones(bid, rowsOffset, nil)

	left, err = rs.applyPersistedTombstones(ctx, bid, left, nil)
	if err != nil {
		return
	}
	return
}

func (rs *RemoteDataSource) GetTombstones(
	ctx context.Context, bid objectio.Blockid,
) (mask *nulls.Nulls, err error) {

	mask = &nulls.Nulls{}
	mask.InitWithSize(8192)

	rs.applyInMemTombstones(bid, nil, mask)

	_, err = rs.applyPersistedTombstones(ctx, bid, nil, mask)
	if err != nil {
		return
	}

	return mask, nil
}

func (rs *RemoteDataSource) SetOrderBy(_ []*plan.OrderBySpec) {

}

func (rs *RemoteDataSource) GetOrderBy() []*plan.OrderBySpec {
	return nil
}

func (rs *RemoteDataSource) SetFilterZM(_ objectio.ZoneMap) {

}

// --------------------------------------------------------------------------------
//	LocalDataSource defines and APIs
// --------------------------------------------------------------------------------

type LocalDataSource struct {
	rangeSlice objectio.BlockInfoSlice
	pState     *logtailreplay.PartitionState

	memPKFilter *MemPKFilter
	pStateRows  struct {
		insIter logtailreplay.RowsIter
	}

	table     *txnTable
	wsCursor  int
	txnOffset int

	// runtime config
	rc struct {
		batchPrefetchCursor int
		WorkspaceLocked     bool
		//SkipPStateDeletes   bool
	}

	mp  *mpool.MPool
	ctx context.Context
	fs  fileservice.FileService

	rangesCursor int
	snapshotTS   types.TS
	iteratePhase engine.DataState

	//TODO:: It's so ugly, need to refactor
	//for order by
	desc     bool
	blockZMS []index.ZM
	sorted   bool // blks need to be sorted by zonemap
	OrderBy  []*plan.OrderBySpec

	filterZM        objectio.ZoneMap
	tombstonePolicy engine.TombstoneApplyPolicy
}

func (ls *LocalDataSource) String() string {
	blks := make([]*objectio.BlockInfo, ls.rangeSlice.Len())
	for i := range blks {
		blks[i] = ls.rangeSlice.Get(i)
	}

	return fmt.Sprintf("snapshot: %s, phase: %v, txnOffset: %d, rangeCursor: %d, blk list: %v",
		ls.snapshotTS.ToString(),
		ls.iteratePhase,
		ls.txnOffset,
		ls.rangesCursor,
		blks)
}

func (ls *LocalDataSource) SetOrderBy(orderby []*plan.OrderBySpec) {
	ls.OrderBy = orderby
}

func (ls *LocalDataSource) GetOrderBy() []*plan.OrderBySpec {
	return ls.OrderBy
}

func (ls *LocalDataSource) SetFilterZM(zm objectio.ZoneMap) {
	if !ls.filterZM.IsInited() {
		ls.filterZM = zm.Clone()
		return
	}
	if ls.desc && ls.filterZM.CompareMax(zm) < 0 {
		ls.filterZM = zm.Clone()
		return
	}
	if !ls.desc && ls.filterZM.CompareMin(zm) > 0 {
		ls.filterZM = zm.Clone()
		return
	}
}

func (ls *LocalDataSource) needReadBlkByZM(i int) bool {
	zm := ls.blockZMS[i]
	if !ls.filterZM.IsInited() || !zm.IsInited() {
		return true
	}
	if ls.desc {
		return ls.filterZM.CompareMax(zm) <= 0
	} else {
		return ls.filterZM.CompareMin(zm) >= 0
	}
}

func (ls *LocalDataSource) getBlockZMs() {
	orderByCol, _ := ls.OrderBy[0].Expr.Expr.(*plan.Expr_Col)

	def := ls.table.tableDef
	orderByColIDX := int(def.Cols[int(orderByCol.Col.ColPos)].Seqnum)

	sliceLen := ls.rangeSlice.Len()
	ls.blockZMS = make([]index.ZM, sliceLen)
	var objDataMeta objectio.ObjectDataMeta
	var location objectio.Location
	for i := ls.rangesCursor; i < sliceLen; i++ {
		location = ls.rangeSlice.Get(i).MetaLocation()
		if !objectio.IsSameObjectLocVsMeta(location, objDataMeta) {
			objMeta, err := objectio.FastLoadObjectMeta(ls.ctx, &location, false, ls.fs)
			if err != nil {
				panic("load object meta error when ordered scan!")
			}
			objDataMeta = objMeta.MustDataMeta()
		}
		blkMeta := objDataMeta.GetBlockMeta(uint32(location.ID()))
		ls.blockZMS[i] = blkMeta.ColumnMeta(uint16(orderByColIDX)).ZoneMap()
	}
}

func (ls *LocalDataSource) sortBlockList() {
	sliceLen := ls.rangeSlice.Len()
	// FIXME: no pointer in helper
	helper := make([]*blockSortHelper, sliceLen)
	for i := range sliceLen {
		helper[i] = &blockSortHelper{}
		helper[i].blk = ls.rangeSlice.Get(i)
		helper[i].zm = ls.blockZMS[i]
	}
	ls.rangeSlice = make(objectio.BlockInfoSlice, ls.rangeSlice.Size())

	if ls.desc {
		sort.Slice(helper, func(i, j int) bool {
			zm1 := helper[i].zm
			if !zm1.IsInited() {
				return true
			}
			zm2 := helper[j].zm
			if !zm2.IsInited() {
				return false
			}
			return zm1.CompareMax(zm2) > 0
		})
	} else {
		sort.Slice(helper, func(i, j int) bool {
			zm1 := helper[i].zm
			if !zm1.IsInited() {
				return true
			}
			zm2 := helper[j].zm
			if !zm2.IsInited() {
				return false
			}
			return zm1.CompareMin(zm2) < 0
		})
	}

	for i := range helper {
		ls.rangeSlice.Set(i, helper[i].blk)
		//ls.ranges[i] = helper[i].blk
		ls.blockZMS[i] = helper[i].zm
	}
}

func (ls *LocalDataSource) Close() {
	if ls.pStateRows.insIter != nil {
		ls.pStateRows.insIter.Close()
		ls.pStateRows.insIter = nil
	}
}

func (ls *LocalDataSource) Next(
	ctx context.Context,
	cols []string,
	types []types.Type,
	seqNums []uint16,
	filter any,
	mp *mpool.MPool,
	vp engine.VectorPool,
	bat *batch.Batch,
) (*objectio.BlockInfo, engine.DataState, error) {

	if ls.memPKFilter == nil {
		ff := filter.(MemPKFilter)
		ls.memPKFilter = &ff
	}

	if len(cols) == 0 {
		return nil, engine.End, nil
	}

	// bathed prefetch block data and deletes
	ls.batchPrefetch(seqNums)

	for {
		switch ls.iteratePhase {
		case engine.InMem:
			bat.CleanOnlyData()
			err := ls.iterateInMemData(ctx, cols, types, seqNums, bat, mp, vp)
			if err != nil {
				return nil, engine.InMem, err
			}

			if bat.RowCount() == 0 {
				ls.iteratePhase = engine.Persisted
				continue
			}

			return nil, engine.InMem, nil

		case engine.Persisted:
			if ls.rangesCursor >= ls.rangeSlice.Len() {
				return nil, engine.End, nil
			}

			ls.handleOrderBy()

			if ls.rangesCursor >= ls.rangeSlice.Len() {
				return nil, engine.End, nil
			}

			blk := ls.rangeSlice.Get(ls.rangesCursor)
			ls.rangesCursor++

			return blk, engine.Persisted, nil

		case engine.End:
			return nil, ls.iteratePhase, nil
		}
	}
}

func (ls *LocalDataSource) handleOrderBy() {
	// for ordered scan, sort blocklist by zonemap info, and then filter by zonemap
	if len(ls.OrderBy) > 0 {
		if !ls.sorted {
			ls.desc = ls.OrderBy[0].Flag&plan.OrderBySpec_DESC != 0
			ls.getBlockZMs()
			ls.sortBlockList()
			ls.sorted = true
		}
		i := ls.rangesCursor
		sliceLen := ls.rangeSlice.Len()
		for i < sliceLen {
			if ls.needReadBlkByZM(i) {
				break
			}
			i++
		}
		ls.rangesCursor = i
	}
}

func (ls *LocalDataSource) iterateInMemData(
	ctx context.Context,
	cols []string,
	colTypes []types.Type,
	seqNums []uint16,
	bat *batch.Batch,
	mp *mpool.MPool,
	vp engine.VectorPool,
) (err error) {

	bat.SetRowCount(0)

	if err = ls.filterInMemUnCommittedInserts(ctx, seqNums, mp, bat); err != nil {
		return err
	}

	if err = ls.filterInMemCommittedInserts(ctx, colTypes, seqNums, mp, bat); err != nil {
		return err
	}

	return nil
}

func checkWorkspaceEntryType(
	tbl *txnTable,
	entry Entry,
	isInsert bool,
) bool {
	if entry.DatabaseId() != tbl.db.databaseId || entry.TableId() != tbl.tableId {
		return false
	}

	// within a txn, the later statement could delete the previous
	// inserted rows, the left rows will be recorded in `batSelectList`.
	// if no rows left, this bat can be seen deleted.
	//
	// Note that: some row have been deleted, but some left
	if isInsert {
		if entry.typ != INSERT ||
			entry.bat == nil ||
			entry.bat.IsEmpty() ||
			entry.bat.Attrs[0] == catalog.BlockMeta_MetaLoc {
			return false
		}
		if left, exist := tbl.getTxn().batchSelectList[entry.bat]; exist && len(left) == 0 {
			// all rows have deleted in this bat
			return false
		} else if len(left) > 0 {
			// FIXME: if len(left) > 0, we need to exclude the deleted rows in this batch
			logutil.Fatal("FIXME: implement later")
		}
		return true
	}

	// handle delete entry
	return (entry.typ == DELETE) && (entry.fileName == "")
}

func (ls *LocalDataSource) filterInMemUnCommittedInserts(
	_ context.Context,
	seqNums []uint16,
	mp *mpool.MPool,
	bat *batch.Batch,
) error {

	if ls.wsCursor >= ls.txnOffset {
		return nil
	}

	ls.table.getTxn().Lock()
	ls.rc.WorkspaceLocked = true
	defer func() {
		ls.table.getTxn().Unlock()
		ls.rc.WorkspaceLocked = false
	}()

	rows := 0
	writes := ls.table.getTxn().writes
	maxRows := objectio.BlockMaxRows
	if len(writes) == 0 {
		return nil
	}

	var retainedRowIds []types.Rowid

	for ; ls.wsCursor < ls.txnOffset; ls.wsCursor++ {
		if writes[ls.wsCursor].bat == nil {
			continue
		}

		if rows+writes[ls.wsCursor].bat.RowCount() > maxRows {
			break
		}

		entry := writes[ls.wsCursor]

		if ok := checkWorkspaceEntryType(ls.table, entry, true); !ok {
			continue
		}

		retainedRowIds = vector.MustFixedColWithTypeCheck[types.Rowid](entry.bat.Vecs[0])
		offsets := rowIdsToOffset(retainedRowIds, int64(0)).([]int64)

		b, _ := retainedRowIds[0].Decode()
		sels, err := ls.ApplyTombstones(ls.ctx, b, offsets, engine.Policy_CheckUnCommittedOnly)
		if err != nil {
			return err
		}

		if len(sels) == 0 {
			continue
		}

		rows += len(sels)

		for i, destVec := range bat.Vecs {
			colIdx := int(seqNums[i])
			if colIdx != objectio.SEQNUM_ROWID {
				colIdx++
			} else {
				colIdx = 0
			}
			if err = destVec.Union(entry.bat.Vecs[colIdx], sels, mp); err != nil {
				return err
			}
		}
	}

	bat.SetRowCount(bat.Vecs[0].Length())
	return nil
}

func (ls *LocalDataSource) filterInMemCommittedInserts(
	_ context.Context,
	colTypes []types.Type,
	seqNums []uint16,
	mp *mpool.MPool,
	bat *batch.Batch,
) error {

	// in meme committed insert only need to apply deletes that exists
	// in workspace and flushed to s3 but not commit.
	//ls.rc.SkipPStateDeletes = true
	//defer func() {
	//	ls.rc.SkipPStateDeletes = false
	//}()

	if bat.RowCount() >= objectio.BlockMaxRows {
		return nil
	}

	var (
		err error
		sel []int64
	)

	if ls.pStateRows.insIter == nil {
		if ls.memPKFilter.SpecFactory == nil {
			ls.pStateRows.insIter = ls.pState.NewRowsIter(ls.snapshotTS, nil, false)
		} else {
			ls.pStateRows.insIter = ls.pState.NewPrimaryKeyIter(
				ls.memPKFilter.TS, ls.memPKFilter.SpecFactory(ls.memPKFilter))
		}
	}

	var minTS types.TS = types.MaxTs()
	var batRowIdx int
	if batRowIdx = slices.Index(bat.Attrs, catalog.Row_ID); batRowIdx == -1 {
		batRowIdx = len(bat.Attrs)
		bat.Attrs = append(bat.Attrs, catalog.Row_ID)
		bat.Vecs = append(bat.Vecs, vector.NewVec(types.T_Rowid.ToType()))
		// Add empty rowid for workspace row
		// It is impossible for them to be be eliminated by tombstone in tomestone objects, so using emtpy rowid is totally safe.
		for range bat.RowCount() {
			vector.AppendFixed(bat.Vecs[len(bat.Vecs)-1], types.Rowid{}, false, mp)
		}

		defer func() {
			bat.Attrs = bat.Attrs[:len(bat.Attrs)-1]
			bat.Vecs[len(bat.Vecs)-1].Free(mp)
			bat.Vecs = bat.Vecs[:len(bat.Vecs)-1]
		}()
	}

	applyPolicy := engine.TombstoneApplyPolicy(
		engine.Policy_SkipCommittedInMemory | engine.Policy_SkipCommittedS3)

	applyOffset := 0

	goon := true
	for goon && bat.Vecs[0].Length() < int(objectio.BlockMaxRows) {
		//minTS = types.MaxTs()
		for bat.Vecs[0].Length() < int(objectio.BlockMaxRows) {
			if goon = ls.pStateRows.insIter.Next(); !goon {
				break
			}

			entry := ls.pStateRows.insIter.Entry()
			b, o := entry.RowID.Decode()

			//if minTS.Greater(&entry.Time) {
			//	minTS = entry.Time
			//}

			sel, err = ls.ApplyTombstones(ls.ctx, b, []int64{int64(o)}, applyPolicy)
			if err != nil {
				return err
			}

			if len(sel) == 0 {
				continue
			}

			for i, name := range bat.Attrs {
				if name == catalog.Row_ID {
					if err = vector.AppendFixed(
						bat.Vecs[i],
						entry.RowID,
						false,
						mp); err != nil {
						return err
					}
				} else {
					idx := 2 /*rowid and commits*/ + seqNums[i]
					if int(idx) >= len(entry.Batch.Vecs) /*add column*/ ||
						entry.Batch.Attrs[idx] == "" /*drop column*/ {
						err = vector.AppendAny(
							bat.Vecs[i],
							nil,
							true,
							mp)
					} else {
						err = bat.Vecs[i].UnionOne(
							entry.Batch.Vecs[int(2+seqNums[i])],
							entry.Offset,
							mp,
						)
					}
					if err != nil {
						return err
					}
				}
			}
		}

		rowIds := vector.MustFixedColWithTypeCheck[types.Rowid](bat.Vecs[batRowIdx])
		deleted, err := ls.batchApplyTombstoneObjects(minTS, rowIds[applyOffset:])
		if err != nil {
			return err
		}

		for i := range deleted {
			deleted[i] += int64(applyOffset)
		}

		bat.Shrink(deleted, true)
		applyOffset = bat.Vecs[0].Length()
	}

	bat.SetRowCount(bat.Vecs[0].Length())

	return nil
}

// ApplyTombstones check if any deletes exist in
//  1. unCommittedInmemDeletes:
//     a. workspace writes
//     b. flushed to s3
//     c. raw rowId offset deletes (not flush yet)
//  3. committedInmemDeletes
//  4. committedPersistedTombstone
func (ls *LocalDataSource) ApplyTombstones(
	ctx context.Context,
	bid objectio.Blockid,
	rowsOffset []int64,
	dynamicPolicy engine.TombstoneApplyPolicy,
) ([]int64, error) {

	if len(rowsOffset) == 0 {
		return nil, nil
	}

	slices.SortFunc(rowsOffset, func(a, b int64) int {
		return int(a - b)
	})

	var err error

	if ls.tombstonePolicy&engine.Policy_SkipUncommitedInMemory == 0 &&
		dynamicPolicy&engine.Policy_SkipUncommitedInMemory == 0 {
		rowsOffset = ls.applyWorkspaceEntryDeletes(bid, rowsOffset, nil)
	}
	if len(rowsOffset) == 0 {
		return nil, nil
	}
	if ls.tombstonePolicy&engine.Policy_SkipUncommitedS3 == 0 &&
		dynamicPolicy&engine.Policy_SkipUncommitedS3 == 0 {
		rowsOffset, err = ls.applyWorkspaceFlushedS3Deletes(bid, rowsOffset, nil)
		if err != nil {
			return nil, err
		}
	}
	if len(rowsOffset) == 0 {
		return nil, nil
	}

	if ls.tombstonePolicy&engine.Policy_SkipUncommitedInMemory == 0 &&
		dynamicPolicy&engine.Policy_SkipUncommitedInMemory == 0 {
		rowsOffset = ls.applyWorkspaceRawRowIdDeletes(bid, rowsOffset, nil)
	}
	if len(rowsOffset) == 0 {
		return nil, nil
	}
	if ls.tombstonePolicy&engine.Policy_SkipCommittedInMemory == 0 &&
		dynamicPolicy&engine.Policy_SkipCommittedInMemory == 0 {
		rowsOffset = ls.applyPStateInMemDeletes(bid, rowsOffset, nil)
	}
	if len(rowsOffset) == 0 {
		return nil, nil
	}
	if ls.tombstonePolicy&engine.Policy_SkipCommittedS3 == 0 &&
		dynamicPolicy&engine.Policy_SkipCommittedS3 == 0 {
		rowsOffset, err = ls.applyPStateTombstoneObjects(bid, rowsOffset, nil)
		if err != nil {
			return nil, err
		}
	}

	return rowsOffset, nil
}

func (ls *LocalDataSource) GetTombstones(
	ctx context.Context, bid objectio.Blockid,
) (deletedRows *nulls.Nulls, err error) {

	deletedRows = &nulls.Nulls{}
	deletedRows.InitWithSize(8192)

	if ls.tombstonePolicy&engine.Policy_SkipUncommitedInMemory == 0 {
		ls.applyWorkspaceEntryDeletes(bid, nil, deletedRows)
	}
	if ls.tombstonePolicy&engine.Policy_SkipUncommitedS3 == 0 {
		_, err = ls.applyWorkspaceFlushedS3Deletes(bid, nil, deletedRows)
		if err != nil {
			return nil, err
		}
	}

	if ls.tombstonePolicy&engine.Policy_SkipUncommitedInMemory == 0 {
		ls.applyWorkspaceRawRowIdDeletes(bid, nil, deletedRows)
	}

	if ls.tombstonePolicy&engine.Policy_SkipCommittedInMemory == 0 {
		ls.applyPStateInMemDeletes(bid, nil, deletedRows)
	}

	//_, err = ls.applyPStatePersistedDeltaLocation(bid, nil, deletedRows)
	_, err = ls.applyPStateTombstoneObjects(bid, nil, deletedRows)
	if err != nil {
		return nil, err
	}

	return deletedRows, nil
}

// will return the rows which applied deletes if the `leftRows` is not empty,
// or the deletes will only record into the `deleteRows` bitmap.
func fastApplyDeletedRows(
	leftRows []int64,
	deletedRows *nulls.Nulls,
	o uint32,
) []int64 {
	if len(leftRows) != 0 {
		if x, found := sort.Find(len(leftRows), func(i int) int {
			return int(int64(o) - leftRows[i])
		}); found {
			leftRows = append(leftRows[:x], leftRows[x+1:]...)
		}
	} else if deletedRows != nil {
		deletedRows.Add(uint64(o))
	}

	return leftRows
}

func (ls *LocalDataSource) applyWorkspaceEntryDeletes(
	bid objectio.Blockid,
	offsets []int64,
	deletedRows *nulls.Nulls,
) (leftRows []int64) {

	leftRows = offsets

	// may have locked in `filterInMemUnCommittedInserts`
	if !ls.rc.WorkspaceLocked {
		ls.table.getTxn().Lock()
		defer ls.table.getTxn().Unlock()
	}

	done := false
	writes := ls.table.getTxn().writes[:ls.txnOffset]

	var delRowIds []types.Rowid

	for idx := range writes {
		if ok := checkWorkspaceEntryType(ls.table, writes[idx], false); !ok {
			continue
		}

		delRowIds = vector.MustFixedColWithTypeCheck[types.Rowid](writes[idx].bat.Vecs[0])
		for _, delRowId := range delRowIds {
			b, o := delRowId.Decode()
			if bid.Compare(b) != 0 {
				continue
			}

			leftRows = fastApplyDeletedRows(leftRows, deletedRows, o)
			if leftRows != nil && len(leftRows) == 0 {
				done = true
				break
			}
		}

		if done {
			break
		}
	}

	return leftRows
}

func (ls *LocalDataSource) applyWorkspaceFlushedS3Deletes(
	bid objectio.Blockid,
	offsets []int64,
	deletedRows *nulls.Nulls,
) (leftRows []int64, err error) {

	leftRows = offsets

	s3FlushedDeletes := &ls.table.getTxn().cn_flushed_s3_tombstone_object_stats_list
	s3FlushedDeletes.RWMutex.Lock()
	defer s3FlushedDeletes.RWMutex.Unlock()

	if len(s3FlushedDeletes.data) == 0 || ls.pState.BlockPersisted(bid) {
		return
	}

	if deletedRows == nil {
		deletedRows = &nulls.Nulls{}
		deletedRows.InitWithSize(8192)
	}

	var curr int
	getTombstone := func() (*objectio.ObjectStats, error) {
		if curr >= len(s3FlushedDeletes.data) {
			return nil, nil
		}
		i := curr
		curr++
		return &s3FlushedDeletes.data[i], nil
	}

	if err = blockio.GetTombstonesByBlockId(
		ls.ctx,
		ls.snapshotTS,
		bid,
		getTombstone,
		deletedRows,
		ls.fs,
	); err != nil {
		return nil, err
	}

	offsets = removeIf(offsets, func(t int64) bool {
		return deletedRows.Contains(uint64(t))
	})

	return offsets, nil
}

func (ls *LocalDataSource) applyWorkspaceRawRowIdDeletes(
	bid objectio.Blockid,
	offsets []int64,
	deletedRows *nulls.Nulls,
) (leftRows []int64) {

	leftRows = offsets

	rawRowIdDeletes := ls.table.getTxn().deletedBlocks
	rawRowIdDeletes.RWMutex.RLock()
	defer rawRowIdDeletes.RWMutex.RUnlock()

	for _, o := range rawRowIdDeletes.offsets[bid] {
		leftRows = fastApplyDeletedRows(leftRows, deletedRows, uint32(o))
		if leftRows != nil && len(leftRows) == 0 {
			break
		}
	}

	return leftRows
}

func (ls *LocalDataSource) applyPStateInMemDeletes(
	bid objectio.Blockid,
	offsets []int64,
	deletedRows *nulls.Nulls,
) (leftRows []int64) {

	//if ls.rc.SkipPStateDeletes {
	//	return offsets
	//}

	var delIter logtailreplay.RowsIter

	if ls.memPKFilter == nil || ls.memPKFilter.SpecFactory == nil {
		delIter = ls.pState.NewRowsIter(ls.snapshotTS, &bid, true)
	} else {
		delIter = ls.pState.NewPrimaryKeyDelIter(
			ls.memPKFilter.TS,
			ls.memPKFilter.SpecFactory(ls.memPKFilter), bid)
	}

	leftRows = offsets

	for delIter.Next() {
		_, o := delIter.Entry().RowID.Decode()
		leftRows = fastApplyDeletedRows(leftRows, deletedRows, o)
		if leftRows != nil && len(leftRows) == 0 {
			break
		}
	}

	delIter.Close()

	return leftRows
}

func (ls *LocalDataSource) applyPStateTombstoneObjects(
	bid objectio.Blockid,
	offsets []int64,
	deletedRows *nulls.Nulls,
) ([]int64, error) {

	//if ls.rc.SkipPStateDeletes {
	//	return offsets, nil
	//}

	if ls.pState.ApproxTombstoneObjectsNum() == 0 {
		return offsets, nil
	}

	var iter logtailreplay.ObjectsIter
	getTombstone := func() (*objectio.ObjectStats, error) {
		var err error
		if iter == nil {
			if iter, err = ls.pState.NewObjectsIter(
				ls.snapshotTS, true, true,
			); err != nil {
				return nil, err
			}
		}
		if iter.Next() {
			entry := iter.Entry()
			return &entry.ObjectStats, nil
		}
		return nil, nil
	}
	defer func() {
		if iter != nil {
			iter.Close()
		}
	}()

	if deletedRows == nil {
		deletedRows = &nulls.Nulls{}
		deletedRows.InitWithSize(8192)
	}

	if err := blockio.GetTombstonesByBlockId(
		ls.ctx,
		ls.snapshotTS,
		bid,
		getTombstone,
		deletedRows,
		ls.fs,
	); err != nil {
		return nil, err
	}

	offsets = removeIf(offsets, func(t int64) bool {
		return deletedRows.Contains(uint64(t))
	})

	return offsets, nil
}

func (ls *LocalDataSource) batchPrefetch(seqNums []uint16) {
	if ls.rc.batchPrefetchCursor >= ls.rangeSlice.Len() ||
		ls.rangesCursor < ls.rc.batchPrefetchCursor {
		return
	}

	batchSize := min(batchPrefetchSize, ls.rangeSlice.Len()-ls.rangesCursor)

	begin := ls.rangesCursor
	end := ls.rangesCursor + batchSize

	blks := make([]*objectio.BlockInfo, end-begin)
	for idx := begin; idx < end; idx++ {
		blks[idx-begin] = ls.rangeSlice.Get(idx)
	}

	// prefetch blk data
	err := blockio.Prefetch(
		ls.table.proc.Load().GetService(), ls.fs, blks[0].MetaLocation())
	if err != nil {
		logutil.Errorf("pefetch block data: %s", err.Error())
	}

<<<<<<< HEAD
	ls.table.getTxn().cn_flushed_s3_tombstone_object_stats_list.RLock()
	defer ls.table.getTxn().cn_flushed_s3_tombstone_object_stats_list.RUnlock()

	ls.rc.batchPrefetchCursor = end
}

func (ls *LocalDataSource) batchApplyTombstoneObjects(
	minTS types.TS,
	rowIds []types.Rowid,
) (deleted []int64, err error) {
	//maxTombstoneTS := ls.pState.MaxTombstoneCreateTS()
	//if maxTombstoneTS.Less(&minTS) {
	//	return nil, nil
	//}

	if ls.pState.ApproxTombstoneObjectsNum() == 0 {
		return nil, nil
	}

	iter, err := ls.pState.NewObjectsIter(ls.snapshotTS, true, true)
	if err != nil {
		return nil, err
	}
	defer iter.Close()

	var (
		exist    bool
		bf       objectio.BloomFilter
		bfIndex  index.StaticFilter
		location objectio.Location

		loaded        *batch.Batch
		persistedByCN bool
		release       func()
	)

	anyIf := func(check func(row types.Rowid) bool) bool {
		for _, r := range rowIds {
			if check(r) {
				return true
=======
	// prefetch blk delta location
	for idx := begin; idx < end; idx++ {
		if loc, _, ok := ls.pState.GetBockDeltaLoc(ls.rangeSlice.Get(idx).BlockID); ok {
			if err = blockio.Prefetch(
				ls.table.proc.Load().GetService(), ls.fs, objectio.Location(loc[:])); err != nil {
				logutil.Errorf("prefetch block delta location: %s", err.Error())
>>>>>>> 9ddd8636
			}
		}
		return false
	}

	for iter.Next() && len(rowIds) > len(deleted) {
		obj := iter.Entry()

<<<<<<< HEAD
		if !obj.ZMIsEmpty() {
			objZM := obj.SortKeyZoneMap()

			if !anyIf(func(row types.Rowid) bool {
				return objZM.PrefixEq(row.BorrowBlockID()[:])
			}) {
				continue
			}
		}
=======
	// prefetch cn flushed but not committed deletes
	var ok bool
	var bats []*batch.Batch
	var keys map[objectio.ObjectNameShort]objectio.Location
>>>>>>> 9ddd8636

		if bf, err = objectio.FastLoadBF(
			ls.ctx, obj.Location(), false, ls.fs); err != nil {
			return nil, err
		}

<<<<<<< HEAD
		for idx := 0; idx < int(obj.BlkCnt()) && len(rowIds) > len(deleted); idx++ {
			buf := bf.GetBloomFilter(uint32(idx))
			bfIndex = index.NewEmptyBloomFilterWithType(index.HBF)
			if err = index.DecodeBloomFilter(bfIndex, buf); err != nil {
				return nil, err
			}

			if !anyIf(func(row types.Rowid) bool {
				exist, err = bfIndex.PrefixMayContainsKey(row.BorrowBlockID()[:], index.PrefixFnID_Block, 2)
				if exist || err != nil {
					return true
				}
				return false
			}) {
				continue
=======
		for _, bat := range bats {
			vs, area := vector.MustVarlenaRawData(bat.GetVector(0))
			for i := range vs {
				location, err := blockio.EncodeLocationFromString(vs[i].UnsafeGetString(area))
				if err != nil {
					logutil.Errorf("prefetch cn flushed s3 deletes: %s", err.Error())
					continue
				}
				if len(keys) == 0 {
					keys = make(map[objectio.ObjectNameShort]objectio.Location)
				}
				keys[*location.ShortName()] = location
>>>>>>> 9ddd8636
			}

<<<<<<< HEAD
			if err != nil {
				return nil, err
			}

			location = obj.ObjectStats.BlockLocation(uint16(idx), objectio.BlockMaxRows)

			if loaded, persistedByCN, release, err = blockio.ReadBlockDelete(ls.ctx, location, ls.fs); err != nil {
				return nil, err
			}

			var deletedRowIds []types.Rowid
			var commit []types.TS

			deletedRowIds = vector.MustFixedColWithTypeCheck[types.Rowid](loaded.Vecs[0])
			if !persistedByCN {
				commit = vector.MustFixedColWithTypeCheck[types.TS](loaded.Vecs[1])
			}

			for i := range rowIds {
				s, e := blockio.FindIntervalForBlock(deletedRowIds, rowIds[i].BorrowBlockID())
				for j := s; j < e; j++ {
					if rowIds[i].Equal(deletedRowIds[j]) && (commit == nil || commit[j].LessEq(&ls.snapshotTS)) {
						deleted = append(deleted, int64(i))
						break
					}
				}
			}

			release()
=======
		for _, location := range keys {
			if err = blockio.Prefetch(ls.table.proc.Load().GetService(), ls.fs, location); err != nil {
				logutil.Errorf("prefetch cn flushed s3 deletes: %s", err.Error())
			}
>>>>>>> 9ddd8636
		}
	}

	return deleted, nil
}<|MERGE_RESOLUTION|>--- conflicted
+++ resolved
@@ -1125,7 +1125,6 @@
 		logutil.Errorf("pefetch block data: %s", err.Error())
 	}
 
-<<<<<<< HEAD
 	ls.table.getTxn().cn_flushed_s3_tombstone_object_stats_list.RLock()
 	defer ls.table.getTxn().cn_flushed_s3_tombstone_object_stats_list.RUnlock()
 
@@ -1166,14 +1165,6 @@
 		for _, r := range rowIds {
 			if check(r) {
 				return true
-=======
-	// prefetch blk delta location
-	for idx := begin; idx < end; idx++ {
-		if loc, _, ok := ls.pState.GetBockDeltaLoc(ls.rangeSlice.Get(idx).BlockID); ok {
-			if err = blockio.Prefetch(
-				ls.table.proc.Load().GetService(), ls.fs, objectio.Location(loc[:])); err != nil {
-				logutil.Errorf("prefetch block delta location: %s", err.Error())
->>>>>>> 9ddd8636
 			}
 		}
 		return false
@@ -1182,7 +1173,6 @@
 	for iter.Next() && len(rowIds) > len(deleted) {
 		obj := iter.Entry()
 
-<<<<<<< HEAD
 		if !obj.ZMIsEmpty() {
 			objZM := obj.SortKeyZoneMap()
 
@@ -1192,19 +1182,12 @@
 				continue
 			}
 		}
-=======
-	// prefetch cn flushed but not committed deletes
-	var ok bool
-	var bats []*batch.Batch
-	var keys map[objectio.ObjectNameShort]objectio.Location
->>>>>>> 9ddd8636
 
 		if bf, err = objectio.FastLoadBF(
 			ls.ctx, obj.Location(), false, ls.fs); err != nil {
 			return nil, err
 		}
 
-<<<<<<< HEAD
 		for idx := 0; idx < int(obj.BlkCnt()) && len(rowIds) > len(deleted); idx++ {
 			buf := bf.GetBloomFilter(uint32(idx))
 			bfIndex = index.NewEmptyBloomFilterWithType(index.HBF)
@@ -1220,23 +1203,7 @@
 				return false
 			}) {
 				continue
-=======
-		for _, bat := range bats {
-			vs, area := vector.MustVarlenaRawData(bat.GetVector(0))
-			for i := range vs {
-				location, err := blockio.EncodeLocationFromString(vs[i].UnsafeGetString(area))
-				if err != nil {
-					logutil.Errorf("prefetch cn flushed s3 deletes: %s", err.Error())
-					continue
-				}
-				if len(keys) == 0 {
-					keys = make(map[objectio.ObjectNameShort]objectio.Location)
-				}
-				keys[*location.ShortName()] = location
->>>>>>> 9ddd8636
-			}
-
-<<<<<<< HEAD
+			}
 			if err != nil {
 				return nil, err
 			}
@@ -1266,12 +1233,6 @@
 			}
 
 			release()
-=======
-		for _, location := range keys {
-			if err = blockio.Prefetch(ls.table.proc.Load().GetService(), ls.fs, location); err != nil {
-				logutil.Errorf("prefetch cn flushed s3 deletes: %s", err.Error())
-			}
->>>>>>> 9ddd8636
 		}
 	}
 
