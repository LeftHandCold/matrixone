// Copyright 2021 Matrix Origin
//
// Licensed under the Apache License, Version 2.0 (the "License");
// you may not use this file except in compliance with the License.
// You may obtain a copy of the License at
//
//      http://www.apache.org/licenses/LICENSE-2.0
//
// Unless required by applicable law or agreed to in writing, software
// distributed under the License is distributed on an "AS IS" BASIS,
// WITHOUT WARRANTIES OR CONDITIONS OF ANY KIND, either express or implied.
// See the License for the specific language governing permissions and
// limitations under the License.

package tables

import (
	"context"

	"github.com/RoaringBitmap/roaring"
	"github.com/matrixorigin/matrixone/pkg/common/moerr"
	"github.com/matrixorigin/matrixone/pkg/objectio"
	"github.com/matrixorigin/matrixone/pkg/vm/engine/tae/catalog"
	"github.com/matrixorigin/matrixone/pkg/vm/engine/tae/common"
	"github.com/matrixorigin/matrixone/pkg/vm/engine/tae/containers"
	"github.com/matrixorigin/matrixone/pkg/vm/engine/tae/iface/txnif"
	"github.com/matrixorigin/matrixone/pkg/vm/engine/tae/index"
)

var _ NodeT = (*persistedNode)(nil)

type persistedNode struct {
	common.RefHelper
	block *baseBlock
}

func newPersistedNode(block *baseBlock) *persistedNode {
	node := &persistedNode{
		block: block,
	}
	node.OnZeroCB = node.close
	return node
}

<<<<<<< HEAD
func (node *persistedNode) close() {
	for i, index := range node.indexes {
		index.Close()
		node.indexes[i] = nil
	}
	node.indexes = nil
}

func (node *persistedNode) init() {
	node.indexes = make(map[int]indexwrapper.Index)
	schema := node.block.meta.GetSchema()
	pkIdx := -1
	if schema.HasPK() {
		pkIdx = schema.GetSingleSortKeyIdx()
	}
	metaloc := node.block.meta.GetMetaLoc()
	if len(metaloc) != objectio.LocationLen {
		logutil.Infof("%s bad metaloc %q: %s", node.block.meta.ID.String(), metaloc, node.block.meta.String())
	}
	accountId := node.block.meta.GetSegment().GetTable().GetDB().GetTenantID()
	for i := range schema.ColDefs {
		index := indexwrapper.NewImmutableIndex()
		if err := index.ReadFrom(
			node.block.indexCache,
			node.block.fs,
			metaloc,
			schema.ColDefs[i],
			accountId); err != nil {
			panic(err)
		}
		node.indexes[i] = index
		if i == pkIdx {
			node.pkIndex = index
		}
	}
}
=======
func (node *persistedNode) close() {}
>>>>>>> 03a76d24

func (node *persistedNode) Rows() uint32 {
	location := node.block.meta.GetMetaLoc()
	return uint32(ReadPersistedBlockRow(location))
}

func (node *persistedNode) BatchDedup(
	ctx context.Context,
	keys containers.Vector,
	keysZM index.ZM,
	skipFn func(row uint32) error,
	bf objectio.BloomFilter,
) (sels *roaring.Bitmap, err error) {
	panic("should not be called")
}

func (node *persistedNode) ContainsKey(ctx context.Context, key any) (ok bool, err error) {
	pkIndex, err := MakeImmuIndex(ctx, node.block.meta, nil, node.block.indexCache, node.block.fs.Service)
	if err != nil {
		return
	}
	if err = pkIndex.Dedup(ctx, key); err == nil {
		return
	}
	if !moerr.IsMoErrCode(err, moerr.OkExpectedPossibleDup) {
		return
	}
	ok = true
	err = nil
	return
}

func (node *persistedNode) GetColumnDataWindow(
	readSchema *catalog.Schema,
	from uint32,
	to uint32,
	col int,
	accountId uint32,
) (vec containers.Vector, err error) {
	var data containers.Vector
<<<<<<< HEAD
	if data, err = node.block.LoadPersistedColumnData(readSchema, col, accountId); err != nil {
=======
	if data, err = node.block.LoadPersistedColumnData(context.Background(), readSchema, col); err != nil {
>>>>>>> 03a76d24
		return
	}
	if to-from == uint32(data.Length()) {
		vec = data
	} else {
		vec = data.CloneWindow(int(from), int(to-from), common.DefaultAllocator)
		data.Close()
	}
	return
}

func (node *persistedNode) Foreach(
	readSchema *catalog.Schema,
	colIdx int, op func(v any, isNull bool, row int) error, sel *roaring.Bitmap) (err error) {
	var data containers.Vector
	if data, err = node.block.LoadPersistedColumnData(
		context.Background(),
		readSchema,
		colIdx,
	); err != nil {
		return
	}
	return data.Foreach(op, sel)
}

func (node *persistedNode) GetDataWindow(
	readSchema *catalog.Schema, from, to uint32) (bat *containers.Batch, err error) {
	panic("to be implemented")
	// data, err := node.block.LoadPersistedData()
	// if err != nil {
	// 	return
	// }

	// if to-from == uint32(data.Length()) {
	// 	bat = data
	// } else {
	// 	bat = data.CloneWindow(int(from), int(to-from), common.DefaultAllocator)
	// 	data.Close()
	// }
	// return
}

func (node *persistedNode) IsPersisted() bool { return true }

func (node *persistedNode) PrepareAppend(rows uint32) (n uint32, err error) {
	panic(moerr.NewInternalErrorNoCtx("not supported"))
}

func (node *persistedNode) ApplyAppend(
	_ *containers.Batch,
	_ txnif.AsyncTxn,
) (from int, err error) {
	panic(moerr.NewInternalErrorNoCtx("not supported"))
}

func (node *persistedNode) GetValueByRow(_ *catalog.Schema, _, _ int) (v any, isNull bool) {
	panic(moerr.NewInternalErrorNoCtx("todo"))
}

func (node *persistedNode) GetRowsByKey(key any) ([]uint32, error) {
	panic(moerr.NewInternalErrorNoCtx("todo"))
}<|MERGE_RESOLUTION|>--- conflicted
+++ resolved
@@ -42,46 +42,7 @@
 	return node
 }
 
-<<<<<<< HEAD
-func (node *persistedNode) close() {
-	for i, index := range node.indexes {
-		index.Close()
-		node.indexes[i] = nil
-	}
-	node.indexes = nil
-}
-
-func (node *persistedNode) init() {
-	node.indexes = make(map[int]indexwrapper.Index)
-	schema := node.block.meta.GetSchema()
-	pkIdx := -1
-	if schema.HasPK() {
-		pkIdx = schema.GetSingleSortKeyIdx()
-	}
-	metaloc := node.block.meta.GetMetaLoc()
-	if len(metaloc) != objectio.LocationLen {
-		logutil.Infof("%s bad metaloc %q: %s", node.block.meta.ID.String(), metaloc, node.block.meta.String())
-	}
-	accountId := node.block.meta.GetSegment().GetTable().GetDB().GetTenantID()
-	for i := range schema.ColDefs {
-		index := indexwrapper.NewImmutableIndex()
-		if err := index.ReadFrom(
-			node.block.indexCache,
-			node.block.fs,
-			metaloc,
-			schema.ColDefs[i],
-			accountId); err != nil {
-			panic(err)
-		}
-		node.indexes[i] = index
-		if i == pkIdx {
-			node.pkIndex = index
-		}
-	}
-}
-=======
 func (node *persistedNode) close() {}
->>>>>>> 03a76d24
 
 func (node *persistedNode) Rows() uint32 {
 	location := node.block.meta.GetMetaLoc()
@@ -122,11 +83,7 @@
 	accountId uint32,
 ) (vec containers.Vector, err error) {
 	var data containers.Vector
-<<<<<<< HEAD
-	if data, err = node.block.LoadPersistedColumnData(readSchema, col, accountId); err != nil {
-=======
-	if data, err = node.block.LoadPersistedColumnData(context.Background(), readSchema, col); err != nil {
->>>>>>> 03a76d24
+	if data, err = node.block.LoadPersistedColumnData(context.Background(), readSchema, col, accountId); err != nil {
 		return
 	}
 	if to-from == uint32(data.Length()) {
