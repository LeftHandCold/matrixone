// Copyright 2021 Matrix Origin
//
// Licensed under the Apache License, Version 2.0 (the "License");
// you may not use this file except in compliance with the License.
// You may obtain a copy of the License at
//
//      http://www.apache.org/licenses/LICENSE-2.0
//
// Unless required by applicable law or agreed to in writing, software
// distributed under the License is distributed on an "AS IS" BASIS,
// WITHOUT WARRANTIES OR CONDITIONS OF ANY KIND, either express or implied.
// See the License for the specific language governing permissions and
// limitations under the License.

package blockio

import (
	"context"

	"github.com/matrixorigin/matrixone/pkg/common/mpool"
	"github.com/matrixorigin/matrixone/pkg/container/batch"
	"github.com/matrixorigin/matrixone/pkg/container/types"
	"github.com/matrixorigin/matrixone/pkg/container/vector"
	"github.com/matrixorigin/matrixone/pkg/fileservice"
	"github.com/matrixorigin/matrixone/pkg/objectio"
<<<<<<< HEAD
	"path"
	"strconv"
=======
	"github.com/matrixorigin/matrixone/pkg/vm/engine/tae/model"
>>>>>>> 03a76d24
)

func LoadColumns(ctx context.Context,
	cols []uint16,
	typs []types.Type,
	fs fileservice.FileService,
	location objectio.Location,
	m *mpool.MPool,
	accountId uint32) (bat *batch.Batch, err error) {
	name := location.Name()
<<<<<<< HEAD
	fileName := path.Join(strconv.Itoa(int(accountId)), name.String())
	extent := location.Extent()
	var meta objectio.ObjectMeta
	var ioVectors *fileservice.IOVector
	if meta, err = objectio.ReadObjectMeta(ctx, fileName, &extent, false, fs); err != nil {
=======
	var meta objectio.ObjectMeta
	var ioVectors *fileservice.IOVector
	if meta, err = objectio.FastLoadObjectMeta(ctx, &location, fs); err != nil {
>>>>>>> 03a76d24
		return
	}
	if ioVectors, err = objectio.ReadOneBlock(ctx, &meta, fileName, location.ID(), cols, typs, m, fs); err != nil {
		return
	}
	bat = batch.NewWithSize(len(cols))
	var obj any
	for i := range cols {
		obj, err = objectio.Decode(ioVectors.Entries[i].ObjectBytes)
		if err != nil {
			return
		}
		bat.Vecs[i] = obj.(*vector.Vector)
	}
	return
}

func LoadBF(
	ctx context.Context,
	loc objectio.Location,
	cache model.LRUCache,
	fs fileservice.FileService,
	noLoad bool,
) (bf objectio.BloomFilter, err error) {
	v, ok := cache.Get(*loc.ShortName())
	if ok {
		bf = objectio.BloomFilter(v)
		return
	}
	if noLoad {
		return
	}
	r, _ := NewObjectReader(fs, loc)
	v, size, err := r.LoadAllBF(ctx)
	if err != nil {
		return
	}
	cache.Set(*loc.ShortName(), v, int64(size))
	bf = objectio.BloomFilter(v)
	return
}<|MERGE_RESOLUTION|>--- conflicted
+++ resolved
@@ -23,12 +23,9 @@
 	"github.com/matrixorigin/matrixone/pkg/container/vector"
 	"github.com/matrixorigin/matrixone/pkg/fileservice"
 	"github.com/matrixorigin/matrixone/pkg/objectio"
-<<<<<<< HEAD
+	"github.com/matrixorigin/matrixone/pkg/vm/engine/tae/model"
 	"path"
 	"strconv"
-=======
-	"github.com/matrixorigin/matrixone/pkg/vm/engine/tae/model"
->>>>>>> 03a76d24
 )
 
 func LoadColumns(ctx context.Context,
@@ -39,17 +36,18 @@
 	m *mpool.MPool,
 	accountId uint32) (bat *batch.Batch, err error) {
 	name := location.Name()
-<<<<<<< HEAD
+	//<<<<<<< HEAD
 	fileName := path.Join(strconv.Itoa(int(accountId)), name.String())
 	extent := location.Extent()
 	var meta objectio.ObjectMeta
 	var ioVectors *fileservice.IOVector
 	if meta, err = objectio.ReadObjectMeta(ctx, fileName, &extent, false, fs); err != nil {
-=======
+	}
+	//=======
 	var meta objectio.ObjectMeta
 	var ioVectors *fileservice.IOVector
 	if meta, err = objectio.FastLoadObjectMeta(ctx, &location, fs); err != nil {
->>>>>>> 03a76d24
+		//>>>>>>> main
 		return
 	}
 	if ioVectors, err = objectio.ReadOneBlock(ctx, &meta, fileName, location.ID(), cols, typs, m, fs); err != nil {
