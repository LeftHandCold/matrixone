--- conflicted
+++ resolved
@@ -36,13 +36,8 @@
 
 func NewBfReader(
 	id *common.ID,
-<<<<<<< HEAD
-	typ types.Type,
+	typ types.T,
 	metaLoc objectio.Location,
-=======
-	typ types.T,
-	metaloc string,
->>>>>>> 79e51721
 	fs *objectio.ObjectFS,
 ) *BfReader {
 	reader, _ := blockio.NewObjectReader(fs.Service, metaLoc)
