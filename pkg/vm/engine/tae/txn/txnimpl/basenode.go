--- conflicted
+++ resolved
@@ -107,137 +107,6 @@
 	return
 }
 
-<<<<<<< HEAD
-type memoryNode struct {
-	common.RefHelper
-	bnode *baseNode
-	//data resides in.
-	data    *containers.Batch
-	rows    uint32
-	appends []*appendInfo
-}
-
-func newMemoryNode(node *baseNode) *memoryNode {
-	return &memoryNode{
-		bnode:   node,
-		appends: make([]*appendInfo, 0),
-	}
-}
-
-func (n *memoryNode) GetSpace() uint32 {
-	return MaxNodeRows - n.rows
-}
-
-func (n *memoryNode) PrepareAppend(data *containers.Batch, offset uint32) uint32 {
-	left := uint32(data.Length()) - offset
-	nodeLeft := MaxNodeRows - n.rows
-	if left <= nodeLeft {
-		return left
-	}
-	return nodeLeft
-}
-
-func (n *memoryNode) Append(data *containers.Batch, offset uint32) (an uint32, err error) {
-	schema := n.bnode.table.GetLocalSchema()
-	if n.data == nil {
-		opts := containers.Options{}
-		opts.Capacity = data.Length() - int(offset)
-		if opts.Capacity > int(MaxNodeRows) {
-			opts.Capacity = int(MaxNodeRows)
-		}
-		n.data = containers.BuildBatch(schema.AllNames(), schema.AllTypes(), opts)
-	}
-
-	from := uint32(n.data.Length())
-	an = n.PrepareAppend(data, offset)
-	for _, attr := range data.Attrs {
-		if attr == catalog.PhyAddrColumnName {
-			continue
-		}
-		def := schema.ColDefs[schema.GetColIdx(attr)]
-		destVec := n.data.Vecs[def.Idx]
-		// logutil.Infof("destVec: %s, %d, %d", destVec.String(), cnt, data.Length())
-		destVec.ExtendWithOffset(data.Vecs[def.Idx], int(offset), int(an))
-	}
-	n.rows = uint32(n.data.Length())
-	err = n.FillPhyAddrColumn(from, an)
-	return
-}
-
-func (n *memoryNode) FillPhyAddrColumn(startRow, length uint32) (err error) {
-	col, err := model.PreparePhyAddrData(catalog.PhyAddrColumnType, n.bnode.meta.MakeKey(), startRow, length)
-	if err != nil {
-		return
-	}
-	defer col.Close()
-	vec := n.data.Vecs[n.bnode.table.GetLocalSchema().PhyAddrKey.Idx]
-	vec.Extend(col)
-	return
-}
-
-type persistedNode struct {
-	common.RefHelper
-	bnode   *baseNode
-	rows    uint32
-	deletes *roaring.Bitmap
-	//ZM and BF index for primary key
-	pkIndex indexwrapper.Index
-	//ZM and BF index for all columns
-	indexes map[int]indexwrapper.Index
-}
-
-func newPersistedNode(bnode *baseNode) *persistedNode {
-	node := &persistedNode{
-		bnode: bnode,
-	}
-	node.OnZeroCB = node.close
-	if bnode.meta.HasPersistedData() {
-		node.init()
-	}
-	return node
-}
-
-func (n *persistedNode) close() {
-	for i, index := range n.indexes {
-		index.Close()
-		n.indexes[i] = nil
-	}
-	n.indexes = nil
-}
-
-func (n *persistedNode) init() {
-	n.indexes = make(map[int]indexwrapper.Index)
-	schema := n.bnode.meta.GetSchema()
-	pkIdx := -1
-	if schema.HasPK() {
-		pkIdx = schema.GetSingleSortKeyIdx()
-	}
-	for i := range schema.ColDefs {
-		index := indexwrapper.NewImmutableIndex()
-		if err := index.ReadFrom(
-			n.bnode.indexCache,
-			n.bnode.fs,
-			n.bnode.meta.GetMetaLoc(),
-			schema.ColDefs[i],
-			n.bnode.meta.GetSegment().GetTable().GetDB().GetTenantID()); err != nil {
-			panic(err)
-		}
-		n.indexes[i] = index
-		if i == pkIdx {
-			n.pkIndex = index
-		}
-	}
-	location := n.bnode.meta.GetMetaLoc()
-	n.rows = uint32(tables.ReadPersistedBlockRow(location))
-
-}
-
-func (n *persistedNode) Rows() uint32 {
-	return n.rows
-}
-
-=======
->>>>>>> 03a76d24
 type baseNode struct {
 	meta  *catalog.BlockEntry
 	table *txnTable
@@ -269,15 +138,11 @@
 	return n.meta.FastGetMetaLoc().Rows()
 }
 
-<<<<<<< HEAD
 func (n *baseNode) LoadPersistedColumnData(colIdx int, accountId uint32) (vec containers.Vector, err error) {
-=======
-func (n *baseNode) LoadPersistedColumnData(colIdx int) (vec containers.Vector, err error) {
 	location := n.meta.FastGetMetaLoc()
 	if location.IsEmpty() {
 		panic("cannot load persisted column data from empty location")
 	}
->>>>>>> 03a76d24
 	def := n.table.GetLocalSchema().ColDefs[colIdx]
 	return tables.LoadPersistedColumnData(
 		context.Background(),
