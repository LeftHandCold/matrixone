--- conflicted
+++ resolved
@@ -52,13 +52,8 @@
 	DeleteByFilter(filter *Filter) error
 
 	BatchDedup(col containers.Vector) error
-<<<<<<< HEAD
 	Append(ctx context.Context, data *containers.Batch) error
-	AddBlksWithMetaLoc(zm []objectio.ZoneMap, metaLcos []objectio.Location) error
-=======
-	Append(data *containers.Batch) error
 	AddBlksWithMetaLoc(metaLcos []objectio.Location) error
->>>>>>> 893ad67f
 
 	GetMeta() any
 	CreateSegment(bool) (Segment, error)
