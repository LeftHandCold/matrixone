// Copyright 2021 Matrix Origin
//
// Licensed under the Apache License, Version 2.0 (the "License");
// you may not use this file except in compliance with the License.
// You may obtain a copy of the License at
//
//      http://www.apache.org/licenses/LICENSE-2.0
//
// Unless required by applicable law or agreed to in writing, software
// distributed under the License is distributed on an "AS IS" BASIS,
// WITHOUT WARRANTIES OR CONDITIONS OF ANY KIND, either express or implied.
// See the License for the specific language governing permissions and
// limitations under the License.

package testutil

import (
	"context"
	"fmt"
	"strconv"
	"strings"
	"testing"
	"time"

	pkgcatalog "github.com/matrixorigin/matrixone/pkg/catalog"
	"github.com/matrixorigin/matrixone/pkg/container/batch"
	"github.com/matrixorigin/matrixone/pkg/container/types"
	"github.com/matrixorigin/matrixone/pkg/fileservice"
	"github.com/matrixorigin/matrixone/pkg/objectio"
	"github.com/matrixorigin/matrixone/pkg/pb/api"
	"github.com/matrixorigin/matrixone/pkg/vm/engine/tae/blockio"
	"github.com/matrixorigin/matrixone/pkg/vm/engine/tae/catalog"
	"github.com/matrixorigin/matrixone/pkg/vm/engine/tae/common"
	"github.com/matrixorigin/matrixone/pkg/vm/engine/tae/containers"
	"github.com/matrixorigin/matrixone/pkg/vm/engine/tae/db"
	"github.com/matrixorigin/matrixone/pkg/vm/engine/tae/db/checkpoint"
<<<<<<< HEAD
	"github.com/matrixorigin/matrixone/pkg/vm/engine/tae/db/gc"
=======
	gc "github.com/matrixorigin/matrixone/pkg/vm/engine/tae/db/gc/v1"
	"github.com/matrixorigin/matrixone/pkg/vm/engine/tae/iface/data"
>>>>>>> 6f9754c2
	"github.com/matrixorigin/matrixone/pkg/vm/engine/tae/iface/handle"
	"github.com/matrixorigin/matrixone/pkg/vm/engine/tae/iface/txnif"
	"github.com/matrixorigin/matrixone/pkg/vm/engine/tae/logtail"
	"github.com/matrixorigin/matrixone/pkg/vm/engine/tae/options"
	"github.com/matrixorigin/matrixone/pkg/vm/engine/tae/testutils"
	"github.com/stretchr/testify/assert"
	"github.com/stretchr/testify/require"
)

const (
	DefaultTestDB = "db"
)

type CtxOldVersion struct{}

type TestEngine struct {
	*db.DB
	T        *testing.T
	schema   *catalog.Schema
	tenantID uint32 // for almost tests, userID and roleID is not important
}

func NewTestEngineWithDir(
	ctx context.Context,
	dir string,
	t *testing.T,
	opts *options.Options,
) *TestEngine {
	blockio.Start("")
	db := InitTestDBWithDir(ctx, dir, t, opts)
	return &TestEngine{
		DB: db,
		T:  t,
	}
}

func NewTestEngine(
	ctx context.Context,
	moduleName string,
	t *testing.T,
	opts *options.Options,
) *TestEngine {
	blockio.Start("")
	db := InitTestDB(ctx, moduleName, t, opts)
	return &TestEngine{
		DB: db,
		T:  t,
	}
}

func (e *TestEngine) BindSchema(schema *catalog.Schema) { e.schema = schema }

func (e *TestEngine) BindTenantID(tenantID uint32) { e.tenantID = tenantID }

func (e *TestEngine) Restart(ctx context.Context) {
	_ = e.DB.Close()
	var err error
	e.DB, err = db.Open(ctx, e.Dir, e.Opts)
	// only ut executes this checker
	e.DB.DiskCleaner.GetCleaner().AddChecker(
		func(item any) bool {
			min := e.DB.TxnMgr.MinTSForTest()
			ckp := item.(*checkpoint.CheckpointEntry)
			//logutil.Infof("min: %v, checkpoint: %v", min.ToString(), checkpoint.GetStart().ToString())
			end := ckp.GetEnd()
			return !end.GreaterEq(&min)
		}, gc.CheckerKeyMinTS)
	assert.NoError(e.T, err)
}
func (e *TestEngine) RestartDisableGC(ctx context.Context) {
	_ = e.DB.Close()
	var err error
	e.Opts.GCCfg.GCTTL = 100 * time.Second
	e.DB, err = db.Open(ctx, e.Dir, e.Opts)
	// only ut executes this checker
	e.DB.DiskCleaner.GetCleaner().AddChecker(
		func(item any) bool {
			min := e.DB.TxnMgr.MinTSForTest()
			ckp := item.(*checkpoint.CheckpointEntry)
			//logutil.Infof("min: %v, checkpoint: %v", min.ToString(), checkpoint.GetStart().ToString())
			end := ckp.GetEnd()
			return !end.GreaterEq(&min)
		}, gc.CheckerKeyMinTS)
	assert.NoError(e.T, err)
}

func (e *TestEngine) Close() error {
	err := e.DB.Close()
	return err
}

func (e *TestEngine) CreateRelAndAppend(bat *containers.Batch, createDB bool) (handle.Database, handle.Relation) {
	clonedSchema := e.schema.Clone()
	return CreateRelationAndAppend(e.T, e.tenantID, e.DB, DefaultTestDB, clonedSchema, bat, createDB)
}

func (e *TestEngine) CheckRowsByScan(exp int, applyDelete bool) {
	txn, rel := e.GetRelation()
	CheckAllColRowsByScan(e.T, rel, exp, applyDelete)
	assert.NoError(e.T, txn.Commit(context.Background()))
}
func (e *TestEngine) ForceCheckpoint() {
	err := e.BGCheckpointRunner.ForceFlushWithInterval(e.TxnMgr.Now(), context.Background(), time.Second*2, time.Millisecond*10)
	assert.NoError(e.T, err)
	err = e.BGCheckpointRunner.ForceIncrementalCheckpoint(e.TxnMgr.Now(), false)
	assert.NoError(e.T, err)
}

func (e *TestEngine) ForceLongCheckpoint() {
	err := e.BGCheckpointRunner.ForceFlush(e.TxnMgr.Now(), context.Background(), 20*time.Second)
	assert.NoError(e.T, err)
	err = e.BGCheckpointRunner.ForceIncrementalCheckpoint(e.TxnMgr.Now(), false)
	assert.NoError(e.T, err)
}

func (e *TestEngine) DropRelation(t *testing.T) {
	txn, err := e.StartTxn(nil)
	assert.NoError(t, err)
	db, err := txn.GetDatabase(DefaultTestDB)
	assert.NoError(t, err)
	_, err = db.DropRelationByName(e.schema.Name)
	assert.NoError(t, err)
	assert.NoError(t, txn.Commit(context.Background()))
}
func (e *TestEngine) GetRelation() (txn txnif.AsyncTxn, rel handle.Relation) {
	return GetRelation(e.T, e.tenantID, e.DB, DefaultTestDB, e.schema.Name)
}
func (e *TestEngine) GetRelationWithTxn(txn txnif.AsyncTxn) (rel handle.Relation) {
	return GetRelationWithTxn(e.T, txn, DefaultTestDB, e.schema.Name)
}

func (e *TestEngine) CompactBlocks(skipConflict bool) {
	CompactBlocks(e.T, e.tenantID, e.DB, DefaultTestDB, e.schema, skipConflict)
}

func (e *TestEngine) MergeBlocks(skipConflict bool) {
	MergeBlocks(e.T, e.tenantID, e.DB, DefaultTestDB, e.schema, skipConflict)
}

func (e *TestEngine) GetDB(name string) (txn txnif.AsyncTxn, db handle.Database) {
	txn, err := e.DB.StartTxn(nil)
	txn.BindAccessInfo(e.tenantID, 0, 0)
	assert.NoError(e.T, err)
	db, err = txn.GetDatabase(name)
	assert.NoError(e.T, err)
	return
}

func (e *TestEngine) GetTestDB() (txn txnif.AsyncTxn, db handle.Database) {
	return e.GetDB(DefaultTestDB)
}

func (e *TestEngine) DoAppend(bat *containers.Batch) {
	txn, rel := e.GetRelation()
	err := rel.Append(context.Background(), bat)
	assert.NoError(e.T, err)
	assert.NoError(e.T, txn.Commit(context.Background()))
}

func (e *TestEngine) DoAppendWithTxn(bat *containers.Batch, txn txnif.AsyncTxn, skipConflict bool) (err error) {
	rel := e.GetRelationWithTxn(txn)
	err = rel.Append(context.Background(), bat)
	if !skipConflict {
		assert.NoError(e.T, err)
	}
	return
}

func (e *TestEngine) TryAppend(bat *containers.Batch) {
	txn, err := e.DB.StartTxn(nil)
	txn.BindAccessInfo(e.tenantID, 0, 0)
	assert.NoError(e.T, err)
	db, err := txn.GetDatabase(DefaultTestDB)
	assert.NoError(e.T, err)
	rel, err := db.GetRelationByName(e.schema.Name)
	if err != nil {
		_ = txn.Rollback(context.Background())
		return
	}

	err = rel.Append(context.Background(), bat)
	if err != nil {
		_ = txn.Rollback(context.Background())
		return
	}
	_ = txn.Commit(context.Background())
}
func (e *TestEngine) DeleteAll(skipConflict bool) error {
	txn, rel := e.GetRelation()
	schema := rel.GetMeta().(*catalog.TableEntry).GetLastestSchemaLocked(false)
	pkIdx := schema.GetPrimaryKey().Idx
	rowIDIdx := schema.GetColIdx(catalog.PhyAddrColumnName)
	it := rel.MakeObjectIt(false)
	for it.Next() {
		blk := it.GetObject()
		defer blk.Close()
		blkCnt := uint16(blk.BlkCnt())
		for i := uint16(0); i < blkCnt; i++ {
			var view *containers.Batch
			err := blk.HybridScan(context.Background(), &view, i, []int{rowIDIdx, pkIdx}, common.DefaultAllocator)
			assert.NoError(e.T, err)
			defer view.Close()
			view.Compact()
			err = rel.DeleteByPhyAddrKeys(view.Vecs[0], view.Vecs[1])
			assert.NoError(e.T, err)
		}
	}
	// CheckAllColRowsByScan(e.t, rel, 0, true)
	err := txn.Commit(context.Background())
	if !skipConflict {
		CheckAllColRowsByScan(e.T, rel, 0, true)
		assert.NoError(e.T, err)
	}
	return err
}

func (e *TestEngine) Truncate() {
	txn, db := e.GetTestDB()
	_, err := db.TruncateByName(e.schema.Name)
	assert.NoError(e.T, err)
	assert.NoError(e.T, txn.Commit(context.Background()))
}
func (e *TestEngine) GlobalCheckpoint(
	endTs types.TS,
	versionInterval time.Duration,
	enableAndCleanBGCheckpoint bool,
) error {
	if enableAndCleanBGCheckpoint {
		e.DB.BGCheckpointRunner.DisableCheckpoint()
		defer e.DB.BGCheckpointRunner.EnableCheckpoint()
		e.DB.BGCheckpointRunner.CleanPenddingCheckpoint()
	}
	if e.DB.BGCheckpointRunner.GetPenddingIncrementalCount() == 0 {
		testutils.WaitExpect(4000, func() bool {
			flushed := e.DB.BGCheckpointRunner.IsAllChangesFlushed(types.TS{}, endTs, false)
			return flushed
		})
		flushed := e.DB.BGCheckpointRunner.IsAllChangesFlushed(types.TS{}, endTs, true)
		assert.True(e.T, flushed)
	}
	err := e.DB.BGCheckpointRunner.ForceGlobalCheckpoint(endTs, versionInterval)
	assert.NoError(e.T, err)
	return nil
}

func (e *TestEngine) IncrementalCheckpoint(
	end types.TS,
	enableAndCleanBGCheckpoint bool,
	waitFlush bool,
	truncate bool,
) error {
	if enableAndCleanBGCheckpoint {
		e.DB.BGCheckpointRunner.DisableCheckpoint()
		defer e.DB.BGCheckpointRunner.EnableCheckpoint()
		e.DB.BGCheckpointRunner.CleanPenddingCheckpoint()
	}
	if waitFlush {
		testutils.WaitExpect(4000, func() bool {
			flushed := e.DB.BGCheckpointRunner.IsAllChangesFlushed(types.TS{}, end, false)
			return flushed
		})
		flushed := e.DB.BGCheckpointRunner.IsAllChangesFlushed(types.TS{}, end, true)
		assert.True(e.T, flushed)
	}
	err := e.DB.BGCheckpointRunner.ForceIncrementalCheckpoint(end, false)
	assert.NoError(e.T, err)
	if truncate {
		lsn := e.DB.BGCheckpointRunner.MaxLSNInRange(end)
		entry, err := e.DB.Wal.RangeCheckpoint(1, lsn)
		assert.NoError(e.T, err)
		assert.NoError(e.T, entry.WaitDone())
		testutils.WaitExpect(1000, func() bool {
			return e.Runtime.Scheduler.GetPenddingLSNCnt() == 0
		})
	}
	return nil
}

func (e *TestEngine) TryDeleteByDeltaloc(vals []any) (ok bool, err error) {
	txn, err := e.StartTxn(nil)
	assert.NoError(e.T, err)
	ok, err = e.TryDeleteByDeltalocWithTxn(vals, txn)
	if ok {
		assert.NoError(e.T, txn.Commit(context.Background()))
	} else {
		assert.NoError(e.T, txn.Rollback(context.Background()))
	}
	return
}

func (e *TestEngine) TryDeleteByDeltalocWithTxn(vals []any, txn txnif.AsyncTxn) (ok bool, err error) {
	rel := e.GetRelationWithTxn(txn)

	idOffsetsMap := make(map[common.ID][]uint32)
	for _, val := range vals {
		filter := handle.NewEQFilter(val)
		id, offset, err := rel.GetByFilter(context.Background(), filter)
		assert.NoError(e.T, err)
		offsets, ok := idOffsetsMap[*id]
		if !ok {
			offsets = make([]uint32, 0)
		}
		offsets = append(offsets, offset)
		idOffsetsMap[*id] = offsets
	}

	for id, offsets := range idOffsetsMap {
		obj, err := rel.GetMeta().(*catalog.TableEntry).GetObjectByID(id.ObjectID(), false)
		assert.NoError(e.T, err)
		_, blkOffset := id.BlockID.Offsets()
		deltaLoc, err := MockCNDeleteInS3(e.Runtime.Fs, obj.GetObjectData(), blkOffset, e.schema, txn, offsets)
		assert.NoError(e.T, err)
		ok, err = rel.TryDeleteByDeltaloc(&id, deltaLoc)
		assert.NoError(e.T, err)
		if !ok {
			return ok, err
		}
	}
	ok = true
	return
}

func InitTestDBWithDir(
	ctx context.Context,
	dir string,
	t *testing.T,
	opts *options.Options,
) *db.DB {
	db, _ := db.Open(ctx, dir, opts)
	// only ut executes this checker
	db.DiskCleaner.GetCleaner().AddChecker(
		func(item any) bool {
			min := db.TxnMgr.MinTSForTest()
			ckp := item.(*checkpoint.CheckpointEntry)
			//logutil.Infof("min: %v, checkpoint: %v", min.ToString(), checkpoint.GetStart().ToString())
			end := ckp.GetEnd()
			return !end.GreaterEq(&min)
		}, gc.CheckerKeyMinTS)
	return db
}

func InitTestDB(
	ctx context.Context,
	moduleName string,
	t *testing.T,
	opts *options.Options,
) *db.DB {
	dir := testutils.InitTestEnv(moduleName, t)
	db, _ := db.Open(ctx, dir, opts)
	// only ut executes this checker
	db.DiskCleaner.GetCleaner().AddChecker(
		func(item any) bool {
			min := db.TxnMgr.MinTSForTest()
			ckp := item.(*checkpoint.CheckpointEntry)
			//logutil.Infof("min: %v, checkpoint: %v", min.ToString(), checkpoint.GetStart().ToString())
			end := ckp.GetEnd()
			return !end.GreaterEq(&min)
		}, gc.CheckerKeyMinTS)
	return db
}

func writeIncrementalCheckpoint(
	t *testing.T,
	start, end types.TS,
	c *catalog.Catalog,
	checkpointBlockRows int,
	checkpointSize int,
	fs fileservice.FileService,
) (objectio.Location, objectio.Location) {
<<<<<<< HEAD
	factory := logtail.IncrementalCheckpointDataFactory(start, end, false)
=======
	factory := logtail.IncrementalCheckpointDataFactory("", start, end, false, false)
>>>>>>> 6f9754c2
	data, err := factory(c)
	assert.NoError(t, err)
	defer data.Close()
	cnLocation, tnLocation, _, err := data.WriteTo(fs, checkpointBlockRows, checkpointSize)
	assert.NoError(t, err)
	return cnLocation, tnLocation
}

func tnReadCheckpoint(t *testing.T, location objectio.Location, fs fileservice.FileService) *logtail.CheckpointData {
	reader, err := blockio.NewObjectReader("", fs, location)
	assert.NoError(t, err)
	data := logtail.NewCheckpointData("", common.CheckpointAllocator)
	err = data.ReadFrom(
		context.Background(),
		logtail.CheckpointCurrentVersion,
		location,
		reader,
		fs,
	)
	assert.NoError(t, err)
	return data
}
func cnReadCheckpoint(t *testing.T, tid uint64, location objectio.Location, fs fileservice.FileService) (ins, del, cnIns, segDel *api.Batch, cb []func()) {
	ins, del, cnIns, segDel, cb = cnReadCheckpointWithVersion(t, tid, location, fs, logtail.CheckpointCurrentVersion)
	return
}

func ReadSnapshotCheckpoint(t *testing.T, tid uint64, location objectio.Location, fs fileservice.FileService) (ins, del, cnIns, segDel *api.Batch, cb []func()) {
	ins, del, cnIns, segDel, cb = cnReadCheckpointWithVersion(t, tid, location, fs, logtail.CheckpointCurrentVersion)
	return
}

func cnReadCheckpointWithVersion(t *testing.T, tid uint64, location objectio.Location, fs fileservice.FileService, ver uint32) (ins, del, dataObj, tombstoneObj *api.Batch, cb []func()) {
	locs := make([]string, 0)
	locs = append(locs, location.String())
	locs = append(locs, strconv.Itoa(int(ver)))
	locations := strings.Join(locs, ";")
	entries, cb, err := logtail.LoadCheckpointEntries(
		context.Background(),
		"",
		locations,
		tid,
		"tbl",
		0,
		"db",
		common.CheckpointAllocator,
		fs,
	)
	assert.NoError(t, err)
	for i := len(entries) - 1; i >= 0; i-- {
		e := entries[i]
		if e.TableName == fmt.Sprintf("_%d_data_meta", tid) {
			dataObj = e.Bat
		} else if e.TableName == fmt.Sprintf("_%d_tombstone_meta", tid) {
			tombstoneObj = e.Bat
		} else if e.EntryType == api.Entry_Insert {
			ins = e.Bat
		} else {
			del = e.Bat
		}
	}
	for _, c := range cb {
		if c != nil {
			c()
		}
	}
	return
}

func checkTNCheckpointData(ctx context.Context, t *testing.T, data *logtail.CheckpointData,
	start, end types.TS, c *catalog.Catalog) {
<<<<<<< HEAD
	factory := logtail.IncrementalCheckpointDataFactory(start, end, false)
=======
	factory := logtail.IncrementalCheckpointDataFactory("", start, end, false, false)
>>>>>>> 6f9754c2
	data2, err := factory(c)
	assert.NoError(t, err)
	defer data2.Close()

	bats1 := data.GetBatches()
	bats2 := data2.GetBatches()
	assert.Equal(t, len(bats1), len(bats2))
	for i, bat := range bats1 {
		// skip metabatch
		if i == 0 {
			continue
		}
		bat2 := bats2[i]
		// t.Logf("check bat %d", i)
		isBatchEqual(ctx, t, bat, bat2)
	}
}

func getBatchLength(bat *containers.Batch) int {
	length := 0
	for _, vec := range bat.Vecs {
		if vec.Length() > length {
			length = vec.Length()
		}
	}
	return length
}

func isBatchEqual(ctx context.Context, t *testing.T, bat1, bat2 *containers.Batch) {
	require.Equal(t, getBatchLength(bat1), getBatchLength(bat2))
	require.Equal(t, len(bat1.Vecs), len(bat2.Vecs))
	for i := 0; i < getBatchLength(bat1); i++ {
		for j, vec1 := range bat1.Vecs {
			vec2 := bat2.Vecs[j]
			if vec1.Length() == 0 || vec2.Length() == 0 {
				// for commitTS and rowid in checkpoint
				// logutil.Warnf("empty vec attr %v", bat1.Attrs[j])
				continue
			}
			// t.Logf("attr %v, row %d", bat1.Attrs[j], i)
			require.Equal(t, vec1.Get(i), vec2.Get(i), "name is \"%v\"", bat1.Attrs[j])
		}
	}
}

func isProtoTNBatchEqual(ctx context.Context, t *testing.T, bat1 *api.Batch, bat2 *containers.Batch) {
	if bat1 == nil {
		if bat2 == nil {
			return
		}
		assert.Equal(t, 0, getBatchLength(bat2))
	} else {
		moIns, err := batch.ProtoBatchToBatch(bat1)
		assert.NoError(t, err)
		tnIns := containers.ToTNBatch(moIns, common.DefaultAllocator)
		isBatchEqual(ctx, t, tnIns, bat2)
	}
}

func checkCNCheckpointData(ctx context.Context, t *testing.T, tid uint64, ins, del, cnIns, segDel *api.Batch, start, end types.TS, c *catalog.Catalog) {
	if tid == pkgcatalog.MO_DATABASE_ID {
		checkMODatabase(ctx, t, ins, del, cnIns, segDel, start, end, c)
	} else if tid == pkgcatalog.MO_TABLES_ID {
		checkMOTables(ctx, t, ins, del, cnIns, segDel, start, end, c)
	} else if tid == pkgcatalog.MO_COLUMNS_ID {
		checkMOColumns(ctx, t, ins, del, cnIns, segDel, start, end, c)
	} else {
		checkUserTables(ctx, t, tid, ins, del, cnIns, segDel, start, end, c)
	}
}

func checkMODatabase(ctx context.Context, t *testing.T, ins, del, cnIns, segDel *api.Batch, start, end types.TS, c *catalog.Catalog) {
<<<<<<< HEAD
	collector := logtail.NewIncrementalCollector(start, end)
=======
	collector := logtail.NewIncrementalCollector("", start, end, false)
>>>>>>> 6f9754c2
	p := &catalog.LoopProcessor{}
	p.DatabaseFn = collector.VisitDB
	err := c.RecurLoop(p)
	assert.NoError(t, err)
	data2 := collector.OrphanData()
	defer data2.Close()
	ins2, _, del2, _ := data2.GetDBBatchs()

	isProtoTNBatchEqual(ctx, t, ins, ins2)
	isProtoTNBatchEqual(ctx, t, del, del2)
	assert.Nil(t, cnIns)
	assert.Nil(t, segDel)
}

func checkMOTables(ctx context.Context, t *testing.T, ins, del, cnIns, segDel *api.Batch, start, end types.TS, c *catalog.Catalog) {
<<<<<<< HEAD
	collector := logtail.NewIncrementalCollector(start, end)
=======
	collector := logtail.NewIncrementalCollector("", start, end, false)
>>>>>>> 6f9754c2
	p := &catalog.LoopProcessor{}
	p.TableFn = collector.VisitTable
	err := c.RecurLoop(p)
	assert.NoError(t, err)
	data2 := collector.OrphanData()
	defer data2.Close()
	ins2, _, _, del2, _ := data2.GetTblBatchs()

	isProtoTNBatchEqual(ctx, t, ins, ins2)
	isProtoTNBatchEqual(ctx, t, del, del2)
	assert.Nil(t, cnIns)
	assert.Nil(t, segDel)
}

func checkMOColumns(ctx context.Context, t *testing.T, ins, del, cnIns, segDel *api.Batch, start, end types.TS, c *catalog.Catalog) {
<<<<<<< HEAD
	collector := logtail.NewIncrementalCollector(start, end)
=======
	collector := logtail.NewIncrementalCollector("", start, end, false)
>>>>>>> 6f9754c2
	p := &catalog.LoopProcessor{}
	p.TableFn = collector.VisitTable
	err := c.RecurLoop(p)
	assert.NoError(t, err)
	data2 := collector.OrphanData()
	bats := data2.GetBatches()
	ins2 := bats[logtail.TBLColInsertIDX]
	del2 := bats[logtail.TBLColDeleteIDX]

	isProtoTNBatchEqual(ctx, t, ins, ins2)
	isProtoTNBatchEqual(ctx, t, del, del2)
	assert.Nil(t, cnIns)
	assert.Nil(t, segDel)
}

<<<<<<< HEAD
func checkUserTables(ctx context.Context, t *testing.T, tid uint64, ins, del, dataObject, tombstoneObject *api.Batch, start, end types.TS, c *catalog.Catalog) {
	collector := logtail.NewIncrementalCollector(start, end)
=======
func checkUserTables(ctx context.Context, t *testing.T, tid uint64, ins, del, cnIns, seg *api.Batch, start, end types.TS, c *catalog.Catalog) {
	collector := logtail.NewIncrementalCollector("", start, end, false)
>>>>>>> 6f9754c2
	p := &catalog.LoopProcessor{}
	p.TombstoneFn = func(be *catalog.ObjectEntry) error {
		if be.GetTable().ID != tid {
			return nil
		}
		return collector.VisitObj(be)
	}
	p.ObjectFn = func(se *catalog.ObjectEntry) error {
		if se.GetTable().ID != tid {
			return nil
		}
		return collector.VisitObj(se)
	}
	err := c.RecurLoop(p)
	assert.NoError(t, err)
	data2 := collector.OrphanData()
	bats := data2.GetBatches()
	seg2 := bats[logtail.ObjectInfoIDX]
	tombstone2 := bats[logtail.TombstoneObjectInfoIDX]

	isProtoTNBatchEqual(ctx, t, dataObject, seg2)
	isProtoTNBatchEqual(ctx, t, tombstoneObject, tombstone2)
}

<<<<<<< HEAD
func GetUserTablesInsBatch(t *testing.T, tid uint64, start, end types.TS, c *catalog.Catalog) (dataObject, tombstoneObject *containers.Batch) {
	collector := logtail.NewIncrementalCollector(start, end)
=======
func GetUserTablesInsBatch(t *testing.T, tid uint64, start, end types.TS, c *catalog.Catalog) (*containers.Batch, *containers.Batch) {
	collector := logtail.NewIncrementalCollector("", start, end, false)
>>>>>>> 6f9754c2
	p := &catalog.LoopProcessor{}
	p.TombstoneFn = func(be *catalog.ObjectEntry) error {
		if be.GetTable().ID != tid {
			return nil
		}
		return collector.VisitObj(be)
	}
	p.ObjectFn = func(se *catalog.ObjectEntry) error {
		if se.GetTable().ID != tid {
			return nil
		}
		return collector.VisitObj(se)
	}
	err := c.RecurLoop(p)
	assert.NoError(t, err)
	data := collector.OrphanData()
	bats := data.GetBatches()
	return bats[logtail.ObjectInfoIDX], bats[logtail.TombstoneObjectInfoIDX]
}

func CheckCheckpointReadWrite(
	t *testing.T,
	start, end types.TS,
	c *catalog.Catalog,
	checkpointBlockRows int,
	checkpointSize int,
	fs fileservice.FileService,
) {
	location, _ := writeIncrementalCheckpoint(t, start, end, c, checkpointBlockRows, checkpointSize, fs)
	tnData := tnReadCheckpoint(t, location, fs)

	checkTNCheckpointData(context.Background(), t, tnData, start, end, c)
	p := &catalog.LoopProcessor{}

	ins, del, cnIns, seg, cbs := cnReadCheckpoint(t, pkgcatalog.MO_DATABASE_ID, location, fs)
	checkCNCheckpointData(context.Background(), t, pkgcatalog.MO_DATABASE_ID, ins, del, cnIns, seg, start, end, c)
	for _, cb := range cbs {
		if cb != nil {
			cb()
		}
	}
	ins, del, cnIns, seg, cbs = cnReadCheckpoint(t, pkgcatalog.MO_TABLES_ID, location, fs)
	checkCNCheckpointData(context.Background(), t, pkgcatalog.MO_TABLES_ID, ins, del, cnIns, seg, start, end, c)
	for _, cb := range cbs {
		if cb != nil {
			cb()
		}
	}
	ins, del, cnIns, seg, cbs = cnReadCheckpoint(t, pkgcatalog.MO_COLUMNS_ID, location, fs)
	checkCNCheckpointData(context.Background(), t, pkgcatalog.MO_COLUMNS_ID, ins, del, cnIns, seg, start, end, c)
	for _, cb := range cbs {
		if cb != nil {
			cb()
		}
	}

	p.TableFn = func(te *catalog.TableEntry) error {
		ins, del, cnIns, seg, cbs := cnReadCheckpoint(t, te.ID, location, fs)
		checkCNCheckpointData(context.Background(), t, te.ID, ins, del, cnIns, seg, start, end, c)
		for _, cb := range cbs {
			if cb != nil {
				cb()
			}
		}
		return nil
	}
}

func (e *TestEngine) CheckReadCNCheckpoint() {
	tids := []uint64{1, 2, 3}
	p := &catalog.LoopProcessor{}
	p.TableFn = func(te *catalog.TableEntry) error {
		tids = append(tids, te.ID)
		return nil
	}
	err := e.Catalog.RecurLoop(p)
	assert.NoError(e.T, err)
	ckps := e.BGCheckpointRunner.GetAllIncrementalCheckpoints()
	for _, ckp := range ckps {
		for _, tid := range tids {
			ins, del, cnIns, seg, cbs := cnReadCheckpointWithVersion(e.T, tid, ckp.GetLocation(), e.Opts.Fs, ckp.GetVersion())
			ctx := context.Background()
			ctx = context.WithValue(ctx, CtxOldVersion{}, int(ckp.GetVersion()))
			checkCNCheckpointData(ctx, e.T, tid, ins, del, cnIns, seg, ckp.GetStart(), ckp.GetEnd(), e.Catalog)
			for _, cb := range cbs {
				if cb != nil {
					cb()
				}
			}
		}
	}
}

func (e *TestEngine) CheckCollectTombstoneInRange() {
	txn, rel := e.GetRelation()
	ForEachTombstone(rel, func(obj handle.Object) error {
		meta := obj.GetMeta().(*catalog.ObjectEntry)
		blkCnt := obj.BlkCnt()
		for i := 0; i < blkCnt; i++ {
			var deleteBatch *containers.Batch
			err := meta.GetObjectData().Scan(
				context.Background(), &deleteBatch, txn, e.schema, uint16(i), []int{0, 1}, common.DefaultAllocator,
			)
			assert.NoError(e.T, err)
			pkDef := e.schema.GetPrimaryKey()
			deleteRowIDs := deleteBatch.Vecs[0]
			deletePKs := deleteBatch.Vecs[1]
			for i := 0; i < deleteRowIDs.Length(); i++ {
				rowID := deleteRowIDs.Get(i).(types.Rowid)
				offset := rowID.GetRowOffset()
				id := obj.Fingerprint()
				id.BlockID = *rowID.BorrowBlockID()
				val, _, err := rel.GetValue(id, offset, uint16(pkDef.Idx), true)
				assert.NoError(e.T, err)
				e.T.Logf("delete rowID %v pk %v, append rowID %v pk %v", rowID.String(), deletePKs.Get(i), rowID.String(), val)
				assert.Equal(e.T, val, deletePKs.Get(i))
			}
		}
		return nil
	})
	err := txn.Commit(context.Background())
	assert.NoError(e.T, err)
}<|MERGE_RESOLUTION|>--- conflicted
+++ resolved
@@ -34,12 +34,7 @@
 	"github.com/matrixorigin/matrixone/pkg/vm/engine/tae/containers"
 	"github.com/matrixorigin/matrixone/pkg/vm/engine/tae/db"
 	"github.com/matrixorigin/matrixone/pkg/vm/engine/tae/db/checkpoint"
-<<<<<<< HEAD
 	"github.com/matrixorigin/matrixone/pkg/vm/engine/tae/db/gc"
-=======
-	gc "github.com/matrixorigin/matrixone/pkg/vm/engine/tae/db/gc/v1"
-	"github.com/matrixorigin/matrixone/pkg/vm/engine/tae/iface/data"
->>>>>>> 6f9754c2
 	"github.com/matrixorigin/matrixone/pkg/vm/engine/tae/iface/handle"
 	"github.com/matrixorigin/matrixone/pkg/vm/engine/tae/iface/txnif"
 	"github.com/matrixorigin/matrixone/pkg/vm/engine/tae/logtail"
@@ -409,11 +404,7 @@
 	checkpointSize int,
 	fs fileservice.FileService,
 ) (objectio.Location, objectio.Location) {
-<<<<<<< HEAD
-	factory := logtail.IncrementalCheckpointDataFactory(start, end, false)
-=======
-	factory := logtail.IncrementalCheckpointDataFactory("", start, end, false, false)
->>>>>>> 6f9754c2
+	factory := logtail.IncrementalCheckpointDataFactory("", start, end, false)
 	data, err := factory(c)
 	assert.NoError(t, err)
 	defer data.Close()
@@ -485,11 +476,7 @@
 
 func checkTNCheckpointData(ctx context.Context, t *testing.T, data *logtail.CheckpointData,
 	start, end types.TS, c *catalog.Catalog) {
-<<<<<<< HEAD
-	factory := logtail.IncrementalCheckpointDataFactory(start, end, false)
-=======
-	factory := logtail.IncrementalCheckpointDataFactory("", start, end, false, false)
->>>>>>> 6f9754c2
+	factory := logtail.IncrementalCheckpointDataFactory("", start, end, false)
 	data2, err := factory(c)
 	assert.NoError(t, err)
 	defer data2.Close()
@@ -562,11 +549,7 @@
 }
 
 func checkMODatabase(ctx context.Context, t *testing.T, ins, del, cnIns, segDel *api.Batch, start, end types.TS, c *catalog.Catalog) {
-<<<<<<< HEAD
-	collector := logtail.NewIncrementalCollector(start, end)
-=======
-	collector := logtail.NewIncrementalCollector("", start, end, false)
->>>>>>> 6f9754c2
+	collector := logtail.NewIncrementalCollector("", start, end)
 	p := &catalog.LoopProcessor{}
 	p.DatabaseFn = collector.VisitDB
 	err := c.RecurLoop(p)
@@ -582,11 +565,7 @@
 }
 
 func checkMOTables(ctx context.Context, t *testing.T, ins, del, cnIns, segDel *api.Batch, start, end types.TS, c *catalog.Catalog) {
-<<<<<<< HEAD
-	collector := logtail.NewIncrementalCollector(start, end)
-=======
-	collector := logtail.NewIncrementalCollector("", start, end, false)
->>>>>>> 6f9754c2
+	collector := logtail.NewIncrementalCollector("", start, end)
 	p := &catalog.LoopProcessor{}
 	p.TableFn = collector.VisitTable
 	err := c.RecurLoop(p)
@@ -602,11 +581,7 @@
 }
 
 func checkMOColumns(ctx context.Context, t *testing.T, ins, del, cnIns, segDel *api.Batch, start, end types.TS, c *catalog.Catalog) {
-<<<<<<< HEAD
-	collector := logtail.NewIncrementalCollector(start, end)
-=======
-	collector := logtail.NewIncrementalCollector("", start, end, false)
->>>>>>> 6f9754c2
+	collector := logtail.NewIncrementalCollector("", start, end)
 	p := &catalog.LoopProcessor{}
 	p.TableFn = collector.VisitTable
 	err := c.RecurLoop(p)
@@ -622,13 +597,8 @@
 	assert.Nil(t, segDel)
 }
 
-<<<<<<< HEAD
 func checkUserTables(ctx context.Context, t *testing.T, tid uint64, ins, del, dataObject, tombstoneObject *api.Batch, start, end types.TS, c *catalog.Catalog) {
-	collector := logtail.NewIncrementalCollector(start, end)
-=======
-func checkUserTables(ctx context.Context, t *testing.T, tid uint64, ins, del, cnIns, seg *api.Batch, start, end types.TS, c *catalog.Catalog) {
-	collector := logtail.NewIncrementalCollector("", start, end, false)
->>>>>>> 6f9754c2
+	collector := logtail.NewIncrementalCollector("",start, end)
 	p := &catalog.LoopProcessor{}
 	p.TombstoneFn = func(be *catalog.ObjectEntry) error {
 		if be.GetTable().ID != tid {
@@ -653,13 +623,8 @@
 	isProtoTNBatchEqual(ctx, t, tombstoneObject, tombstone2)
 }
 
-<<<<<<< HEAD
 func GetUserTablesInsBatch(t *testing.T, tid uint64, start, end types.TS, c *catalog.Catalog) (dataObject, tombstoneObject *containers.Batch) {
-	collector := logtail.NewIncrementalCollector(start, end)
-=======
-func GetUserTablesInsBatch(t *testing.T, tid uint64, start, end types.TS, c *catalog.Catalog) (*containers.Batch, *containers.Batch) {
-	collector := logtail.NewIncrementalCollector("", start, end, false)
->>>>>>> 6f9754c2
+	collector := logtail.NewIncrementalCollector("",start, end)
 	p := &catalog.LoopProcessor{}
 	p.TombstoneFn = func(be *catalog.ObjectEntry) error {
 		if be.GetTable().ID != tid {
