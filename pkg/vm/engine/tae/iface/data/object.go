// Copyright 2021 Matrix Origin
//
// Licensed under the Apache License, Version 2.0 (the "License");
// you may not use this file except in compliance with the License.
// You may obtain a copy of the License at
//
//      http://www.apache.org/licenses/LICENSE-2.0
//
// Unless required by applicable law or agreed to in writing, software
// distributed under the License is distributed on an "AS IS" BASIS,
// WITHOUT WARRANTIES OR CONDITIONS OF ANY KIND, either express or implied.
// See the License for the specific language governing permissions and
// limitations under the License.

package data

import (
	"context"

	"github.com/matrixorigin/matrixone/pkg/common/mpool"
	"github.com/matrixorigin/matrixone/pkg/objectio"

	"github.com/matrixorigin/matrixone/pkg/container/nulls"
	"github.com/matrixorigin/matrixone/pkg/container/types"

	"github.com/matrixorigin/matrixone/pkg/vm/engine/tae/common"
	"github.com/matrixorigin/matrixone/pkg/vm/engine/tae/containers"
	"github.com/matrixorigin/matrixone/pkg/vm/engine/tae/db/dbutils"
	"github.com/matrixorigin/matrixone/pkg/vm/engine/tae/iface/txnif"
	"github.com/matrixorigin/matrixone/pkg/vm/engine/tae/index"
)

type ObjectAppender interface {
	GetID() *common.ID
	GetMeta() any
	// see more notes in flushtabletail.go
	LockFreeze()
	UnlockFreeze()
	CheckFreeze() bool
	IsSameColumns(otherSchema any /*avoid import cycle*/) bool
	PrepareAppend(isMergeCompact bool, rows uint32,
		txn txnif.AsyncTxn) (
		node txnif.AppendNode, created bool, n uint32, err error)
	ApplyAppend(bat *containers.Batch,
		txn txnif.AsyncTxn,
	) (int, error)
	IsAppendable() bool
	ReplayAppend(bat *containers.Batch,
		txn txnif.AsyncTxn) (int, error)
	Close()
}

type ObjectReplayer interface {
	OnReplayAppend(node txnif.AppendNode) (err error)
	OnReplayAppendPayload(bat *containers.Batch) (err error)
}

type Object interface {
	ObjectReplayer

	GetRowsOnReplay() uint64
	GetID() *common.ID
	IsAppendable() bool
	PrepareCompact() bool
	PrepareCompactInfo() (bool, string)

	Rows() (int, error)
	CheckFlushTaskRetry(startts types.TS) bool

<<<<<<< HEAD
	Prefetch(idxes []uint16, blkID uint16) error
=======
	GetColumnDataById(
		ctx context.Context, txn txnif.AsyncTxn, readSchema any /*avoid import cycle*/, blkID uint16, colIdx int, mp *mpool.MPool,
	) (*containers.Batch, error)
	GetColumnDataByIds(
		ctx context.Context, txn txnif.AsyncTxn, readSchema any, blkID uint16, colIdxes []int, mp *mpool.MPool,
	) (*containers.Batch, error)
	Prefetch(blkID uint16) error
>>>>>>> 9ddd8636
	GetMeta() any

	MakeAppender() (ObjectAppender, error)

	TryUpgrade() error

	// check if all rows are committed before ts
	// NOTE: here we assume that the object is visible to the ts
	// if the object is an appendable object:
	// 1. if the object is not frozen, return false
	// 2. if the object is frozen and in-memory, check with the max ts committed
	// 3. if the object is persisted, return false
	// if the object is not an appendable object:
	// only check with the created ts
	CoarseCheckAllRowsCommittedBefore(ts types.TS) bool
	GetDuplicatedRows(
		ctx context.Context,
		txn txnif.TxnReader,
		keys containers.Vector,
		keysZM index.ZM,
		precommit bool,
		checkWWConflict bool,
		skipCommittedBeforeTxnForAblk bool,
		rowIDs containers.Vector,
		mp *mpool.MPool,
	) (err error)
	GetMaxRowByTS(ts types.TS) (uint32, error)
	GetValue(ctx context.Context, txn txnif.AsyncTxn, readSchema any, blkID uint16, row, col int, skipCheckDelete bool, mp *mpool.MPool) (any, bool, error)
	PPString(level common.PPLevel, depth int, prefix string, blkid int) string
	EstimateMemSize() (int, int)
	GetRuntime() *dbutils.Runtime

	Init() error
	GetFs() *objectio.ObjectFS
	FreezeAppend()

	Contains(
		ctx context.Context,
		txn txnif.TxnReader,
		isCommitting bool,
		keys containers.Vector,
		keysZM index.ZM,
		mp *mpool.MPool) (err error)
	Close()
	Scan(
		ctx context.Context,
		bat **containers.Batch,
		txn txnif.TxnReader,
		readSchema any,
		blkID uint16,
		colIdxes []int,
		mp *mpool.MPool,
	) (err error)
	FillBlockTombstones(
		ctx context.Context,
		txn txnif.TxnReader,
		blkID *objectio.Blockid,
		deletes **nulls.Nulls,
		mp *mpool.MPool) error
	CollectObjectTombstoneInRange(
		ctx context.Context,
		start, end types.TS,
		objID *types.Objectid,
		bat **containers.Batch,
		mp *mpool.MPool,
		vpool *containers.VectorPool,
	) (err error)
	ScanInMemory(
		ctx context.Context,
		batches map[uint32]*containers.BatchWithVersion,
		start, end types.TS,
		mp *mpool.MPool,
	) (err error)
	UpdateMeta(any)
}<|MERGE_RESOLUTION|>--- conflicted
+++ resolved
@@ -67,17 +67,7 @@
 	Rows() (int, error)
 	CheckFlushTaskRetry(startts types.TS) bool
 
-<<<<<<< HEAD
-	Prefetch(idxes []uint16, blkID uint16) error
-=======
-	GetColumnDataById(
-		ctx context.Context, txn txnif.AsyncTxn, readSchema any /*avoid import cycle*/, blkID uint16, colIdx int, mp *mpool.MPool,
-	) (*containers.Batch, error)
-	GetColumnDataByIds(
-		ctx context.Context, txn txnif.AsyncTxn, readSchema any, blkID uint16, colIdxes []int, mp *mpool.MPool,
-	) (*containers.Batch, error)
 	Prefetch(blkID uint16) error
->>>>>>> 9ddd8636
 	GetMeta() any
 
 	MakeAppender() (ObjectAppender, error)
