--- conflicted
+++ resolved
@@ -18,6 +18,8 @@
 	"bytes"
 	"context"
 	"fmt"
+	"github.com/matrixorigin/matrixone/pkg/vm/engine/tae/txn/txnbase"
+	"sort"
 	"sync"
 	"time"
 
@@ -260,6 +262,8 @@
 	accountID uint32
 	dbID      uint64
 	tid       uint64
+	name      string
+	dbName    string
 	createAt types.TS
 	deleteAt types.TS
 }
@@ -283,6 +287,10 @@
 	// account id, and the value is the index information.
 	acctIndexes map[uint64]*tableInfo
 
+	// pkIndexes records all the index information of mo, the key is
+	// the mo_table pk, and the value is the index information.
+	pkIndexes map[any][]*tableInfo
+
 	// tides is used to consume the object and tombstone of the checkpoint.
 	tides       map[uint64]struct{}
 }
@@ -318,8 +326,16 @@
 	return tables
 }
 
-func (sm *SnapshotMeta) updateTableInfo(data *CheckpointData) {
-<<<<<<< HEAD
+func isMoTable(tid uint64) bool {
+	return tid == catalog2.MO_TABLES_ID
+}
+
+type tombstone struct {
+	pk 	 any
+	ts 	 types.TS
+}
+
+func (sm *SnapshotMeta) updateTableInfo(ctx context.Context, fs fileservice.FileService, data *CheckpointData) error {
 	var objects map[uint64]map[objectio.Segmentid]*objectInfo
 	var tombstones map[uint64]map[objectio.Segmentid]*objectInfo
 	objects = make(map[uint64]map[objectio.Segmentid]*objectInfo, 1)
@@ -350,7 +366,7 @@
 			panic(fmt.Sprintf("duplicate object %v", id.String()))
 		}
 		moTable[id] = &objectInfo{
-			stats: stats,
+			stats:    stats,
 			createAt: createTS,
 			deleteAt: deleteTS,
 		}
@@ -358,106 +374,121 @@
 	}
 	collectObjects(&objects, data.GetObjectBatchs(), collector)
 	collectObjects(&tombstones, data.GetTombstoneObjectBatchs(), collector)
-	moTable *map[objectio.Segmentid]*objectInfo,
-	insTable, insTableTxn, _, _, delTableTxn := data.GetTblBatchs()
-	insAccIDs := vector.MustFixedCol[uint32](
-		insTable.GetVectorByName(catalog2.SystemColAttr_AccID).GetDownstreamVector())
-	insTIDs := vector.MustFixedCol[uint64](
-		insTable.GetVectorByName(catalog2.SystemRelAttr_ID).GetDownstreamVector())
-	insDBIDs := vector.MustFixedCol[uint64](
-		insTable.GetVectorByName(catalog2.SystemRelAttr_DBID).GetDownstreamVector())
-	insCreateAts := vector.MustFixedCol[types.TS](
-		insTableTxn.GetVectorByName(txnbase.SnapshotAttr_CommitTS).GetDownstreamVector())
-	insTableNameVec := insTable.GetVectorByName(catalog2.SystemRelAttr_Name).GetDownstreamVector()
-	insTableArea := insTableNameVec.GetArea()
-	insTableNames := vector.MustFixedCol[types.Varlena](insTableNameVec)
-	for i := 0; i < insTable.Length(); i++ {
-		tid := insTIDs[i]
-		name := string(insTableNames[i].GetByteSlice(insTableArea))
-		if name == catalog2.MO_SNAPSHOTS {
-			logutil.Info("[UpdateSnapTable]", zap.Uint64("tid", tid))
-			sm.tides[tid] = struct{}{}
-		}
-		account := insAccIDs[i]
-		if sm.tables[account] == nil {
-			sm.tables[account] = make(map[uint64]*tableInfo)
-		}
-		db := insDBIDs[i]
-		createAt := insCreateAts[i]
-		if sm.tables[account][tid] != nil {
+	tObjects := objects[catalog2.MO_TABLES_ID]
+	tTombstones := tombstones[catalog2.MO_TABLES_ID]
+	for _, info := range tObjects {
+		if info.stats.BlkCnt() != 1 {
+			panic(fmt.Sprintf("mo_table object %v blk cnt %v",
+				info.stats.ObjectName(), info.stats.BlkCnt()))
+		}
+		objectBat, _, err := blockio.LoadOneBlock(
+			ctx, fs, info.stats.ObjectLocation(), objectio.SchemaData)
+		if err != nil {
+			return err
+		}
+		// 0 is table id, 1 is table name, 11 is account id, len(objectBat.Vecs)-1 is commit ts
+		idVecs := vector.MustFixedCol[uint64](objectBat.Vecs[0])
+		nameVecs := vector.MustFixedCol[types.Varlena](objectBat.Vecs[1])
+		nameArea := objectBat.Vecs[1].GetArea()
+		dbVecs := vector.MustFixedCol[uint64](objectBat.Vecs[3])
+		accoutVecs := vector.MustFixedCol[uint32](objectBat.Vecs[11])
+		createVecs := vector.MustFixedCol[types.TS](objectBat.Vecs[len(objectBat.Vecs)-1])
+		for i := 0; i < len(idVecs); i++ {
+			name := string(nameVecs[i].GetByteSlice(nameArea))
+			tid := idVecs[i]
+			account := accoutVecs[i]
+			db := dbVecs[i]
+			createAt := createVecs[i]
+			pk,_,_,err := types.DecodeTuple(objectBat.Vecs[len(objectBat.Vecs)-3].GetRawBytesAt(i))
+			if err != nil {
+				return err
+			}
+			if name == catalog2.MO_SNAPSHOTS {
+				sm.tides[tid] = struct{}{}
+				logutil.Info("[UpdateSnapTable]",
+					zap.Uint64("tid", tid),
+					zap.Uint32("account id", account),
+					zap.String("create at", createAt.ToString()))
+			}
+			if sm.tables[account] == nil {
+				sm.tables[account] = make(map[uint64]*tableInfo)
+			}
+			table := sm.tables[account][tid]
+			if table != nil {
+				if table.createAt.Greater(createAt) {
+					panic(fmt.Sprintf("table %v create at %v is greater than %v",
+						tid, table.createAt, createAt))
+				}
+				sm.pkIndexes[pk] = append(sm.pkIndexes[pk], table)
+				continue
+			}
+			table = &tableInfo{
+				accountID: account,
+				dbID:      db,
+				tid:       tid,
+				createAt:  createAt,
+			}
+			sm.tables[account][tid] = table
+			if sm.acctIndexes[tid] == nil {
+				sm.acctIndexes[tid] = table
+			}
+			if sm.pkIndexes[pk] == nil {
+				sm.pkIndexes[pk] = make([]*tableInfo, 0)
+			}
+			sm.pkIndexes[pk] = append(sm.pkIndexes[pk], table)
+		}
+	}
+
+	deletes := make([]tombstone, 0)
+	for _, info := range tTombstones {
+		if info.stats.BlkCnt() != 1 {
+			panic(fmt.Sprintf("mo_table tombstone %v blk cnt %v",
+				info.stats.ObjectName(), info.stats.BlkCnt()))
+		}
+
+		objectBat, _, err := blockio.LoadOneBlock(
+			ctx, fs, info.stats.ObjectLocation(), objectio.SchemaData)
+		if err != nil {
+			return err
+		}
+
+		commitTsVecs := vector.MustFixedCol[types.TS](objectBat.Vecs[len(objectBat.Vecs)-1])
+		for i := 0; i < len(commitTsVecs); i++ {
+			pk, _, _, _ := types.DecodeTuple(objectBat.Vecs[1].GetRawBytesAt(i))
+			commitTs := commitTsVecs[i]
+			deletes = append(deletes, tombstone{
+				pk: pk,
+				ts: commitTs,
+			})
+		}
+	}
+	sort.Slice(deletes, func(i, j int) bool {
+		ts2 := deletes[j].ts
+		return deletes[i].ts.Less(&ts2)
+	})
+
+	for _, delete := range deletes {
+		if sm.pkIndexes[delete.pk] == nil {
 			continue
 		}
-		table := &tableInfo{
-			accountID: account,
-			dbID:      db,
-			tid:       tid,
-			createAt:  createAt,
-		}
-		sm.tables[account][tid] = table
-=======
-	return
-	// insTable, insTableTxn, _, _, delTableTxn := data.GetTblBatchs()
-	// insAccIDs := vector.MustFixedCol[uint32](insTable.GetVectorByName(catalog2.SystemColAttr_AccID).GetDownstreamVector())
-	// insTIDs := vector.MustFixedCol[uint64](insTable.GetVectorByName(catalog2.SystemRelAttr_ID).GetDownstreamVector())
-	// insDBIDs := vector.MustFixedCol[uint64](insTable.GetVectorByName(catalog2.SystemRelAttr_DBID).GetDownstreamVector())
-	// insCreateAts := vector.MustFixedCol[types.TS](insTableTxn.GetVectorByName(txnbase.SnapshotAttr_CommitTS).GetDownstreamVector())
-	// insTableNameVec := insTable.GetVectorByName(catalog2.SystemRelAttr_Name).GetDownstreamVector()
-	// insTableArea := insTableNameVec.GetArea()
-	// insTableNames := vector.MustFixedCol[types.Varlena](insTableNameVec)
-	// for i := 0; i < insTable.Length(); i++ {
-	// 	tid := insTIDs[i]
-	// 	name := string(insTableNames[i].GetByteSlice(insTableArea))
-	// 	if name == "mo_snapshots" {
-	// 		if sm.tid == 0 {
-	// 			//for ut
-	// 			sm.SetTid(tid)
-	// 		}
-	// 		logutil.Info("[UpdateSnapTable]", zap.Uint64("tid", tid))
-	// 		sm.tides[tid] = struct{}{}
-	// 	}
-	// 	accID := insAccIDs[i]
-	// 	if sm.tables[accID] == nil {
-	// 		sm.tables[accID] = make(map[uint64]*TableInfo)
-	// 	}
-	// 	dbid := insDBIDs[i]
-	// 	createAt := insCreateAts[i]
-	// 	if sm.tables[accID][tid] != nil {
-	// 		continue
-	// 	}
-	// 	table := &TableInfo{
-	// 		accID:    accID,
-	// 		dbID:     dbid,
-	// 		tid:      tid,
-	// 		createAt: createAt,
-	// 	}
-	// 	sm.tables[accID][tid] = table
->>>>>>> 19b73d86
-
-	// 	if sm.acctIndexes[tid] == nil {
-	// 		sm.acctIndexes[tid] = table
-	// 	}
-	// }
-
-<<<<<<< HEAD
-	delTableIDs := vector.MustFixedCol[uint64](delTableTxn.GetVectorByName(SnapshotAttr_TID).GetDownstreamVector())
-	delDropAts := vector.MustFixedCol[types.TS](delTableTxn.GetVectorByName(txnbase.SnapshotAttr_CommitTS).GetDownstreamVector())
-	for i := 0; i < delTableTxn.Length(); i++ {
-		tid := delTableIDs[i]
-		dropAt := delDropAts[i]
-		if sm.acctIndexes[tid] == nil {
+		if len(sm.pkIndexes[delete.pk]) == 0 {
+			panic(fmt.Sprintf("delete table %v not found", delete.pk.(types.Tuple).SQLStrings(nil)))
+		}
+		table := sm.pkIndexes[delete.pk][0]
+		if !table.deleteAt.IsEmpty() && table.deleteAt.Greater(&delete.ts) {
+			panic(fmt.Sprintf("table %v delete at %v is greater than %v", table.tid, table.deleteAt, delete.ts))
+		}
+		table.deleteAt = delete.ts
+		sm.pkIndexes[delete.pk] = sm.pkIndexes[delete.pk][1:]
+		if sm.acctIndexes[table.tid] == nil {
 			//In the upgraded cluster, because the inc checkpoint is consumed halfway,
 			// there may be no record of the create table entry, only the delete entry
 			continue
 		}
-		table := sm.acctIndexes[tid]
-		table.deleteAt = dropAt
-		sm.acctIndexes[tid] = table
-		sm.tables[table.accountID][tid] = table
-	}
-}
-
-func isMoTable(tid uint64) bool {
-	return tid == catalog2.MO_TABLES_ID
+		sm.acctIndexes[table.tid] = table
+		sm.tables[table.accountID][table.tid] = table
+	}
+	return nil
 }
 
 func collectObjects (
@@ -485,33 +516,20 @@
 		objectStats := (objectio.ObjectStats)insStats.GetBytesAt(i)
 		collector(objects, table, objectStats, createTS, deleteTS)
 	}
-=======
-	// delTableIDs := vector.MustFixedCol[uint64](delTableTxn.GetVectorByName(SnapshotAttr_TID).GetDownstreamVector())
-	// delDropAts := vector.MustFixedCol[types.TS](delTableTxn.GetVectorByName(txnbase.SnapshotAttr_CommitTS).GetDownstreamVector())
-	// for i := 0; i < delTableTxn.Length(); i++ {
-	// 	tid := delTableIDs[i]
-	// 	dropAt := delDropAts[i]
-	// 	if sm.acctIndexes[tid] == nil {
-	// 		//In the upgraded cluster, because the inc checkpoint is consumed halfway,
-	// 		// there may be no record of the create table entry, only the delete entry
-	// 		continue
-	// 	}
-	// 	table := sm.acctIndexes[tid]
-	// 	table.deleteAt = dropAt
-	// 	sm.acctIndexes[tid] = table
-	// 	sm.tables[table.accID][tid] = table
-	// }
->>>>>>> 19b73d86
-}
-
-func (sm *SnapshotMeta) Update(data *CheckpointData) *SnapshotMeta {
+}
+
+func (sm *SnapshotMeta) Update(
+	ctx context.Context,
+	fs fileservice.FileService,
+	data *CheckpointData,
+	) *SnapshotMeta {
 	sm.Lock()
 	defer sm.Unlock()
 	now := time.Now()
 	defer func() {
 		logutil.Infof("[UpdateSnapshot] cost %v", time.Since(now))
 	}()
-	sm.updateTableInfo(data)
+	sm.updateTableInfo(ctx, fs, data)
 	if len(sm.tides) == 0 {
 		return sm
 	}
