--- conflicted
+++ resolved
@@ -4350,37 +4350,22 @@
 	err = blockio.BlockPrefetch(colIdxs, fs, infos)
 	assert.NoError(t, err)
 	b1, err := blockio.BlockReadInner(
-<<<<<<< HEAD
-		context.Background(), info, colIdxs, colTyps,
+		context.Background(), info, nil, colIdxs, colTyps,
 		beforeDel, fs, pool, nil, tae.tenantID,
-=======
-		context.Background(), info, nil, colIdxs, colTyps,
-		beforeDel, fs, pool, nil,
->>>>>>> 03a76d24
 	)
 	assert.NoError(t, err)
 	assert.Equal(t, len(columns), len(b1.Vecs))
 	assert.Equal(t, 20, b1.Vecs[0].Length())
 
 	b2, err := blockio.BlockReadInner(
-<<<<<<< HEAD
-		context.Background(), info, colIdxs, colTyps,
+		context.Background(), info, nil, colIdxs, colTyps,
 		afterFirstDel, fs, pool, nil, tae.tenantID,
-=======
-		context.Background(), info, nil, colIdxs, colTyps,
-		afterFirstDel, fs, pool, nil,
->>>>>>> 03a76d24
 	)
 	assert.NoError(t, err)
 	assert.Equal(t, 19, b2.Vecs[0].Length())
 	b3, err := blockio.BlockReadInner(
-<<<<<<< HEAD
-		context.Background(), info, colIdxs, colTyps,
+		context.Background(), info, nil, colIdxs, colTyps,
 		afterSecondDel, fs, pool, nil, tae.tenantID,
-=======
-		context.Background(), info, nil, colIdxs, colTyps,
-		afterSecondDel, fs, pool, nil,
->>>>>>> 03a76d24
 	)
 	assert.NoError(t, err)
 	assert.Equal(t, len(columns), len(b2.Vecs))
