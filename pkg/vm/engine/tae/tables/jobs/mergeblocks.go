--- conflicted
+++ resolved
@@ -349,11 +349,7 @@
 			return err
 		}
 	}
-<<<<<<< HEAD
-	blocks, _, err := writer.Sync(context.Background(), task.txn.GetTenantID())
-=======
-	blocks, _, err := writer.Sync(ctx)
->>>>>>> 03a76d24
+	blocks, _, err := writer.Sync(ctx, task.txn.GetTenantID())
 	if err != nil {
 		return err
 	}
