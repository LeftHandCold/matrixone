// Copyright 2021 Matrix Origin
//
// Licensed under the Apache License, Version 2.0 (the "License");
// you may not use this file except in compliance with the License.
// You may obtain a copy of the License at
//
//      http://www.apache.org/licenses/LICENSE-2.0
//
// Unless required by applicable law or agreed to in writing, software
// distributed under the License is distributed on an "AS IS" BASIS,
// WITHOUT WARRANTIES OR CONDITIONS OF ANY KIND, either express or implied.
// See the License for the specific language governing permissions and
// limitations under the License.

package catalog

import (
	"bytes"
	"context"
	"fmt"
	"sync"

	"github.com/matrixorigin/matrixone/pkg/objectio"
	"go.uber.org/zap"

	// "time"

	pkgcatalog "github.com/matrixorigin/matrixone/pkg/catalog"
	"github.com/matrixorigin/matrixone/pkg/common/moerr"
	"github.com/matrixorigin/matrixone/pkg/container/types"
	"github.com/matrixorigin/matrixone/pkg/logutil"
	"github.com/matrixorigin/matrixone/pkg/vm/engine/tae/common"
	"github.com/matrixorigin/matrixone/pkg/vm/engine/tae/containers"
	"github.com/matrixorigin/matrixone/pkg/vm/engine/tae/iface/txnif"
	"github.com/matrixorigin/matrixone/pkg/vm/engine/tae/txn/txnbase"
	"github.com/matrixorigin/matrixone/pkg/vm/engine/tae/wal"
)

// +--------+---------+----------+----------+------------+
// |   ID   |  Name   | CreateAt | DeleteAt | CommitInfo |
// +--------+---------+----------+----------+------------+
// |(uint64)|(varchar)| (uint64) | (uint64) |  (varchar) |
// +--------+---------+----------+----------+------------+
const (
	SnapshotAttr_TID             = "table_id"
	SnapshotAttr_DBID            = "db_id"
	SegmentAttr_ID               = "id"
	SegmentAttr_CreateAt         = "create_at"
	SegmentAttr_SegNode          = "seg_node"
	SnapshotAttr_BlockMaxRow     = "block_max_row"
	SnapshotAttr_SegmentMaxBlock = "segment_max_block"
	SnapshotAttr_SchemaExtra     = "schema_extra"
	AccountIDDbNameTblName       = "account_id_db_name_tbl_name"
	AccountIDDbName              = "account_id_db_name"
)

type DataFactory interface {
	MakeTableFactory() TableDataFactory
	MakeSegmentFactory() SegmentDataFactory
	MakeBlockFactory() BlockDataFactory
}

type Catalog struct {
	*IDAlloctor
	*sync.RWMutex

	entries   map[uint64]*common.GenericDLNode[*DBEntry]
	nameNodes map[string]*nodeList[*DBEntry]
	link      *common.GenericSortedDList[*DBEntry]
	nodesMu   sync.RWMutex
}

func genDBFullName(tenantID uint32, name string) string {
	if name == pkgcatalog.MO_CATALOG {
		tenantID = 0
	}
	return fmt.Sprintf("%d-%s", tenantID, name)
}

func MockCatalog() *Catalog {
	catalog := &Catalog{
		RWMutex:    new(sync.RWMutex),
		IDAlloctor: NewIDAllocator(),
		entries:    make(map[uint64]*common.GenericDLNode[*DBEntry]),
		nameNodes:  make(map[string]*nodeList[*DBEntry]),
		link:       common.NewGenericSortedDList((*DBEntry).Less),
	}
	catalog.InitSystemDB()
	return catalog
}

func NewEmptyCatalog() *Catalog {
	return &Catalog{
		RWMutex:    new(sync.RWMutex),
		IDAlloctor: NewIDAllocator(),
		entries:    make(map[uint64]*common.GenericDLNode[*DBEntry]),
		nameNodes:  make(map[string]*nodeList[*DBEntry]),
		link:       common.NewGenericSortedDList((*DBEntry).Less),
	}
}

func OpenCatalog() (*Catalog, error) {
	catalog := &Catalog{
		RWMutex:    new(sync.RWMutex),
		IDAlloctor: NewIDAllocator(),
		entries:    make(map[uint64]*common.GenericDLNode[*DBEntry]),
		nameNodes:  make(map[string]*nodeList[*DBEntry]),
		link:       common.NewGenericSortedDList((*DBEntry).Less),
	}
	catalog.InitSystemDB()
	return catalog, nil
}

func (catalog *Catalog) InitSystemDB() {
	sysDB := NewSystemDBEntry(catalog)
	dbTables := NewSystemTableEntry(sysDB, pkgcatalog.MO_DATABASE_ID, SystemDBSchema)
	tableTables := NewSystemTableEntry(sysDB, pkgcatalog.MO_TABLES_ID, SystemTableSchema)
	columnTables := NewSystemTableEntry(sysDB, pkgcatalog.MO_COLUMNS_ID, SystemColumnSchema)
	err := sysDB.AddEntryLocked(dbTables, nil, false)
	if err != nil {
		panic(err)
	}
	if err = sysDB.AddEntryLocked(tableTables, nil, false); err != nil {
		panic(err)
	}
	if err = sysDB.AddEntryLocked(columnTables, nil, false); err != nil {
		panic(err)
	}
	if err = catalog.AddEntryLocked(sysDB, nil, false); err != nil {
		panic(err)
	}
}
func (catalog *Catalog) GCByTS(ctx context.Context, ts types.TS) {
	logutil.Infof("GC Catalog %v", ts.ToString())
	processor := LoopProcessor{}
	processor.DatabaseFn = func(d *DBEntry) error {
		d.RLock()
		needGC := d.DeleteBefore(ts)
		d.RUnlock()
		if needGC {
			catalog.RemoveEntry(d)
		}
		return nil
	}
	processor.TableFn = func(te *TableEntry) error {
		te.RLock()
		needGC := te.DeleteBefore(ts)
		te.RUnlock()
		if needGC {
			db := te.db
			db.RemoveEntry(te)
		}
		return nil
	}
	processor.SegmentFn = func(se *SegmentEntry) error {
		se.RLock()
		needGC := se.DeleteBefore(ts)
		se.RUnlock()
		if needGC {
			tbl := se.table
			tbl.RemoveEntry(se)
		}
		return nil
	}
	processor.BlockFn = func(be *BlockEntry) error {
		be.RLock()
		needGC := be.DeleteBefore(ts)
		be.RUnlock()
		if needGC {
			seg := be.segment
			seg.RemoveEntry(be)
		}
		return nil
	}
	err := catalog.RecurLoop(&processor)
	if err != nil {
		panic(err)
	}
}
func (catalog *Catalog) ReplayCmd(
	txncmd txnif.TxnCmd,
	dataFactory DataFactory,
	observer wal.ReplayObserver) {
	switch txncmd.GetType() {
	case txnbase.IOET_WALTxnCommand_Composed:
		cmds := txncmd.(*txnbase.ComposedCmd)
		for _, cmds := range cmds.Cmds {
			catalog.ReplayCmd(cmds, dataFactory, observer)
		}
	case IOET_WALTxnCommand_Database:
		cmd := txncmd.(*EntryCommand[*EmptyMVCCNode, *DBNode])
		catalog.onReplayUpdateDatabase(cmd, observer)
	case IOET_WALTxnCommand_Table:
		cmd := txncmd.(*EntryCommand[*TableMVCCNode, *TableNode])
		catalog.onReplayUpdateTable(cmd, dataFactory, observer)
	case IOET_WALTxnCommand_Segment:
		cmd := txncmd.(*EntryCommand[*MetadataMVCCNode, *SegmentNode])
		catalog.onReplayUpdateSegment(cmd, dataFactory, observer)
	case IOET_WALTxnCommand_Block:
		cmd := txncmd.(*EntryCommand[*MetadataMVCCNode, *BlockNode])
		catalog.onReplayUpdateBlock(cmd, dataFactory, observer)
	default:
		panic("unsupport")
	}
}

func (catalog *Catalog) onReplayUpdateDatabase(cmd *EntryCommand[*EmptyMVCCNode, *DBNode], observer wal.ReplayObserver) {
	catalog.OnReplayDBID(cmd.ID.DbID)
	var err error
	un := cmd.mvccNode
	if un.Is1PC() {
		if err := un.ApplyCommit(); err != nil {
			panic(err)
		}
	}

	db, err := catalog.GetDatabaseByID(cmd.ID.DbID)
	if err != nil {
		db = NewReplayDBEntry()
		db.ID = cmd.ID.DbID
		db.catalog = catalog
		db.DBNode = cmd.node
		db.Insert(un)
		err = catalog.AddEntryLocked(db, un.GetTxn(), false)
		if err != nil {
			panic(err)
		}
		return
	}

	dbun := db.SearchNode(un)
	if dbun == nil {
		db.Insert(un)
	} else {
		return
		// panic(fmt.Sprintf("logic err: duplicate node %v and %v", dbun.String(), un.String()))
	}
}

func (catalog *Catalog) OnReplayDatabaseBatch(ins, insTxn, del, delTxn *containers.Batch) {
	for i := 0; i < ins.Length(); i++ {
		dbid := ins.GetVectorByName(pkgcatalog.SystemDBAttr_ID).Get(i).(uint64)
		name := string(ins.GetVectorByName(pkgcatalog.SystemDBAttr_Name).Get(i).([]byte))
		txnNode := txnbase.ReadTuple(insTxn, i)
		tenantID := ins.GetVectorByName(pkgcatalog.SystemDBAttr_AccID).Get(i).(uint32)
		userID := ins.GetVectorByName(pkgcatalog.SystemDBAttr_Creator).Get(i).(uint32)
		roleID := ins.GetVectorByName(pkgcatalog.SystemDBAttr_Owner).Get(i).(uint32)
		createAt := ins.GetVectorByName(pkgcatalog.SystemDBAttr_CreateAt).Get(i).(types.Timestamp)
		createSql := string(ins.GetVectorByName(pkgcatalog.SystemDBAttr_CreateSQL).Get(i).([]byte))
		datType := string(ins.GetVectorByName(pkgcatalog.SystemDBAttr_Type).Get(i).([]byte))
		catalog.onReplayCreateDB(dbid, name, txnNode, tenantID, userID, roleID, createAt, createSql, datType)
	}
	for i := 0; i < del.Length(); i++ {
		dbid := delTxn.GetVectorByName(SnapshotAttr_DBID).Get(i).(uint64)
		txnNode := txnbase.ReadTuple(delTxn, i)
		catalog.onReplayDeleteDB(dbid, txnNode)
	}
}

func (catalog *Catalog) onReplayCreateDB(
	dbid uint64, name string, txnNode *txnbase.TxnMVCCNode,
	tenantID, userID, roleID uint32, createAt types.Timestamp, createSql, datType string) {
	catalog.OnReplayDBID(dbid)
	db, _ := catalog.GetDatabaseByID(dbid)
	if db != nil {
		dbCreatedAt := db.GetCreatedAtLocked()
		if !dbCreatedAt.Equal(txnNode.End) {
			panic(moerr.NewInternalErrorNoCtx("logic err expect %s, get %s",
				txnNode.End.ToString(), dbCreatedAt.ToString()))
		}
		return
	}
	db = NewReplayDBEntry()
	db.catalog = catalog
	db.ID = dbid
	db.DBNode = &DBNode{
		acInfo: accessInfo{
			TenantID: tenantID,
			UserID:   userID,
			RoleID:   roleID,
			CreateAt: createAt,
		},
		createSql: createSql,
		datType:   datType,
		name:      name,
	}
	_ = catalog.AddEntryLocked(db, nil, true)
	un := &MVCCNode[*EmptyMVCCNode]{
		EntryMVCCNode: &EntryMVCCNode{
			CreatedAt: txnNode.End,
		},
		TxnMVCCNode: txnNode,
	}
	db.Insert(un)
}
func (catalog *Catalog) onReplayDeleteDB(dbid uint64, txnNode *txnbase.TxnMVCCNode) {
	catalog.OnReplayDBID(dbid)
	db, err := catalog.GetDatabaseByID(dbid)
	if err != nil {
		logutil.Info("delete %d", zap.Uint64("dbid", dbid), zap.String("catalog pp", catalog.SimplePPString(common.PPL3)))
		panic(err)
	}
	dbDeleteAt := db.GetDeleteAt()
	if !dbDeleteAt.IsEmpty() {
		if !dbDeleteAt.Equal(txnNode.End) {
			panic(moerr.NewInternalErrorNoCtx("logic err expect %s, get %s", txnNode.End.ToString(), dbDeleteAt.ToString()))
		}
		return
	}
	prev := db.MVCCChain.GetLatestNodeLocked()
	un := &MVCCNode[*EmptyMVCCNode]{
		EntryMVCCNode: &EntryMVCCNode{
			CreatedAt: db.GetCreatedAtLocked(),
			DeletedAt: txnNode.End,
		},
		TxnMVCCNode: txnNode,
		BaseNode:    prev.BaseNode.CloneAll(),
	}
	db.Insert(un)
}
func (catalog *Catalog) onReplayUpdateTable(cmd *EntryCommand[*TableMVCCNode, *TableNode], dataFactory DataFactory, observer wal.ReplayObserver) {
	catalog.OnReplayTableID(cmd.ID.TableID)
	// prepareTS := cmd.GetTs()
	// if prepareTS.LessEq(catalog.GetCheckpointed().MaxTS) {
	// 	if observer != nil {
	// 		observer.OnStaleIndex(idx)
	// 	}
	// 	return
	// }
	db, err := catalog.GetDatabaseByID(cmd.ID.DbID)
	if err != nil {
		panic(err)
	}
	tbl, err := db.GetTableEntryByID(cmd.ID.TableID)

	un := cmd.mvccNode
	if un.Is1PC() {
		if err := un.ApplyCommit(); err != nil {
			panic(err)
		}
	}

	if err != nil {
		tbl = NewReplayTableEntry()
		tbl.ID = cmd.ID.TableID
		tbl.db = db
		tbl.tableData = dataFactory.MakeTableFactory()(tbl)
		tbl.TableNode = cmd.node
		tbl.TableNode.schema.Store(un.BaseNode.Schema)
		tbl.Insert(un)
		err = db.AddEntryLocked(tbl, un.GetTxn(), true)
		if err != nil {
			logutil.Warn(catalog.SimplePPString(common.PPL3))
			panic(err)
		}
		return
	}
	tblun := tbl.SearchNode(un)
	if tblun == nil {
		tbl.Insert(un) //TODO isvalid
		if tbl.isColumnChangedInSchema() {
			tbl.FreezeAppend()
		}
		schema := un.BaseNode.Schema
		tbl.TableNode.schema.Store(schema)
		// alter table rename
		if schema.Extra.OldName != "" && un.DeletedAt.IsEmpty() {
			err := tbl.db.RenameTableInTxn(schema.Extra.OldName, schema.Name, tbl.ID, schema.AcInfo.TenantID, un.GetTxn(), true)
			if err != nil {
				logutil.Warn(schema.String())
				panic(err)
			}
		}
	}

}

func (catalog *Catalog) OnReplayTableBatch(ins, insTxn, insCol, del, delTxn *containers.Batch, dataFactory DataFactory) {
	schemaOffset := 0
	for i := 0; i < ins.Length(); i++ {
		tid := ins.GetVectorByName(pkgcatalog.SystemRelAttr_ID).Get(i).(uint64)
		dbid := ins.GetVectorByName(pkgcatalog.SystemRelAttr_DBID).Get(i).(uint64)
		name := string(ins.GetVectorByName(pkgcatalog.SystemRelAttr_Name).Get(i).([]byte))
		schema := NewEmptySchema(name)
		schemaOffset = schema.ReadFromBatch(insCol, schemaOffset, tid)
		schema.Comment = string(ins.GetVectorByName(pkgcatalog.SystemRelAttr_Comment).Get(i).([]byte))
		schema.Version = ins.GetVectorByName(pkgcatalog.SystemRelAttr_Version).Get(i).(uint32)
		schema.CatalogVersion = ins.GetVectorByName(pkgcatalog.SystemRelAttr_CatalogVersion).Get(i).(uint32)
		schema.Partitioned = ins.GetVectorByName(pkgcatalog.SystemRelAttr_Partitioned).Get(i).(int8)
		schema.Partition = string(ins.GetVectorByName(pkgcatalog.SystemRelAttr_Partition).Get(i).([]byte))
		schema.Relkind = string(ins.GetVectorByName(pkgcatalog.SystemRelAttr_Kind).Get(i).([]byte))
		schema.Createsql = string(ins.GetVectorByName(pkgcatalog.SystemRelAttr_CreateSQL).Get(i).([]byte))
		schema.View = string(ins.GetVectorByName(pkgcatalog.SystemRelAttr_ViewDef).Get(i).([]byte))
		schema.Constraint = ins.GetVectorByName(pkgcatalog.SystemRelAttr_Constraint).Get(i).([]byte)
		schema.AcInfo = accessInfo{}
		schema.AcInfo.RoleID = ins.GetVectorByName(pkgcatalog.SystemRelAttr_Owner).Get(i).(uint32)
		schema.AcInfo.UserID = ins.GetVectorByName(pkgcatalog.SystemRelAttr_Creator).Get(i).(uint32)
		schema.AcInfo.CreateAt = ins.GetVectorByName(pkgcatalog.SystemRelAttr_CreateAt).Get(i).(types.Timestamp)
		schema.AcInfo.TenantID = ins.GetVectorByName(pkgcatalog.SystemRelAttr_AccID).Get(i).(uint32)
		schema.BlockMaxRows = insTxn.GetVectorByName(SnapshotAttr_BlockMaxRow).Get(i).(uint32)
		schema.SegmentMaxBlocks = insTxn.GetVectorByName(SnapshotAttr_SegmentMaxBlock).Get(i).(uint16)
		extra := insTxn.GetVectorByName(SnapshotAttr_SchemaExtra).Get(i).([]byte)
		schema.MustRestoreExtra(extra)
		schema.Finalize(true)
		txnNode := txnbase.ReadTuple(insTxn, i)
		catalog.onReplayCreateTable(dbid, tid, schema, txnNode, dataFactory)
	}
	for i := 0; i < del.Length(); i++ {
		dbid := delTxn.GetVectorByName(SnapshotAttr_DBID).Get(i).(uint64)
		tid := delTxn.GetVectorByName(SnapshotAttr_TID).Get(i).(uint64)
		txnNode := txnbase.ReadTuple(delTxn, i)
		catalog.onReplayDeleteTable(dbid, tid, txnNode)
	}
}

func (catalog *Catalog) onReplayCreateTable(dbid, tid uint64, schema *Schema, txnNode *txnbase.TxnMVCCNode, dataFactory DataFactory) {
	catalog.OnReplayTableID(tid)
	db, err := catalog.GetDatabaseByID(dbid)
	if err != nil {
		logutil.Info(catalog.SimplePPString(common.PPL3))
		panic(err)
	}
	tbl, _ := db.GetTableEntryByID(tid)
	if tbl != nil {
		tblCreatedAt := tbl.GetCreatedAtLocked()
		if tblCreatedAt.Greater(txnNode.End) {
			panic(moerr.NewInternalErrorNoCtx("logic err expect %s, get %s", txnNode.End.ToString(), tblCreatedAt.ToString()))
		}
		// alter table
		un := &MVCCNode[*TableMVCCNode]{
			EntryMVCCNode: &EntryMVCCNode{
				CreatedAt: tblCreatedAt,
			},
			TxnMVCCNode: txnNode,
			BaseNode: &TableMVCCNode{
				Schema: schema,
			},
		}
		tbl.Insert(un)
		if tbl.isColumnChangedInSchema() {
			tbl.FreezeAppend()
		}
		tbl.TableNode.schema.Store(schema)
		if schema.Extra.OldName != "" {
			logutil.Infof("replay rename %v from %v -> %v", tid, schema.Extra.OldName, schema.Name)
			err := tbl.db.RenameTableInTxn(schema.Extra.OldName, schema.Name, tbl.ID, schema.AcInfo.TenantID, un.GetTxn(), true)
			if err != nil {
				logutil.Warn(schema.String())
				panic(err)
			}
		}

		return
	}
	tbl = NewReplayTableEntry()
	tbl.TableNode = &TableNode{}
	tbl.TableNode.schema.Store(schema)
	tbl.db = db
	tbl.ID = tid
	tbl.tableData = dataFactory.MakeTableFactory()(tbl)
	_ = db.AddEntryLocked(tbl, nil, true)
	un := &MVCCNode[*TableMVCCNode]{
		EntryMVCCNode: &EntryMVCCNode{
			CreatedAt: txnNode.End,
		},
		TxnMVCCNode: txnNode,
		BaseNode: &TableMVCCNode{
			Schema: schema,
		},
	}
	tbl.Insert(un)
}
func (catalog *Catalog) onReplayDeleteTable(dbid, tid uint64, txnNode *txnbase.TxnMVCCNode) {
	catalog.OnReplayTableID(tid)
	db, err := catalog.GetDatabaseByID(dbid)
	if err != nil {
		logutil.Info(catalog.SimplePPString(common.PPL3))
		panic(err)
	}
	tbl, err := db.GetTableEntryByID(tid)
	if err != nil {
		logutil.Info(catalog.SimplePPString(common.PPL3))
		panic(err)
	}
	tableDeleteAt := tbl.GetDeleteAt()
	if !tableDeleteAt.IsEmpty() {
		if !tableDeleteAt.Equal(txnNode.End) {
			panic(moerr.NewInternalErrorNoCtx("logic err expect %s, get %s", txnNode.End.ToString(), tableDeleteAt.ToString()))
		}
		return
	}
	prev := tbl.MVCCChain.GetLatestCommittedNode()
	un := &MVCCNode[*TableMVCCNode]{
		EntryMVCCNode: &EntryMVCCNode{
			CreatedAt: prev.CreatedAt,
			DeletedAt: txnNode.End,
		},
		TxnMVCCNode: txnNode,
		BaseNode:    prev.BaseNode.CloneAll(),
	}
	tbl.Insert(un)

}
func (catalog *Catalog) onReplayUpdateSegment(
	cmd *EntryCommand[*MetadataMVCCNode, *SegmentNode],
	dataFactory DataFactory,
	observer wal.ReplayObserver) {
	catalog.OnReplaySegmentID(cmd.node.SortHint)

	db, err := catalog.GetDatabaseByID(cmd.ID.DbID)
	if err != nil {
		panic(err)
	}
	tbl, err := db.GetTableEntryByID(cmd.ID.TableID)
	if err != nil {
		logutil.Debugf("tbl %d-%d", cmd.ID.DbID, cmd.ID.TableID)
		logutil.Info(catalog.SimplePPString(3))
		panic(err)
	}
	seg, err := tbl.GetSegmentByID(cmd.ID.SegmentID())
	un := cmd.mvccNode
	if un.Is1PC() {
		if err := un.ApplyCommit(); err != nil {
			panic(err)
		}
	}
	if err != nil {
		seg = NewReplaySegmentEntry()
		seg.ID = *cmd.ID.SegmentID()
		seg.table = tbl
		seg.segData = dataFactory.MakeSegmentFactory()(seg)
		seg.Insert(un)
		seg.SegmentNode = cmd.node
		tbl.AddEntryLocked(seg)
	} else {
		node := seg.SearchNode(un)
		if node == nil {
			seg.Insert(un)
		} else {
			node.Update(un)
		}
	}
}

func (catalog *Catalog) OnReplaySegmentBatch(ins, insTxn, del, delTxn *containers.Batch, dataFactory DataFactory) {
	idVec := ins.GetVectorByName(SegmentAttr_ID)
	for i := 0; i < idVec.Length(); i++ {
		dbid := insTxn.GetVectorByName(SnapshotAttr_DBID).Get(i).(uint64)
		tid := insTxn.GetVectorByName(SnapshotAttr_TID).Get(i).(uint64)
		nodebytes := ins.GetVectorByName(SegmentAttr_SegNode).Get(i).([]byte)
		node := &SegmentNode{}
		if _, err := node.ReadFrom(bytes.NewReader(nodebytes)); err != nil {
			logutil.Errorf("read segment node err %v", err)
		}
		sid := ins.GetVectorByName(SegmentAttr_ID).Get(i).(types.Segmentid)
		txnNode := txnbase.ReadTuple(insTxn, i)
		catalog.onReplayCreateSegment(dbid, tid, &sid, node, txnNode, dataFactory)
	}
	idVec = delTxn.GetVectorByName(SnapshotAttr_DBID)
	for i := 0; i < idVec.Length(); i++ {
		dbid := delTxn.GetVectorByName(SnapshotAttr_DBID).Get(i).(uint64)
		tid := delTxn.GetVectorByName(SnapshotAttr_TID).Get(i).(uint64)
		rid := del.GetVectorByName(AttrRowID).Get(i).(types.Rowid)
		txnNode := txnbase.ReadTuple(delTxn, i)
		catalog.onReplayDeleteSegment(dbid, tid, rid.BorrowSegmentID(), txnNode)
	}
}
func (catalog *Catalog) onReplayCreateSegment(
	dbid, tbid uint64,
	segid *types.Segmentid,
	segNode *SegmentNode,

	txnNode *txnbase.TxnMVCCNode,
	dataFactory DataFactory,
) {
	catalog.OnReplaySegmentID(segNode.SortHint)
	db, err := catalog.GetDatabaseByID(dbid)
	if err != nil {
		logutil.Info(catalog.SimplePPString(common.PPL3))
		panic(err)
	}
	rel, err := db.GetTableEntryByID(tbid)
	if err != nil {
		logutil.Info(catalog.SimplePPString(common.PPL3))
		panic(err)
	}
	seg, _ := rel.GetSegmentByID(segid)
	if seg != nil {
		segCreatedAt := seg.GetCreatedAtLocked()
		if !segCreatedAt.Equal(txnNode.End) {
			panic(moerr.NewInternalErrorNoCtx("logic err expect %s, get %s", txnNode.End.ToString(), segCreatedAt.ToString()))
		}
		return
	}
	seg = NewReplaySegmentEntry()
	seg.SegmentNode = segNode
	seg.table = rel
	seg.ID = *segid
	seg.segData = dataFactory.MakeSegmentFactory()(seg)
	rel.AddEntryLocked(seg)
	un := &MVCCNode[*MetadataMVCCNode]{
		EntryMVCCNode: &EntryMVCCNode{
			CreatedAt: txnNode.End,
		},
		TxnMVCCNode: txnNode,
		BaseNode:    &MetadataMVCCNode{},
	}
	seg.Insert(un)
}
func (catalog *Catalog) onReplayDeleteSegment(
	dbid, tbid uint64,
	segid *types.Segmentid,
	txnNode *txnbase.TxnMVCCNode,
) {
	// catalog.OnReplaySegmentID(segid)
	db, err := catalog.GetDatabaseByID(dbid)
	if err != nil {
		logutil.Info(catalog.SimplePPString(common.PPL3))
		panic(err)
	}
	rel, err := db.GetTableEntryByID(tbid)
	if err != nil {
		logutil.Info(catalog.SimplePPString(common.PPL3))
		panic(err)
	}
	seg, err := rel.GetSegmentByID(segid)
	if err != nil {
		logutil.Info(catalog.SimplePPString(common.PPL3))
		panic(err)
	}
	segDeleteAt := seg.GetDeleteAt()
	if !segDeleteAt.IsEmpty() {
		if !segDeleteAt.Equal(txnNode.End) {
			panic(moerr.NewInternalErrorNoCtx("logic err expect %s, get %s", txnNode.End.ToString(), segDeleteAt.ToString()))
		}
		return
	}
	prevUn := seg.MVCCChain.GetLatestNodeLocked()
	un := &MVCCNode[*MetadataMVCCNode]{
		EntryMVCCNode: &EntryMVCCNode{
			CreatedAt: prevUn.CreatedAt,
			DeletedAt: txnNode.End,
		},
		TxnMVCCNode: txnNode,
		BaseNode:    prevUn.BaseNode.CloneAll(),
	}
	seg.Insert(un)
}
func (catalog *Catalog) onReplayUpdateBlock(
	cmd *EntryCommand[*MetadataMVCCNode, *BlockNode],
	dataFactory DataFactory,
	observer wal.ReplayObserver) {
	// catalog.OnReplayBlockID(cmd.ID.BlockID)
	prepareTS := cmd.GetTs()
	db, err := catalog.GetDatabaseByID(cmd.ID.DbID)
	if err != nil {
		panic(err)
	}
	tbl, err := db.GetTableEntryByID(cmd.ID.TableID)
	if err != nil {
		panic(err)
	}
	seg, err := tbl.GetSegmentByID(cmd.ID.SegmentID())
	if err != nil {
		panic(err)
	}
	blk, err := seg.GetBlockEntryByID(&cmd.ID.BlockID)
	un := cmd.mvccNode
	if un.Is1PC() {
		if err := un.ApplyCommit(); err != nil {
			panic(err)
		}
	}
	if !un.BaseNode.DeltaLoc.IsEmpty() {
		name := un.BaseNode.DeltaLoc.Name()
		objn := name.Num()
		seg.replayNextObjectIdx(objn)
	}
	if err == nil {
		blkun := blk.SearchNode(un)
		if blkun != nil {
			blkun.Update(un)
		} else {
			blk.Insert(un)
			blk.location = un.BaseNode.MetaLoc
		}
		blk.blkData.TryUpgrade()
		blk.blkData.GCInMemeoryDeletesByTS(blk.GetDeltaPersistedTS())
		return
	}
	blk = NewReplayBlockEntry()
	blk.ID = cmd.ID.BlockID
	blk.BlockNode = cmd.node
	blk.BaseEntryImpl.Insert(un)
	blk.location = un.BaseNode.MetaLoc
	blk.segment = seg
	if blk.blkData == nil {
		blk.blkData = dataFactory.MakeBlockFactory()(blk)
	} else {
		blk.blkData.TryUpgrade()
	}
	blk.blkData.GCInMemeoryDeletesByTS(blk.GetDeltaPersistedTS())
	if observer != nil {
		observer.OnTimeStamp(prepareTS)
	}
	seg.ReplayAddEntryLocked(blk)
}

func (catalog *Catalog) OnReplayBlockBatch(ins, insTxn, del, delTxn *containers.Batch, dataFactory DataFactory) {
	for i := 0; i < ins.Length(); i++ {
		dbid := insTxn.GetVectorByName(SnapshotAttr_DBID).Get(i).(uint64)
		tid := insTxn.GetVectorByName(SnapshotAttr_TID).Get(i).(uint64)
		appendable := ins.GetVectorByName(pkgcatalog.BlockMeta_EntryState).Get(i).(bool)
		state := ES_NotAppendable
		if appendable {
			state = ES_Appendable
		}
		blkID := ins.GetVectorByName(pkgcatalog.BlockMeta_ID).Get(i).(types.Blockid)
		sid := blkID.Segment()
		metaLoc := ins.GetVectorByName(pkgcatalog.BlockMeta_MetaLoc).Get(i).([]byte)
		deltaLoc := ins.GetVectorByName(pkgcatalog.BlockMeta_DeltaLoc).Get(i).([]byte)
		logutil.Infof("OnReplayBlockBatch metaLoc %s deltaLoc %s, row is %d", objectio.Location(metaLoc).String(), objectio.Location(deltaLoc).String(), i)
		txnNode := txnbase.ReadTuple(insTxn, i)
		catalog.onReplayCreateBlock(dbid, tid, sid, &blkID, state, metaLoc, deltaLoc, txnNode, dataFactory)
	}
	for i := 0; i < del.Length(); i++ {
		dbid := delTxn.GetVectorByName(SnapshotAttr_DBID).Get(i).(uint64)
		tid := delTxn.GetVectorByName(SnapshotAttr_TID).Get(i).(uint64)
		rid := del.GetVectorByName(AttrRowID).Get(i).(types.Rowid)
		blkID := rid.BorrowBlockID()
		sid := rid.BorrowSegmentID()
		un := txnbase.ReadTuple(delTxn, i)
		metaLoc := delTxn.GetVectorByName(pkgcatalog.BlockMeta_MetaLoc).Get(i).([]byte)
		deltaLoc := delTxn.GetVectorByName(pkgcatalog.BlockMeta_DeltaLoc).Get(i).([]byte)
		logutil.Infof("OnReplayBlockBatch delete metaLoc %s deltaLoc %s", objectio.Location(metaLoc).String(), objectio.Location(deltaLoc).String())
		catalog.onReplayDeleteBlock(dbid, tid, sid, blkID, metaLoc, deltaLoc, un)
	}
}
func (catalog *Catalog) onReplayCreateBlock(
	dbid, tid uint64,
	segid *types.Segmentid,
	blkid *types.Blockid,
	state EntryState,
	metaloc, deltaloc objectio.Location,
	txnNode *txnbase.TxnMVCCNode,
	dataFactory DataFactory) {
	// catalog.OnReplayBlockID(blkid)
	db, err := catalog.GetDatabaseByID(dbid)
	if err != nil {
		logutil.Info(catalog.SimplePPString(common.PPL3))
		panic(err)
	}
	rel, err := db.GetTableEntryByID(tid)
	if err != nil {
		logutil.Info(catalog.SimplePPString(common.PPL3))
		panic(err)
	}
	logutil.Infof("segid is %v, tablesi %d", segid.ToString(), rel.GetID())
	seg, err := rel.GetSegmentByID(segid)
	if err != nil {
		logutil.Info(catalog.SimplePPString(common.PPL3))
		panic(err)
	}
	if !deltaloc.IsEmpty() {
		name := deltaloc.Name()
		objn := name.Num()
		seg.replayNextObjectIdx(objn)
	}
	blk, _ := seg.GetBlockEntryByID(blkid)
	var un *MVCCNode[*MetadataMVCCNode]
	if blk == nil {
		blk = NewReplayBlockEntry()
		blk.BlockNode = &BlockNode{}
		blk.segment = seg
		blk.ID = *blkid
		blk.state = state
		seg.ReplayAddEntryLocked(blk)
		un = &MVCCNode[*MetadataMVCCNode]{
			EntryMVCCNode: &EntryMVCCNode{
				CreatedAt: txnNode.End,
			},
			TxnMVCCNode: txnNode,
			BaseNode: &MetadataMVCCNode{
				MetaLoc:  metaloc,
				DeltaLoc: deltaloc,
			},
		}
	} else {
		prevUn := blk.MVCCChain.GetLatestNodeLocked()
		un = &MVCCNode[*MetadataMVCCNode]{
			EntryMVCCNode: &EntryMVCCNode{
				CreatedAt: prevUn.CreatedAt,
			},
			TxnMVCCNode: txnNode,
			BaseNode: &MetadataMVCCNode{
				MetaLoc:  metaloc,
				DeltaLoc: deltaloc,
			},
		}
		node := blk.MVCCChain.SearchNode(un)
		if node != nil {
			return
		}
	}
	blk.Insert(un)
	blk.location = un.BaseNode.MetaLoc
<<<<<<< HEAD
	if blk.blkData == nil {
		blk.blkData = dataFactory.MakeBlockFactory()(blk)
	} else {
		blk.blkData.TryUpgrade()
	}
	blk.blkData.GCInMemeoryDeletesByTS(blk.GetDeltaPersistedTS())
=======
	blk.blkData = dataFactory.MakeBlockFactory()(blk)
	logutil.Infof("blk.String() is %v", blk.String())
>>>>>>> c888cb24
}

func (catalog *Catalog) onReplayDeleteBlock(
	dbid, tid uint64,
	segid *types.Segmentid,
	blkid *types.Blockid,
	metaloc,
	deltaloc objectio.Location,
	txnNode *txnbase.TxnMVCCNode,
) {
	// catalog.OnReplayBlockID(blkid)
	db, err := catalog.GetDatabaseByID(dbid)
	if err != nil {
		logutil.Info(catalog.SimplePPString(common.PPL3))
		panic(err)
	}
	rel, err := db.GetTableEntryByID(tid)
	if err != nil {
		logutil.Info(catalog.SimplePPString(common.PPL3))
		panic(err)
	}
	logutil.Infof("segid delete is %v, tablesi %d", segid.ToString(), rel.GetID())
	seg, err := rel.GetSegmentByID(segid)
	if err != nil {
		logutil.Info(catalog.SimplePPString(common.PPL3))
		panic(err)
	}
	if !deltaloc.IsEmpty() {
		name := deltaloc.Name()
		objn := name.Num()
		seg.replayNextObjectIdx(objn)
	}
	blk, err := seg.GetBlockEntryByID(blkid)
	if err != nil {
		logutil.Info(catalog.SimplePPString(common.PPL3))
		panic(err)
	}

	prevUn := blk.MVCCChain.GetLatestNodeLocked()
	un := &MVCCNode[*MetadataMVCCNode]{
		EntryMVCCNode: &EntryMVCCNode{
			CreatedAt: prevUn.CreatedAt,
			DeletedAt: txnNode.End,
		},
		TxnMVCCNode: txnNode,
		BaseNode: &MetadataMVCCNode{
			MetaLoc:  metaloc,
			DeltaLoc: deltaloc,
		},
	}
	blk.Insert(un)
	blk.location = un.BaseNode.MetaLoc
	blk.blkData.TryUpgrade()
	blk.blkData.GCInMemeoryDeletesByTS(blk.GetDeltaPersistedTS())
}
func (catalog *Catalog) ReplayTableRows() {
	rows := uint64(0)
	tableProcessor := new(LoopProcessor)
	tableProcessor.BlockFn = func(be *BlockEntry) error {
		if !be.IsActive() {
			return nil
		}
		rows += be.GetBlockData().GetRowsOnReplay()
		return nil
	}
	processor := new(LoopProcessor)
	processor.TableFn = func(tbl *TableEntry) error {
		if tbl.db.name == pkgcatalog.MO_CATALOG {
			return nil
		}
		rows = 0
		err := tbl.RecurLoop(tableProcessor)
		if err != nil {
			panic(err)
		}
		tbl.rows.Store(rows)
		return nil
	}
	err := catalog.RecurLoop(processor)
	if err != nil {
		panic(err)
	}
}
func (catalog *Catalog) Close() error {
	return nil
}

func (catalog *Catalog) CoarseDBCnt() int {
	catalog.RLock()
	defer catalog.RUnlock()
	return len(catalog.entries)
}

func (catalog *Catalog) GetItemNodeByIDLocked(id uint64) *common.GenericDLNode[*DBEntry] {
	return catalog.entries[id]
}

func (catalog *Catalog) GetDatabaseByID(id uint64) (db *DBEntry, err error) {
	catalog.RLock()
	defer catalog.RUnlock()
	node := catalog.entries[id]
	if node == nil {
		err = moerr.GetOkExpectedEOB()
		return
	}
	db = node.GetPayload()
	return
}

func (catalog *Catalog) AddEntryLocked(database *DBEntry, txn txnif.TxnReader, skipDedup bool) error {
	nn := catalog.nameNodes[database.GetFullName()]
	if nn == nil {
		n := catalog.link.Insert(database)
		catalog.entries[database.ID] = n

		nn := newNodeList(catalog.GetItemNodeByIDLocked,
			dbVisibilityFn[*DBEntry],
			&catalog.nodesMu,
			database.name)
		catalog.nameNodes[database.GetFullName()] = nn

		nn.CreateNode(database.ID)
	} else {
		node := nn.GetNode()
		if !skipDedup {
			record := node.GetPayload()
			err := record.PrepareAdd(txn)
			if err != nil {
				return err
			}
		}
		n := catalog.link.Insert(database)
		catalog.entries[database.ID] = n
		nn.CreateNode(database.ID)
	}
	return nil
}

func (catalog *Catalog) MakeDBIt(reverse bool) *common.GenericSortedDListIt[*DBEntry] {
	catalog.RLock()
	defer catalog.RUnlock()
	return common.NewGenericSortedDListIt(catalog.RWMutex, catalog.link, reverse)
}

func (catalog *Catalog) SimplePPString(level common.PPLevel) string {
	return catalog.PPString(level, 0, "")
}

func (catalog *Catalog) PPString(level common.PPLevel, depth int, prefix string) string {
	var w bytes.Buffer
	cnt := 0
	it := catalog.MakeDBIt(true)
	for it.Valid() {
		cnt++
		entry := it.Get().GetPayload()
		_ = w.WriteByte('\n')
		_, _ = w.WriteString(entry.PPString(level, depth+1, ""))
		it.Next()
	}

	var w2 bytes.Buffer
	_, _ = w2.WriteString(fmt.Sprintf("CATALOG[CNT=%d]", cnt))
	_, _ = w2.WriteString(w.String())
	return w2.String()
}

func (catalog *Catalog) RemoveEntry(database *DBEntry) error {
	if database.IsSystemDB() {
		logutil.Warnf("system db cannot be removed")
		return moerr.NewTAEErrorNoCtx("not permitted")
	}
	logutil.Info("[Catalog]", common.OperationField("remove"),
		common.OperandField(database.String()))
	catalog.Lock()
	defer catalog.Unlock()
	if n, ok := catalog.entries[database.ID]; !ok {
		return moerr.NewBadDBNoCtx(database.GetName())
	} else {
		nn := catalog.nameNodes[database.GetFullName()]
		nn.DeleteNode(database.ID)
		catalog.link.Delete(n)
		if nn.Length() == 0 {
			delete(catalog.nameNodes, database.GetFullName())
		}
		delete(catalog.entries, database.ID)
	}
	return nil
}

func (catalog *Catalog) txnGetNodeByName(
	tenantID uint32,
	name string,
	txn txnif.TxnReader) (*common.GenericDLNode[*DBEntry], error) {
	catalog.RLock()
	defer catalog.RUnlock()
	fullName := genDBFullName(tenantID, name)
	node := catalog.nameNodes[fullName]
	if node == nil {
		return nil, moerr.NewBadDBNoCtx(name)
	}
	return node.TxnGetNodeLocked(txn, "")
}

func (catalog *Catalog) GetDBEntryByName(
	tenantID uint32,
	name string,
	txn txnif.TxnReader) (db *DBEntry, err error) {
	n, err := catalog.txnGetNodeByName(tenantID, name, txn)
	if err != nil {
		return
	}
	db = n.GetPayload()
	return
}

func (catalog *Catalog) TxnGetDBEntryByName(name string, txn txnif.AsyncTxn) (*DBEntry, error) {
	n, err := catalog.txnGetNodeByName(txn.GetTenantID(), name, txn)
	if err != nil {
		return nil, err
	}
	return n.GetPayload(), nil
}

func (catalog *Catalog) TxnGetDBEntryByID(id uint64, txn txnif.AsyncTxn) (*DBEntry, error) {
	dbEntry, err := catalog.GetDatabaseByID(id)
	if err != nil {
		return nil, err
	}
	visiable, dropped := dbEntry.GetVisibility(txn)
	if !visiable || dropped {
		return nil, moerr.GetOkExpectedEOB()
	}
	return dbEntry, nil
}

func (catalog *Catalog) DropDBEntry(
	name string,
	txn txnif.AsyncTxn) (newEntry bool, deleted *DBEntry, err error) {
	if name == pkgcatalog.MO_CATALOG {
		err = moerr.NewTAEErrorNoCtx("not permitted")
		return
	}
	tn, err := catalog.txnGetNodeByName(txn.GetTenantID(), name, txn)
	if err != nil {
		return
	}
	entry := tn.GetPayload()
	entry.Lock()
	defer entry.Unlock()
	if newEntry, err = entry.DropEntryLocked(txn); err == nil {
		deleted = entry
	}
	return
}

func (catalog *Catalog) DropDBEntryByID(id uint64, txn txnif.AsyncTxn) (newEntry bool, deleted *DBEntry, err error) {
	if id == pkgcatalog.MO_CATALOG_ID {
		err = moerr.NewTAEErrorNoCtx("not permitted")
		return
	}
	entry, err := catalog.GetDatabaseByID(id)
	if err != nil {
		return
	}
	entry.Lock()
	defer entry.Unlock()
	if newEntry, err = entry.DropEntryLocked(txn); err == nil {
		deleted = entry
	}
	return
}

func (catalog *Catalog) CreateDBEntry(name, createSql, datTyp string, txn txnif.AsyncTxn) (*DBEntry, error) {
	var err error
	catalog.Lock()
	defer catalog.Unlock()
	entry := NewDBEntry(catalog, name, createSql, datTyp, txn)
	err = catalog.AddEntryLocked(entry, txn, false)

	return entry, err
}

func (catalog *Catalog) CreateDBEntryWithID(name, createSql, datTyp string, id uint64, txn txnif.AsyncTxn) (*DBEntry, error) {
	var err error
	catalog.Lock()
	defer catalog.Unlock()
	if _, exist := catalog.entries[id]; exist {
		return nil, moerr.GetOkExpectedDup()
	}
	entry := NewDBEntryWithID(catalog, name, createSql, datTyp, id, txn)
	err = catalog.AddEntryLocked(entry, txn, false)

	return entry, err
}

func (catalog *Catalog) CreateDBEntryByTS(name string, ts types.TS) (*DBEntry, error) {
	entry := NewDBEntryByTS(catalog, name, ts)
	err := catalog.AddEntryLocked(entry, nil, false)
	return entry, err
}

func (catalog *Catalog) RecurLoop(processor Processor) (err error) {
	dbIt := catalog.MakeDBIt(true)
	for dbIt.Valid() {
		dbEntry := dbIt.Get().GetPayload()
		if err = processor.OnDatabase(dbEntry); err != nil {
			// XXX: Performance problem.   Error should not be used
			// to handle normal return code.
			if moerr.IsMoErrCode(err, moerr.OkStopCurrRecur) {
				err = nil
				dbIt.Next()
				continue
			}
			break
		}
		if err = dbEntry.RecurLoop(processor); err != nil {
			return
		}
		if err = processor.OnPostDatabase(dbEntry); err != nil {
			break
		}
		dbIt.Next()
	}
	if moerr.IsMoErrCode(err, moerr.OkStopCurrRecur) {
		err = nil
	}
	return err
}<|MERGE_RESOLUTION|>--- conflicted
+++ resolved
@@ -804,17 +804,12 @@
 	}
 	blk.Insert(un)
 	blk.location = un.BaseNode.MetaLoc
-<<<<<<< HEAD
 	if blk.blkData == nil {
 		blk.blkData = dataFactory.MakeBlockFactory()(blk)
 	} else {
 		blk.blkData.TryUpgrade()
 	}
 	blk.blkData.GCInMemeoryDeletesByTS(blk.GetDeltaPersistedTS())
-=======
-	blk.blkData = dataFactory.MakeBlockFactory()(blk)
-	logutil.Infof("blk.String() is %v", blk.String())
->>>>>>> c888cb24
 }
 
 func (catalog *Catalog) onReplayDeleteBlock(
