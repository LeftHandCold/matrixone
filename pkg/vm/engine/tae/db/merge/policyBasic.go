--- conflicted
+++ resolved
@@ -77,15 +77,10 @@
 	defer o.Unlock()
 	p, ok := o.configs[tbl.ID]
 	if !ok {
-<<<<<<< HEAD
+		// load from an atomic value
 		extra := tbl.GetLastestSchemaLocked(false).Extra
-		if extra.MaxObjOnerun != 0 || extra.MinRowsQuailifed != 0 {
-=======
-		// load from an atomic value
-		extra := tbl.GetLastestSchemaLocked().Extra
 		if extra.MaxObjOnerun != 0 || extra.MinOsizeQuailifed != 0 {
 			// compatible with old version
->>>>>>> e2c8bf90
 			cnSize := extra.MinCnMergeSize
 			if cnSize == 0 {
 				cnSize = common.DefaultMinCNMergeSize * common.Const1MBytes
