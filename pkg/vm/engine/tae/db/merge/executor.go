// Copyright 2023 Matrix Origin
//
// Licensed under the Apache License, Version 2.0 (the "License");
// you may not use this file except in compliance with the License.
// You may obtain a copy of the License at
//
//      http://www.apache.org/licenses/LICENSE-2.0
//
// Unless required by applicable law or agreed to in writing, software
// distributed under the License is distributed on an "AS IS" BASIS,
// WITHOUT WARRANTIES OR CONDITIONS OF ANY KIND, either express or implied.
// See the License for the specific language governing permissions and
// limitations under the License.

package merge

import (
	"bytes"
	"context"
	"fmt"
	"math"
	"sync"
	"sync/atomic"

	"github.com/matrixorigin/matrixone/pkg/objectio"
	"github.com/matrixorigin/matrixone/pkg/pb/api"
	v2 "github.com/matrixorigin/matrixone/pkg/util/metric/v2"

	"github.com/matrixorigin/matrixone/pkg/logutil"
	"github.com/matrixorigin/matrixone/pkg/vm/engine/tae/catalog"
	"github.com/matrixorigin/matrixone/pkg/vm/engine/tae/common"
	"github.com/matrixorigin/matrixone/pkg/vm/engine/tae/db/dbutils"
	"github.com/matrixorigin/matrixone/pkg/vm/engine/tae/iface/txnif"
	"github.com/matrixorigin/matrixone/pkg/vm/engine/tae/tables/jobs"
	"github.com/matrixorigin/matrixone/pkg/vm/engine/tae/tasks"
	"github.com/shirou/gopsutil/v3/cpu"
	"github.com/shirou/gopsutil/v3/mem"
)

type activeTaskStats map[uint64]struct {
	blk      int
	estBytes int
}

// MergeExecutor consider resources to decide to merge or not.
type MergeExecutor struct {
	tableName           string
	rt                  *dbutils.Runtime
	cnSched             CNMergeScheduler
	memAvail            int
	memSpare            int // 10% of total memory
	cpuPercent          float64
	activeMergeBlkCount int32
	activeEstimateBytes int64
	taskConsume         struct {
		sync.Mutex
		o map[objectio.ObjectId]struct{}
		m activeTaskStats
	}
}

func NewMergeExecutor(rt *dbutils.Runtime, sched CNMergeScheduler) *MergeExecutor {
	return &MergeExecutor{
		rt:      rt,
		cnSched: sched,
	}
}

func (e *MergeExecutor) RefreshMemInfo() {
	if stats, err := mem.VirtualMemory(); err == nil {
		e.memAvail = int(stats.Available)
		if e.memSpare == 0 {
			e.memSpare = int(float32(stats.Total) * 0.1)
		}
	}
	if percents, err := cpu.Percent(0, false); err == nil {
		e.cpuPercent = percents[0]
	}
}

func (e *MergeExecutor) PrintStats() {
	cnt := atomic.LoadInt32(&e.activeMergeBlkCount)
	if cnt == 0 && e.MemAvailBytes() > 512*common.Const1MBytes {
		return
	}

	logutil.Infof(
		"Mergeblocks avail mem: %v(%v reserved), active mergeing size: %v, active merging blk cnt: %d",
		common.HumanReadableBytes(e.memAvail),
		common.HumanReadableBytes(e.memSpare),
		common.HumanReadableBytes(int(atomic.LoadInt64(&e.activeEstimateBytes))), cnt,
	)
}

func (e *MergeExecutor) AddActiveTask(taskId uint64, blkn, esize int) {
	atomic.AddInt64(&e.activeEstimateBytes, int64(esize))
	atomic.AddInt32(&e.activeMergeBlkCount, int32(blkn))
	e.taskConsume.Lock()
	if e.taskConsume.m == nil {
		e.taskConsume.m = make(activeTaskStats)
	}
	e.taskConsume.m[taskId] = struct {
		blk      int
		estBytes int
	}{blkn, esize}
	e.taskConsume.Unlock()
}

func (e *MergeExecutor) OnExecDone(v any) {
	task := v.(tasks.MScopedTask)

	e.taskConsume.Lock()
	stat := e.taskConsume.m[task.ID()]
	delete(e.taskConsume.m, task.ID())
	e.taskConsume.Unlock()

	atomic.AddInt32(&e.activeMergeBlkCount, -int32(stat.blk))
	atomic.AddInt64(&e.activeEstimateBytes, -int64(stat.estBytes))
}

<<<<<<< HEAD
// TODO: remove manually merge on dn
func (e *MergeExecutor) ManuallyExecute(entry *catalog.TableEntry, objs []*catalog.ObjectEntry) error {
	mem := e.MemAvailBytes()
	if mem > constMaxMemCap {
		mem = constMaxMemCap
	}
	osize, esize, _ := estimateMergeConsume(objs)
	if esize > 2*mem/3 {
		return moerr.NewInternalErrorNoCtx("no enough mem to merge. osize %d, mem %d", osize, mem)
	}

	objCnt := len(objs)

	scopes := make([]common.ID, objCnt)
	for i, obj := range objs {
		scopes[i] = *obj.AsCommonID()
	}

	factory := func(ctx *tasks.Context, txn txnif.AsyncTxn) (tasks.Task, error) {
		return jobs.NewMergeObjectsTask(ctx, txn, objs, e.rt, false) //TODO
	}
	task, err := e.rt.Scheduler.ScheduleMultiScopedTxnTask(tasks.WaitableCtx, tasks.DataCompactionTask, scopes, factory)
	if err == tasks.ErrScheduleScopeConflict {
		return moerr.NewInternalErrorNoCtx("conflict with running merging jobs, try later")
	} else if err != nil {
		return moerr.NewInternalErrorNoCtx("schedule error: %v", err)
	}

	blkn := 0
	for _, obj := range objs {
		blkn += obj.BlockCnt()
	}
	logMergeTask(entry.GetLastestSchemaLocked(false).Name, task.ID(), objs, blkn, osize, esize)
	if err = task.WaitDone(context.Background()); err != nil {
		return moerr.NewInternalErrorNoCtx("merge error: %v", err)
	}
	return nil
}

=======
>>>>>>> e2c8bf90
func (e *MergeExecutor) ExecuteFor(entry *catalog.TableEntry, policy Policy) {
	e.tableName = fmt.Sprintf("%v-%v", entry.ID, entry.GetLastestSchema(false).Name)

	mobjs, kind := policy.Revise(e.CPUPercent(), int64(e.MemAvailBytes()))
	if len(mobjs) < 2 {
		return
	}

	if ActiveCNObj.CheckOverlapOnCNActive(mobjs) {
		return
	}

	if kind == TaskHostCN {
		osize, esize, _ := estimateMergeConsume(mobjs)
		blkCnt := 0
		for _, obj := range mobjs {
			blkCnt += obj.BlockCnt()
		}
		stats := make([][]byte, 0, len(mobjs))
		cids := make([]common.ID, 0, len(mobjs))
		for _, obj := range mobjs {
			stat := obj.GetObjectStats()
			stats = append(stats, stat.Clone().Marshal())
			cids = append(cids, *obj.AsCommonID())
		}
		if e.rt.Scheduler.CheckAsyncScopes(cids) != nil {
			return
		}
		schema := entry.GetLastestSchema(false)
		cntask := &api.MergeTaskEntry{
			AccountId:         schema.AcInfo.TenantID,
			UserId:            schema.AcInfo.UserID,
			RoleId:            schema.AcInfo.RoleID,
			TblId:             entry.ID,
			DbId:              entry.GetDB().GetID(),
			TableName:         entry.GetLastestSchema(false).Name,
			DbName:            entry.GetDB().GetName(),
			ToMergeObjs:       stats,
			EstimatedMemUsage: uint64(esize),
		}
		if err := e.cnSched.SendMergeTask(context.TODO(), cntask); err == nil {
			ActiveCNObj.AddActiveCNObj(mobjs)
			logMergeTask(e.tableName, math.MaxUint64, mobjs, blkCnt, osize, esize)
		} else {
			logutil.Warnf("mergeblocks send to cn error: %v", err)
			return
		}
		entry.Stats.AddMerge(osize, len(mobjs), blkCnt)
	} else {
		objScopes := make([]common.ID, 0)
		tombstoneScopes := make([]common.ID, 0)
		objs := make([]*catalog.ObjectEntry, 0)
		tombstones := make([]*catalog.ObjectEntry, 0)
		objectBlkCnt := 0
		tombstoneBlkCnt := 0
		for _, obj := range mobjs {
			if obj.IsTombstone {
				tombstoneBlkCnt += obj.BlockCnt()
				tombstones = append(tombstones, obj)
				tombstoneScopes = append(tombstoneScopes, *obj.AsCommonID())
			} else {
				objectBlkCnt += obj.BlockCnt()
				objs = append(objs, obj)
				objScopes = append(objScopes, *obj.AsCommonID())
			}
		}

<<<<<<< HEAD
		if len(objs) > 1 {
			e.scheduleMergeObjects(objScopes, objs, objectBlkCnt, entry, false)
=======
		factory := func(ctx *tasks.Context, txn txnif.AsyncTxn) (tasks.Task, error) {
			return jobs.NewMergeObjectsTask(ctx, txn, mobjs, e.rt, common.DefaultMaxOsizeObjMB*common.Const1MBytes)
>>>>>>> e2c8bf90
		}
		if len(tombstones) > 1 {
			e.scheduleMergeObjects(tombstoneScopes, tombstones, tombstoneBlkCnt, entry, true)
		}
	}

}
func (e *MergeExecutor) scheduleMergeObjects(scopes []common.ID, mobjs []*catalog.ObjectEntry, blkCnt int, entry *catalog.TableEntry, isTombstone bool) {
	osize, esize, _ := estimateMergeConsume(mobjs)
	factory := func(ctx *tasks.Context, txn txnif.AsyncTxn) (tasks.Task, error) {
		return jobs.NewMergeObjectsTask(ctx, txn, mobjs, e.rt, isTombstone)
	}
	task, err := e.rt.Scheduler.ScheduleMultiScopedTxnTask(nil, tasks.DataCompactionTask, scopes, factory)
	if err != nil {
		if err != tasks.ErrScheduleScopeConflict {
			logutil.Infof("[Mergeblocks] Schedule error info=%v", err)
		}
		return
	}
	e.AddActiveTask(task.ID(), blkCnt, esize)
	task.AddObserver(e)
	logMergeTask(e.tableName, task.ID(), mobjs, blkCnt, osize, esize)
	entry.Stats.AddMerge(osize, len(mobjs), blkCnt)

}
func (e *MergeExecutor) MemAvailBytes() int {
	merging := int(atomic.LoadInt64(&e.activeEstimateBytes))
	avail := e.memAvail - e.memSpare - merging
	if avail < 0 {
		avail = 0
	}
	return avail
}

func (e *MergeExecutor) CPUPercent() int64 {
	return int64(e.cpuPercent)
}

func logMergeTask(name string, taskId uint64, merges []*catalog.ObjectEntry, blkn, osize, esize int) {
	rows := 0
	infoBuf := &bytes.Buffer{}
	for _, obj := range merges {
		r := obj.GetRemainingRows()
		rows += r
		infoBuf.WriteString(fmt.Sprintf(" %d(%s)", r, common.ShortObjId(obj.ID)))
	}
	platform := fmt.Sprintf("t%d", taskId)
	if taskId == math.MaxUint64 {
		platform = "CN"
		v2.TaskCNMergeScheduledByCounter.Inc()
		v2.TaskCNMergedSizeCounter.Add(float64(osize))
	} else {
		v2.TaskDNMergeScheduledByCounter.Inc()
		v2.TaskDNMergedSizeCounter.Add(float64(osize))
	}
	logutil.Infof(
		"[Mergeblocks] Scheduled %v [%v|on%d,bn%d|%s,%s], merged(%v): %s", name,
		platform, len(merges), blkn,
		common.HumanReadableBytes(osize), common.HumanReadableBytes(esize),
		rows,
		infoBuf.String(),
	)
}<|MERGE_RESOLUTION|>--- conflicted
+++ resolved
@@ -118,48 +118,6 @@
 	atomic.AddInt64(&e.activeEstimateBytes, -int64(stat.estBytes))
 }
 
-<<<<<<< HEAD
-// TODO: remove manually merge on dn
-func (e *MergeExecutor) ManuallyExecute(entry *catalog.TableEntry, objs []*catalog.ObjectEntry) error {
-	mem := e.MemAvailBytes()
-	if mem > constMaxMemCap {
-		mem = constMaxMemCap
-	}
-	osize, esize, _ := estimateMergeConsume(objs)
-	if esize > 2*mem/3 {
-		return moerr.NewInternalErrorNoCtx("no enough mem to merge. osize %d, mem %d", osize, mem)
-	}
-
-	objCnt := len(objs)
-
-	scopes := make([]common.ID, objCnt)
-	for i, obj := range objs {
-		scopes[i] = *obj.AsCommonID()
-	}
-
-	factory := func(ctx *tasks.Context, txn txnif.AsyncTxn) (tasks.Task, error) {
-		return jobs.NewMergeObjectsTask(ctx, txn, objs, e.rt, false) //TODO
-	}
-	task, err := e.rt.Scheduler.ScheduleMultiScopedTxnTask(tasks.WaitableCtx, tasks.DataCompactionTask, scopes, factory)
-	if err == tasks.ErrScheduleScopeConflict {
-		return moerr.NewInternalErrorNoCtx("conflict with running merging jobs, try later")
-	} else if err != nil {
-		return moerr.NewInternalErrorNoCtx("schedule error: %v", err)
-	}
-
-	blkn := 0
-	for _, obj := range objs {
-		blkn += obj.BlockCnt()
-	}
-	logMergeTask(entry.GetLastestSchemaLocked(false).Name, task.ID(), objs, blkn, osize, esize)
-	if err = task.WaitDone(context.Background()); err != nil {
-		return moerr.NewInternalErrorNoCtx("merge error: %v", err)
-	}
-	return nil
-}
-
-=======
->>>>>>> e2c8bf90
 func (e *MergeExecutor) ExecuteFor(entry *catalog.TableEntry, policy Policy) {
 	e.tableName = fmt.Sprintf("%v-%v", entry.ID, entry.GetLastestSchema(false).Name)
 
@@ -227,16 +185,13 @@
 			}
 		}
 
-<<<<<<< HEAD
 		if len(objs) > 1 {
-			e.scheduleMergeObjects(objScopes, objs, objectBlkCnt, entry, false)
-=======
-		factory := func(ctx *tasks.Context, txn txnif.AsyncTxn) (tasks.Task, error) {
-			return jobs.NewMergeObjectsTask(ctx, txn, mobjs, e.rt, common.DefaultMaxOsizeObjMB*common.Const1MBytes)
->>>>>>> e2c8bf90
+			factory := func(ctx *tasks.Context, txn txnif.AsyncTxn) (tasks.Task, error) {
+				return jobs.NewMergeObjectsTask(ctx, txn, mobjs, e.rt, common.DefaultMaxOsizeObjMB*common.Const1MBytes)
 		}
 		if len(tombstones) > 1 {
-			e.scheduleMergeObjects(tombstoneScopes, tombstones, tombstoneBlkCnt, entry, true)
+			factory := func(ctx *tasks.Context, txn txnif.AsyncTxn) (tasks.Task, error) {
+				return jobs.NewMergeObjectsTask(ctx, txn, mobjs, e.rt, common.DefaultMaxOsizeObjMB*common.Const1MBytes)
 		}
 	}
 
