// Copyright 2021 Matrix Origin
//
// Licensed under the Apache License, Version 2.0 (the "License");
// you may not use this file except in compliance with the License.
// You may obtain a copy of the License at
//
//      http://www.apache.org/licenses/LICENSE-2.0
//
// Unless required by applicable law or agreed to in writing, software
// distributed under the License is distributed on an "AS IS" BASIS,
// WITHOUT WARRANTIES OR CONDITIONS OF ANY KIND, either express or implied.
// See the License for the specific language governing permissions and
// limitations under the License.

package jobs

import (
	"context"
	"fmt"
	"strings"
	"time"

	pkgcatalog "github.com/matrixorigin/matrixone/pkg/catalog"
	"github.com/matrixorigin/matrixone/pkg/common/mpool"
	"github.com/matrixorigin/matrixone/pkg/container/batch"
	"github.com/matrixorigin/matrixone/pkg/container/nulls"
	"github.com/matrixorigin/matrixone/pkg/container/types"
	"github.com/matrixorigin/matrixone/pkg/container/vector"
	"github.com/matrixorigin/matrixone/pkg/logutil"
	"github.com/matrixorigin/matrixone/pkg/objectio"
	"github.com/matrixorigin/matrixone/pkg/pb/api"
	"github.com/matrixorigin/matrixone/pkg/perfcounter"
	"github.com/matrixorigin/matrixone/pkg/vm/engine/tae/blockio"
	"github.com/matrixorigin/matrixone/pkg/vm/engine/tae/catalog"
	"github.com/matrixorigin/matrixone/pkg/vm/engine/tae/common"
	"github.com/matrixorigin/matrixone/pkg/vm/engine/tae/containers"
	"github.com/matrixorigin/matrixone/pkg/vm/engine/tae/db/dbutils"
	"github.com/matrixorigin/matrixone/pkg/vm/engine/tae/iface/handle"
	"github.com/matrixorigin/matrixone/pkg/vm/engine/tae/iface/txnif"
	"github.com/matrixorigin/matrixone/pkg/vm/engine/tae/mergesort"
	"github.com/matrixorigin/matrixone/pkg/vm/engine/tae/tables/txnentries"
	"github.com/matrixorigin/matrixone/pkg/vm/engine/tae/tasks"
)

type mergeObjectsTask struct {
	*tasks.BaseTask
	txn               txnif.AsyncTxn
	rt                *dbutils.Runtime
	mergedObjs        []*catalog.ObjectEntry
	mergedObjsHandle  []handle.Object
	mergedBlkCnt      []int
	totalMergedBlkCnt int
	createdBObjs      []*catalog.ObjectEntry
	commitEntry       *api.MergeCommitEntry
	rel               handle.Relation
	did, tid          uint64
	isTombstone       bool

	doTransfer bool

	blkCnt     []int
	nMergedBlk []int
	schema     *catalog.Schema
	idxs       []int
	attrs      []string

	targetObjSize uint32

	createAt time.Time
}

func NewMergeObjectsTask(
	ctx *tasks.Context,
	txn txnif.AsyncTxn,
	mergedObjs []*catalog.ObjectEntry,
	rt *dbutils.Runtime,
	targetObjSize uint32,
	isTombstone bool) (task *mergeObjectsTask, err error) {
	if len(mergedObjs) == 0 {
		panic("empty mergedObjs")
	}
	task = &mergeObjectsTask{
		txn:          txn,
		rt:           rt,
		mergedObjs:   mergedObjs,
		createdBObjs: make([]*catalog.ObjectEntry, 0),
		mergedBlkCnt: make([]int, len(mergedObjs)),
		isTombstone:  isTombstone,
		nMergedBlk:   make([]int, len(mergedObjs)),
		blkCnt:       make([]int, len(mergedObjs)),

		targetObjSize: targetObjSize,

		createAt: time.Now(),
	}
	for i, obj := range mergedObjs {
		if obj.IsTombstone != isTombstone {
			panic(fmt.Sprintf("task.IsTombstone %v, object %v %v", isTombstone, obj.ID.String(), obj.IsTombstone))
		}
		task.mergedBlkCnt[i] = task.totalMergedBlkCnt
		task.blkCnt[i] = obj.BlockCnt()
		task.totalMergedBlkCnt += task.blkCnt[i]
	}

	task.did = mergedObjs[0].GetTable().GetDB().ID
	database, err := txn.GetDatabaseByID(task.did)
	if err != nil {
		return
	}
	task.tid = mergedObjs[0].GetTable().ID
	task.rel, err = database.GetRelationByID(task.tid)
	if err != nil {
		return
	}
	for _, meta := range mergedObjs {
		obj, err := task.rel.GetObject(&meta.ID, isTombstone)
		if err != nil {
			return nil, err
		}
		task.mergedObjsHandle = append(task.mergedObjsHandle, obj)
	}
	task.schema = task.rel.Schema(isTombstone).(*catalog.Schema)
	task.doTransfer = !strings.Contains(task.schema.Comment, pkgcatalog.MO_COMMENT_NO_DEL_HINT)
	task.idxs = make([]int, 0, len(task.schema.ColDefs)-1)
	task.attrs = make([]string, 0, len(task.schema.ColDefs)-1)
	for _, def := range task.schema.ColDefs {
		if def.IsPhyAddr() {
			continue
		}
		task.idxs = append(task.idxs, def.Idx)
		task.attrs = append(task.attrs, def.Name)
	}
	task.BaseTask = tasks.NewBaseTask(task, tasks.DataCompactionTask, ctx)
	return
}

func (task *mergeObjectsTask) GetObjectCnt() int {
	return len(task.mergedObjs)
}

func (task *mergeObjectsTask) GetBlkCnts() []int {
	return task.blkCnt
}

func (task *mergeObjectsTask) GetAccBlkCnts() []int {
	return task.mergedBlkCnt
}

func (task *mergeObjectsTask) GetBlockMaxRows() uint32 {
	return task.schema.BlockMaxRows
}

func (task *mergeObjectsTask) GetObjectMaxBlocks() uint16 {
	return task.schema.ObjectMaxBlocks
}

func (task *mergeObjectsTask) GetTargetObjSize() uint32 {
	return task.targetObjSize
}

func (task *mergeObjectsTask) GetSortKeyPos() int {
	sortKeyPos := -1
	if task.schema.HasSortKey() {
		sortKeyPos = task.schema.GetSingleSortKeyIdx()
	}
	return sortKeyPos
}

func (task *mergeObjectsTask) GetSortKeyType() types.Type {
	if task.schema.HasSortKey() {
		return task.schema.GetSingleSortKeyType()
	}
	return types.Type{}
}

// impl DisposableVecPool
func (task *mergeObjectsTask) GetVector(typ *types.Type) (*vector.Vector, func()) {
	v := task.rt.VectorPool.Transient.GetVector(typ)
	return v.GetDownstreamVector(), v.Close
}

func (task *mergeObjectsTask) GetMPool() *mpool.MPool {
	return task.rt.VectorPool.Transient.GetMPool()
}

func (task *mergeObjectsTask) HostHintName() string { return "DN" }

func (task *mergeObjectsTask) LoadNextBatch(ctx context.Context, objIdx uint32) (*batch.Batch, *nulls.Nulls, func(), error) {
	if objIdx >= uint32(len(task.mergedObjs)) {
		panic("invalid objIdx")
	}
	if task.nMergedBlk[objIdx] >= task.blkCnt[objIdx] {
		return nil, nil, nil, mergesort.ErrNoMoreBlocks
	}
	var err error
	var view *containers.BlockView
	releaseF := func() {
		if view != nil {
			view.Close()
		}
	}
	defer func() {
		if err != nil {
			releaseF()
		}
	}()

	obj := task.mergedObjsHandle[objIdx]
	view, err = obj.GetColumnDataByIds(ctx, uint16(task.nMergedBlk[objIdx]), task.idxs, common.MergeAllocator)
	if err != nil {
		return nil, nil, nil, err
	}
	if task.isTombstone {
		rowIDs := view.GetColumnData(0)
		tbl := task.rel.GetMeta().(*catalog.TableEntry)
		rowIDs.Foreach(func(v any, isNull bool, row int) error {
			rowID := v.(types.Rowid)
			objectID := rowID.BorrowObjectID()
			obj, err := tbl.GetObjectByID(objectID, false)
			if err != nil {
				view.DeleteMask.Add(uint64(row))
				return nil
			}
			if obj.HasDropCommitted() {
				if view.DeleteMask == nil {
					view.DeleteMask = &nulls.Nulls{}
				}
				view.DeleteMask.Add(uint64(row))
			}
			return nil
		}, nil)
	}
	if len(task.attrs) != len(view.Columns) {
		panic(fmt.Sprintf("mismatch %v, %v, %v", task.attrs, len(task.attrs), len(view.Columns)))
	}
	task.nMergedBlk[objIdx]++

	bat := batch.New(true, task.attrs)
	for i, col := range view.Columns {
		bat.Vecs[i] = col.GetData().GetDownstreamVector()
	}
	bat.SetRowCount(view.Columns[0].Length())
	return bat, view.DeleteMask, releaseF, nil
}

func (task *mergeObjectsTask) GetCommitEntry() *api.MergeCommitEntry {
	if task.commitEntry == nil {
		return task.prepareCommitEntry()
	}
	return task.commitEntry
}

func (task *mergeObjectsTask) prepareCommitEntry() *api.MergeCommitEntry {
	schema := task.rel.Schema(false).(*catalog.Schema)
	commitEntry := &api.MergeCommitEntry{}
	commitEntry.DbId = task.did
	commitEntry.TblId = task.tid
	commitEntry.TableName = schema.Name
	commitEntry.StartTs = task.txn.GetStartTS().ToTimestamp()
	for _, o := range task.mergedObjs {
		obj := o.GetObjectStats()
		commitEntry.MergedObjs = append(commitEntry.MergedObjs, obj.Clone().Marshal())
	}
	task.commitEntry = commitEntry
	// leave mapping to ReadMergeAndWrite
	return commitEntry
}

func (task *mergeObjectsTask) PrepareNewWriter() *blockio.BlockWriter {
	schema := task.rel.Schema(task.isTombstone).(*catalog.Schema)
	seqnums := make([]uint16, 0, len(schema.ColDefs)-1)
	for _, def := range schema.ColDefs {
		if def.IsPhyAddr() {
			continue
		}
		seqnums = append(seqnums, def.SeqNum)
	}
	sortkeyIsPK := false
	sortkeyPos := -1

	if schema.HasPK() {
		sortkeyPos = schema.GetSingleSortKeyIdx()
		sortkeyIsPK = true
	} else if schema.HasSortKey() {
		sortkeyPos = schema.GetSingleSortKeyIdx()
	}

	return mergesort.GetNewWriter(task.rt.Fs.Service, schema.Version, seqnums, sortkeyPos, sortkeyIsPK)
}

func (task *mergeObjectsTask) DoTransfer() bool {
	return task.doTransfer
}

func (task *mergeObjectsTask) Execute(ctx context.Context) (err error) {
	phaseDesc := ""
	defer func() {
		if err != nil {
			logutil.Error("[DoneWithErr] Mergeblocks", common.OperationField(task.Name()),
				common.AnyField("error", err),
				common.AnyField("phase", phaseDesc),
			)
		}
	}()

<<<<<<< HEAD
	schema := task.rel.Schema(task.isTombstone).(*catalog.Schema)
=======
	if time.Since(task.createAt) > time.Second*10 {
		logutil.Warn("[Slow] Mergeblocks wait", common.OperationField(task.Name()),
			common.AnyField("duration", time.Since(task.createAt)),
		)
	}

	schema := task.rel.Schema().(*catalog.Schema)
>>>>>>> 399697ec
	sortkeyPos := -1
	if schema.HasSortKey() {
		sortkeyPos = schema.GetSingleSortKeyIdx()
	}
	phaseDesc = "1-DoMergeAndWrite"
	if err = mergesort.DoMergeAndWrite(ctx, sortkeyPos, task, task.isTombstone); err != nil {
		return err
	}

	phaseDesc = "2-HandleMergeEntryInTxn"
	if task.createdBObjs, err = HandleMergeEntryInTxn(task.txn, task.commitEntry, task.rt, task.isTombstone); err != nil {
		return err
	}

	perfcounter.Update(ctx, func(counter *perfcounter.CounterSet) {
		counter.TAE.Object.MergeBlocks.Add(1)
	})
	return nil
}

func HandleMergeEntryInTxn(txn txnif.AsyncTxn, entry *api.MergeCommitEntry, rt *dbutils.Runtime, isTombstone bool) ([]*catalog.ObjectEntry, error) {
	database, err := txn.GetDatabaseByID(entry.DbId)
	if err != nil {
		return nil, err
	}
	rel, err := database.GetRelationByID(entry.TblId)
	if err != nil {
		return nil, err
	}

	mergedObjs := make([]*catalog.ObjectEntry, 0, len(entry.MergedObjs))
	createdObjs := make([]*catalog.ObjectEntry, 0, len(entry.CreatedObjs))
	ids := make([]*common.ID, 0, len(entry.MergedObjs)*2)

	// drop merged blocks and objects
	for _, item := range entry.MergedObjs {
		drop := objectio.ObjectStats(item)
		objID := drop.ObjectName().ObjectId()
		obj, err := rel.GetObject(objID, isTombstone)
		if err != nil {
			return nil, err
		}
		mergedObjs = append(mergedObjs, obj.GetMeta().(*catalog.ObjectEntry))
		if err = rel.SoftDeleteObject(objID, isTombstone); err != nil {
			return nil, err
		}
	}

	// construct new object,
	for _, stats := range entry.CreatedObjs {
		stats := objectio.ObjectStats(stats)
		objID := stats.ObjectName().ObjectId()
		obj, err := rel.CreateNonAppendableObject(isTombstone, new(objectio.CreateObjOpt).WithId(objID))
		if err != nil {
			return nil, err
		}
		createdObjs = append(createdObjs, obj.GetMeta().(*catalog.ObjectEntry))
		// set stats and sorted property
		if err = obj.UpdateStats(stats); err != nil {
			return nil, err
		}
		objEntry := obj.GetMeta().(*catalog.ObjectEntry)
		objEntry.SetSorted()
	}

	txnEntry, err := txnentries.NewMergeObjectsEntry(
		txn,
		rel,
		mergedObjs,
		createdObjs,
		entry.Booking,
		isTombstone,
		rt,
	)
	if err != nil {
		return nil, err
	}

	if isTombstone {
		if err = txn.LogTxnEntry(entry.DbId, entry.TblId, txnEntry, nil, ids); err != nil {
			return nil, err
		}
	} else {
		if err = txn.LogTxnEntry(entry.DbId, entry.TblId, txnEntry, ids, nil); err != nil {
			return nil, err
		}
	}

	return createdObjs, nil
}

func (task *mergeObjectsTask) GetTotalSize() uint32 {
	totalSize := uint32(0)
	for _, obj := range task.mergedObjs {
		totalSize += uint32(obj.GetOriginSize())
	}
	return totalSize
}

func (task *mergeObjectsTask) GetTotalRowCnt() uint32 {
	totalRowCnt := 0
	for _, obj := range task.mergedObjs {
		totalRowCnt += obj.GetRows()
	}
	return uint32(totalRowCnt)
}

// for UT
func (task *mergeObjectsTask) GetCreatedObjects() []*catalog.ObjectEntry {
	return task.createdBObjs
}<|MERGE_RESOLUTION|>--- conflicted
+++ resolved
@@ -303,17 +303,13 @@
 		}
 	}()
 
-<<<<<<< HEAD
-	schema := task.rel.Schema(task.isTombstone).(*catalog.Schema)
-=======
 	if time.Since(task.createAt) > time.Second*10 {
 		logutil.Warn("[Slow] Mergeblocks wait", common.OperationField(task.Name()),
 			common.AnyField("duration", time.Since(task.createAt)),
 		)
 	}
 
-	schema := task.rel.Schema().(*catalog.Schema)
->>>>>>> 399697ec
+	schema := task.rel.Schema(task.isTombstone).(*catalog.Schema)
 	sortkeyPos := -1
 	if schema.HasSortKey() {
 		sortkeyPos = schema.GetSingleSortKeyIdx()
