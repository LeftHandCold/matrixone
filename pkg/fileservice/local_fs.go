// Copyright 2022 Matrix Origin
//
// Licensed under the Apache License, Version 2.0 (the "License");
// you may not use this file except in compliance with the License.
// You may obtain a copy of the License at
//
//      http://www.apache.org/licenses/LICENSE-2.0
//
// Unless required by applicable law or agreed to in writing, software
// distributed under the License is distributed on an "AS IS" BASIS,
// WITHOUT WARRANTIES OR CONDITIONS OF ANY KIND, either express or implied.
// See the License for the specific language governing permissions and
// limitations under the License.

package fileservice

import (
	"bytes"
	"context"
	"errors"
	"io"
	"io/fs"
	"os"
	pathpkg "path"
	"path/filepath"
	"sort"
	"strings"
	"sync"

	"github.com/matrixorigin/matrixone/pkg/common/moerr"
	"github.com/matrixorigin/matrixone/pkg/logutil"
	"github.com/matrixorigin/matrixone/pkg/perfcounter"
	"go.uber.org/zap"
)

// LocalFS is a FileService implementation backed by local file system
type LocalFS struct {
	name     string
	rootPath string

	sync.RWMutex
	dirFiles map[string]*os.File

	memCache    *MemCache
	asyncUpdate bool

	perfCounterSets []*perfcounter.CounterSet
}

var _ FileService = new(LocalFS)

const (
	localFSSentinelFileName = ".thisisalocalfileservicedir"
)

func NewLocalFS(
	name string,
	rootPath string,
	memCacheCapacity int64,
	perfCounterSets []*perfcounter.CounterSet,
) (*LocalFS, error) {

	// ensure dir
	f, err := os.Open(rootPath)
	if os.IsNotExist(err) {
		// not exists, create
		err := os.MkdirAll(rootPath, 0755)
		if err != nil {
			return nil, err
		}
		err = os.WriteFile(filepath.Join(rootPath, localFSSentinelFileName), nil, 0644)
		if err != nil {
			return nil, err
		}

	} else if err != nil {
		// stat error
		return nil, err

	} else {
		// existed, check if a real file service dir
		defer f.Close()
		entries, err := f.ReadDir(1)
		if len(entries) == 0 {
			if errors.Is(err, io.EOF) {
				// empty dir, ok
			} else if err != nil {
				// ReadDir error
				return nil, err
			}
		} else {
			// not empty, check sentinel file
			_, err := os.Stat(filepath.Join(rootPath, localFSSentinelFileName))
			if os.IsNotExist(err) {
				return nil, moerr.NewInternalErrorNoCtx("%s is not a file service dir", rootPath)
			} else if err != nil {
				return nil, err
			}
		}
	}

	// create tmp dir
	if err := os.MkdirAll(filepath.Join(rootPath, ".tmp"), 0755); err != nil {
		return nil, err
	}

	fs := &LocalFS{
		name:            name,
		rootPath:        rootPath,
		dirFiles:        make(map[string]*os.File),
		asyncUpdate:     true,
		perfCounterSets: perfCounterSets,
	}
	if memCacheCapacity > 0 {
		fs.memCache = NewMemCache(
			WithLRU(memCacheCapacity),
			WithPerfCounterSets(perfCounterSets),
		)
		logutil.Info("fileservice: cache initialized", zap.Any("fs-name", name), zap.Any("capacity", memCacheCapacity))
	}

	return fs, nil
}

func (l *LocalFS) Name() string {
	return l.name
}

func (l *LocalFS) Write(ctx context.Context, vector IOVector) error {
	select {
	case <-ctx.Done():
		return ctx.Err()
	default:
	}

	path, err := ParsePathAtService(vector.FilePath, l.name)
	if err != nil {
		return err
	}
	nativePath := l.toNativeFilePath(path.File)

	// check existence
	_, err = os.Stat(nativePath)
	if err == nil {
		// existed
		return moerr.NewFileAlreadyExistsNoCtx(path.File)
	}

	return l.write(ctx, vector)
}

func (l *LocalFS) write(ctx context.Context, vector IOVector) error {
	select {
	case <-ctx.Done():
		return ctx.Err()
	default:
	}

	FSProfileHandler.AddSample()

	path, err := ParsePathAtService(vector.FilePath, l.name)
	if err != nil {
		return err
	}
	nativePath := l.toNativeFilePath(path.File)

	// sort
	sort.Slice(vector.Entries, func(i, j int) bool {
		return vector.Entries[i].Offset < vector.Entries[j].Offset
	})

	// size
	var size int64
	if len(vector.Entries) > 0 {
		last := vector.Entries[len(vector.Entries)-1]
		size = int64(last.Offset + last.Size)
	}

	// write
	f, err := os.CreateTemp(
		filepath.Join(l.rootPath, ".tmp"),
		"*.tmp",
	)
	if err != nil {
		return err
	}
<<<<<<< HEAD
	fileWithChecksum := NewFileWithChecksum(ctx, f, _DefaultBlockSize, l.perfCounterSets)
=======
	fileWithChecksum, put := NewFileWithChecksumOSFile(ctx, f, _BlockContentSize, l.perfCounterSets)
	defer put()
>>>>>>> d764d8c9
	n, err := io.Copy(fileWithChecksum, newIOEntriesReader(ctx, vector.Entries))
	if err != nil {
		return err
	}
	if n != size {
		sizeUnknown := false
		for _, entry := range vector.Entries {
			if entry.Size < 0 {
				sizeUnknown = true
				break
			}
		}
		if !sizeUnknown {
			return moerr.NewSizeNotMatchNoCtx(path.File)
		}
	}
	if err := f.Sync(); err != nil {
		return err
	}
	if err := f.Close(); err != nil {
		return err
	}

	// ensure parent dir
	parentDir, _ := filepath.Split(nativePath)
	err = l.ensureDir(parentDir)
	if err != nil {
		return err
	}

	// move
	if err := os.Rename(f.Name(), nativePath); err != nil {
		return err
	}

	if err := l.syncDir(parentDir); err != nil {
		return err
	}

	return nil
}

func (l *LocalFS) Read(ctx context.Context, vector *IOVector) (err error) {
	select {
	case <-ctx.Done():
		return ctx.Err()
	default:
	}

	if len(vector.Entries) == 0 {
		return moerr.NewEmptyVectorNoCtx()
	}

	if l.memCache != nil {
		if err := l.memCache.Read(ctx, vector); err != nil {
			return err
		}
		defer func() {
			if err != nil {
				return
			}
			err = l.memCache.Update(ctx, vector, l.asyncUpdate)
		}()
	}

	if err := l.read(ctx, vector); err != nil {
		return err
	}

	return nil
}

func (l *LocalFS) Preload(ctx context.Context, filePath string) error {
	//TODO load to memory
	return nil
}

func (l *LocalFS) read(ctx context.Context, vector *IOVector) error {
	if vector.allDone() {
		return nil
	}

	FSProfileHandler.AddSample()

	path, err := ParsePathAtService(vector.FilePath, l.name)
	if err != nil {
		return err
	}
	nativePath := l.toNativeFilePath(path.File)

	file, err := os.Open(nativePath)
	if os.IsNotExist(err) {
		return moerr.NewFileNotFoundNoCtx(path.File)
	}
	if err != nil {
		return err
	}
	defer file.Close()

	for i, entry := range vector.Entries {
		if entry.Size == 0 {
			return moerr.NewEmptyRangeNoCtx(path.File)
		}

		if entry.done {
			continue
		}

		if entry.WriterForRead != nil {
			fileWithChecksum, put := NewFileWithChecksumOSFile(ctx, file, _BlockContentSize, l.perfCounterSets)
			defer put()

			if entry.Offset > 0 {
				_, err := fileWithChecksum.Seek(int64(entry.Offset), io.SeekStart)
				if err != nil {
					return err
				}
			}
			r := (io.Reader)(fileWithChecksum)
			if entry.Size > 0 {
				r = io.LimitReader(r, int64(entry.Size))
			}

			if entry.ToObject != nil {
				r = io.TeeReader(r, entry.WriterForRead)
				cr := &countingReader{
					R: r,
				}
				obj, size, err := entry.ToObject(cr, nil)
				if err != nil {
					return err
				}
				vector.Entries[i].Object = obj
				vector.Entries[i].ObjectSize = size
				if entry.Size > 0 && cr.N != entry.Size {
					return moerr.NewUnexpectedEOFNoCtx(path.File)
				}

			} else {
				n, err := io.Copy(entry.WriterForRead, r)
				if err != nil {
					return err
				}
				if entry.Size > 0 && n != int64(entry.Size) {
					return moerr.NewUnexpectedEOFNoCtx(path.File)
				}
			}

		} else if entry.ReadCloserForRead != nil {
			file, err := os.Open(nativePath)
			if os.IsNotExist(err) {
				return moerr.NewFileNotFoundNoCtx(path.File)
			}
			if err != nil {
				return err
			}
			fileWithChecksum := NewFileWithChecksum(ctx, file, _BlockContentSize, l.perfCounterSets)

			if entry.Offset > 0 {
				_, err := fileWithChecksum.Seek(int64(entry.Offset), io.SeekStart)
				if err != nil {
					return err
				}
			}
			r := (io.Reader)(fileWithChecksum)
			if entry.Size > 0 {
				r = io.LimitReader(r, int64(entry.Size))
			}

			if entry.ToObject == nil {
				*entry.ReadCloserForRead = &readCloser{
					r:         r,
					closeFunc: file.Close,
				}

			} else {
				buf := new(bytes.Buffer)
				*entry.ReadCloserForRead = &readCloser{
					r: io.TeeReader(r, buf),
					closeFunc: func() error {
						defer file.Close()
						obj, size, err := entry.ToObject(buf, buf.Bytes())
						if err != nil {
							return err
						}
						vector.Entries[i].Object = obj
						vector.Entries[i].ObjectSize = size
						return nil
					},
				}
			}

		} else {
			fileWithChecksum, put := NewFileWithChecksumOSFile(ctx, file, _BlockContentSize, l.perfCounterSets)
			defer put()

			if entry.Offset > 0 {
				_, err := fileWithChecksum.Seek(int64(entry.Offset), io.SeekStart)
				if err != nil {
					return err
				}
			}
			r := (io.Reader)(fileWithChecksum)
			if entry.Size > 0 {
				r = io.LimitReader(r, int64(entry.Size))
			}

			if entry.Size < 0 {
				data, err := io.ReadAll(r)
				if err != nil {
					return err
				}
				entry.Data = data
				entry.Size = int64(len(data))

			} else {
				if int64(len(entry.Data)) < entry.Size {
					entry.Data = make([]byte, entry.Size)
				}
				n, err := io.ReadFull(r, entry.Data)
				if err != nil {
					return err
				}
				if int64(n) != entry.Size {
					return moerr.NewUnexpectedEOFNoCtx(path.File)
				}
			}

			if err := entry.setObjectFromData(); err != nil {
				return err
			}

			vector.Entries[i] = entry

		}

	}

	return nil

}

func (l *LocalFS) List(ctx context.Context, dirPath string) (ret []DirEntry, err error) {
	select {
	case <-ctx.Done():
		return nil, ctx.Err()
	default:
	}

	FSProfileHandler.AddSample()

	path, err := ParsePathAtService(dirPath, l.name)
	if err != nil {
		return nil, err
	}
	nativePath := l.toNativeFilePath(path.File)

	f, err := os.Open(nativePath)
	if os.IsNotExist(err) {
		err = nil
		return
	}
	if err != nil {
		return nil, err
	}
	defer f.Close()

	entries, err := f.ReadDir(-1)
	for _, entry := range entries {
		name := entry.Name()
		if strings.HasPrefix(name, ".") {
			continue
		}
		info, err := entry.Info()
		if err != nil {
			return nil, err
		}
		fileSize := info.Size()
		//nBlock := ceilingDiv(fileSize, _BlockSize)
		//contentSize := fileSize - _ChecksumSize*nBlock

		isDir, err := entryIsDir(nativePath, name, info)
		if err != nil {
			return nil, err
		}
		ret = append(ret, DirEntry{
			Name:  name,
			IsDir: isDir,
			Size:  fileSize,
		})
	}

	sort.Slice(ret, func(i, j int) bool {
		return ret[i].Name < ret[j].Name
	})

	if err != nil {
		return ret, err
	}

	return
}

func (l *LocalFS) StatFile(ctx context.Context, filePath string) (*DirEntry, error) {
	select {
	case <-ctx.Done():
		return nil, ctx.Err()
	default:
	}

	FSProfileHandler.AddSample()

	path, err := ParsePathAtService(filePath, l.name)
	if err != nil {
		return nil, err
	}
	nativePath := l.toNativeFilePath(path.File)

	stat, err := os.Stat(nativePath)
	if os.IsNotExist(err) {
		return nil, moerr.NewFileNotFound(ctx, filePath)
	}

	if stat.IsDir() {
		return nil, moerr.NewFileNotFound(ctx, filePath)
	}

	fileSize := stat.Size()
	nBlock := ceilingDiv(fileSize, _BlockSize)
	contentSize := fileSize - _ChecksumSize*nBlock

	return &DirEntry{
		Name:  pathpkg.Base(filePath),
		IsDir: false,
		Size:  contentSize,
	}, nil
}

func (l *LocalFS) Delete(ctx context.Context, filePaths ...string) error {
	select {
	case <-ctx.Done():
		return ctx.Err()
	default:
	}

	FSProfileHandler.AddSample()

	for _, filePath := range filePaths {
		if err := l.deleteSingle(ctx, filePath); err != nil {
			return err
		}
	}
	return nil
}

func (l *LocalFS) deleteSingle(ctx context.Context, filePath string) error {
	path, err := ParsePathAtService(filePath, l.name)
	if err != nil {
		return err
	}
	nativePath := l.toNativeFilePath(path.File)

	_, err = os.Stat(nativePath)
	if os.IsNotExist(err) {
		return moerr.NewFileNotFoundNoCtx(path.File)
	}
	if err != nil {
		return err
	}

	err = os.Remove(nativePath)
	if err != nil {
		return err
	}

	parentDir, _ := filepath.Split(nativePath)
	err = l.syncDir(parentDir)
	if err != nil {
		return err
	}

	return nil
}

func (l *LocalFS) ensureDir(nativePath string) error {
	nativePath = filepath.Clean(nativePath)
	if nativePath == "" {
		return nil
	}

	// check existence by l.dirFiles
	l.RLock()
	_, ok := l.dirFiles[nativePath]
	if ok {
		// dir existed
		l.RUnlock()
		return nil
	}
	l.RUnlock()

	// check existence by fstat
	_, err := os.Stat(nativePath)
	if err == nil {
		// existed
		return nil
	}

	// ensure parent
	parent, _ := filepath.Split(nativePath)
	if parent != nativePath {
		if err := l.ensureDir(parent); err != nil {
			return err
		}
	}

	// create
	if err := os.Mkdir(nativePath, 0755); err != nil {
		return err
	}

	// sync parent dir
	if err := l.syncDir(parent); err != nil {
		return err
	}

	return nil
}

func (l *LocalFS) syncDir(nativePath string) error {
	l.Lock()
	f, ok := l.dirFiles[nativePath]
	if !ok {
		var err error
		f, err = os.Open(nativePath)
		if err != nil {
			l.Unlock()
			return err
		}
		l.dirFiles[nativePath] = f
	}
	l.Unlock()
	if err := f.Sync(); err != nil {
		return err
	}
	return nil
}

func (l *LocalFS) toNativeFilePath(filePath string) string {
	return filepath.Join(l.rootPath, toOSPath(filePath))
}

var _ MutableFileService = new(LocalFS)

func (l *LocalFS) NewMutator(ctx context.Context, filePath string) (Mutator, error) {
	path, err := ParsePathAtService(filePath, l.name)
	if err != nil {
		return nil, err
	}
	nativePath := l.toNativeFilePath(path.File)
	f, err := os.OpenFile(nativePath, os.O_RDWR, 0644)
	if os.IsNotExist(err) {
		return nil, moerr.NewFileNotFoundNoCtx(path.File)
	}
	return &LocalFSMutator{
		osFile:           f,
		fileWithChecksum: NewFileWithChecksum(ctx, f, _BlockContentSize, l.perfCounterSets),
	}, nil
}

type LocalFSMutator struct {
	osFile           *os.File
	fileWithChecksum *FileWithChecksum[*os.File]
}

func (l *LocalFSMutator) Mutate(ctx context.Context, entries ...IOEntry) error {
	return l.mutate(ctx, 0, entries...)
}

func (l *LocalFSMutator) Append(ctx context.Context, entries ...IOEntry) error {
	offset, err := l.fileWithChecksum.Seek(0, io.SeekEnd)
	if err != nil {
		return err
	}
	return l.mutate(ctx, offset, entries...)
}

func (l *LocalFSMutator) mutate(ctx context.Context, baseOffset int64, entries ...IOEntry) error {
	select {
	case <-ctx.Done():
		return ctx.Err()
	default:
	}

	FSProfileHandler.AddSample()

	// write
	for _, entry := range entries {

		if entry.ReaderForWrite != nil {
			// seek and copy
			_, err := l.fileWithChecksum.Seek(entry.Offset+baseOffset, 0)
			if err != nil {
				return err
			}
			n, err := io.Copy(l.fileWithChecksum, entry.ReaderForWrite)
			if err != nil {
				return err
			}
			if int64(n) != entry.Size {
				return moerr.NewSizeNotMatchNoCtx("")
			}

		} else {
			// WriteAt
			n, err := l.fileWithChecksum.WriteAt(entry.Data, int64(entry.Offset+baseOffset))
			if err != nil {
				return err
			}
			if int64(n) != entry.Size {
				return moerr.NewSizeNotMatchNoCtx("")
			}
		}
	}

	return nil
}

func (l *LocalFSMutator) Close() error {
	// sync
	if err := l.osFile.Sync(); err != nil {
		return err
	}

	// close
	if err := l.osFile.Close(); err != nil {
		return err
	}

	return nil
}

var _ ReplaceableFileService = new(LocalFS)

func (l *LocalFS) Replace(ctx context.Context, vector IOVector) error {
	return l.write(ctx, vector)
}

var _ CachingFileService = new(LocalFS)

func (l *LocalFS) FlushCache() {
	if l.memCache != nil {
		l.memCache.Flush()
	}
}

func (l *LocalFS) SetAsyncUpdate(b bool) {
	l.asyncUpdate = b
}

func entryIsDir(path string, name string, entry fs.FileInfo) (bool, error) {
	if entry.IsDir() {
		return true, nil
	}
	if entry.Mode().Type()&fs.ModeSymlink > 0 {
		stat, err := os.Stat(filepath.Join(path, name))
		if err != nil {
			return false, err
		}
		return entryIsDir(path, name, stat)
	}
	return false, nil
}<|MERGE_RESOLUTION|>--- conflicted
+++ resolved
@@ -184,12 +184,7 @@
 	if err != nil {
 		return err
 	}
-<<<<<<< HEAD
 	fileWithChecksum := NewFileWithChecksum(ctx, f, _DefaultBlockSize, l.perfCounterSets)
-=======
-	fileWithChecksum, put := NewFileWithChecksumOSFile(ctx, f, _BlockContentSize, l.perfCounterSets)
-	defer put()
->>>>>>> d764d8c9
 	n, err := io.Copy(fileWithChecksum, newIOEntriesReader(ctx, vector.Entries))
 	if err != nil {
 		return err
