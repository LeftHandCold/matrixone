--- conflicted
+++ resolved
@@ -114,14 +114,11 @@
 	return m.Unmarshal(data)
 }
 
-<<<<<<< HEAD
-=======
 const (
 	EnableFaultInjection  = "enable_fault_injection"
 	DisableFaultInjection = "disable_fault_injection"
 )
 
->>>>>>> 4d9ace60
 type FaultPoint struct {
 	Name   string
 	Freq   string
