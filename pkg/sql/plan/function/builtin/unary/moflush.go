--- conflicted
+++ resolved
@@ -24,19 +24,9 @@
 	tableName := vector.MustStrCols(inputTableName)
 	entries := make([]*api.Entry, 1)
 	entries[0] = &api.Entry{DatabaseName: dbName[0], TableName: tableName[0]}
-<<<<<<< HEAD
 	UserId := proc.SessionInfo.UserId
 	RoleId := proc.SessionInfo.RoleId
 	AccountId := proc.SessionInfo.AccountId
-	payload, err := types.Encode(api.PrecommitWriteCmd{
-		UserId:    UserId,
-		RoleId:    RoleId,
-		AccountId: AccountId,
-		EntryList: entries})
-=======
-	UserId := uint32(0)
-	RoleId := uint32(0)
-	AccountId := uint32(0)
 	payload, err := types.Encode(db.FlushTable{
 		DatabaseName: dbName[0],
 		TableName:    tableName[0],
@@ -46,7 +36,6 @@
 			RoleID:    RoleId,
 		},
 	})
->>>>>>> 0241649f
 	if err != nil {
 		return nil, moerr.NewInvalidInput("payload encode err")
 	}
