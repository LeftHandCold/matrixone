--- conflicted
+++ resolved
@@ -270,9 +270,6 @@
 			if _, ok := neededColumnName[s]; ok {
 				ret += int64(entry.Batch.Vecs[i].Size())
 			}
-<<<<<<< HEAD
-			rowIdBat, err := blockio.LoadColumns(tbl.db.txn.proc.Ctx, []uint16{0}, nil, tbl.db.txn.engine.fs, location, tbl.db.txn.proc.GetMPool(), tbl.db.txn.proc.GetAccountId())
-=======
 		}
 		handled[entry.Batch] = struct{}{}
 	}
@@ -281,7 +278,6 @@
 	if len(tbl.blockInfos) > 0 {
 		for _, s := range neededColumnName {
 			list, err := tbl.GetColumMetadataScanInfo(ctx, s)
->>>>>>> 03a76d24
 			if err != nil {
 				return 0, err
 			}
@@ -1068,11 +1064,7 @@
 			tbl.seqnums = idxs
 			tbl.typs = typs
 		}
-<<<<<<< HEAD
-		bat, e := blockio.LoadColumns(tbl.db.txn.proc.Ctx, tbl.seqnums, tbl.typs, tbl.db.txn.engine.fs, location, tbl.db.txn.proc.GetMPool(), tbl.db.txn.proc.GetAccountId())
-=======
-		bat, e := blockio.BlockCompactionRead(tbl.db.txn.proc.Ctx, location, deleteOffsets, tbl.seqnums, tbl.typs, tbl.db.txn.engine.fs, tbl.db.txn.proc.GetMPool())
->>>>>>> 03a76d24
+		bat, e := blockio.BlockCompactionRead(tbl.db.txn.proc.Ctx, location, deleteOffsets, tbl.seqnums, tbl.typs, tbl.db.txn.engine.fs, tbl.db.txn.proc.GetMPool(), tbl.db.txn.proc.GetAccountId())
 		if e != nil {
 			err = e
 			return false
