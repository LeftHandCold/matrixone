// Copyright 2021 Matrix Origin
//
// Licensed under the Apache License, Version 2.0 (the "License");
// you may not use this file except in compliance with the License.
// You may obtain a copy of the License at
//
//      http://www.apache.org/licenses/LICENSE-2.0
//
// Unless required by applicable law or agreed to in writing, software
// distributed under the License is distributed on an "AS IS" BASIS,
// WITHOUT WARRANTIES OR CONDITIONS OF ANY KIND, either express or implied.
// See the License for the specific language governing permissions and
// limitations under the License.

package checkpoint

import (
	"sort"
	"sync"
	"time"

	"github.com/matrixorigin/matrixone/pkg/objectio"

	"github.com/matrixorigin/matrixone/pkg/common/moerr"
	"github.com/matrixorigin/matrixone/pkg/container/types"
	"github.com/matrixorigin/matrixone/pkg/logutil"
	"github.com/matrixorigin/matrixone/pkg/vm/engine/tae/blockio"
	"github.com/matrixorigin/matrixone/pkg/vm/engine/tae/catalog"
	"github.com/matrixorigin/matrixone/pkg/vm/engine/tae/common"
	"github.com/matrixorigin/matrixone/pkg/vm/engine/tae/containers"
	"github.com/matrixorigin/matrixone/pkg/vm/engine/tae/logtail"
)

type metaFile struct {
	index int
	start types.TS
	end   types.TS
}

func (r *runner) Replay(dataFactory catalog.DataFactory) (maxTs types.TS, err error) {
	ctx := r.ctx
	dirs, err := r.rt.Fs.ListDir(CheckpointDir)
	if err != nil {
		return
	}
	if len(dirs) == 0 {
		return
	}
	metaFiles := make([]*metaFile, 0)
	var readDuration, applyDuration time.Duration
	for i, dir := range dirs {
		start, end := blockio.DecodeCheckpointMetadataFileName(dir.Name)
		metaFiles = append(metaFiles, &metaFile{
			start: start,
			end:   end,
			index: i,
		})
	}
	sort.Slice(metaFiles, func(i, j int) bool {
		return metaFiles[i].end.Less(metaFiles[j].end)
	})
	targetIdx := metaFiles[len(metaFiles)-1].index
	dir := dirs[targetIdx]
<<<<<<< HEAD
	reader, err := blockio.NewFileReader(r.fs.Service, CheckpointDir+dir.Name, objectio.GTID)
=======
	reader, err := blockio.NewFileReader(r.rt.Fs.Service, CheckpointDir+dir.Name)
>>>>>>> 99555800
	if err != nil {
		return
	}
	bats, err := reader.LoadAllColumns(ctx, nil, common.DefaultAllocator)
	if err != nil {
		return
	}
	bat := containers.NewBatch()
	defer bat.Close()
	colNames := CheckpointSchema.Attrs()
	colTypes := CheckpointSchema.Types()
	t0 := time.Now()
	for i := range colNames {
		if len(bats) == 0 {
			continue
		}
		var vec containers.Vector
		if bats[0].Vecs[i].Length() == 0 {
			vec = containers.MakeVector(colTypes[i])
		} else {
			vec = containers.ToDNVector(bats[0].Vecs[i])
		}
		bat.AddVector(colNames[i], vec)
	}
	readDuration += time.Since(t0)
	datas := make([]*logtail.CheckpointData, bat.Length())
	defer func() {
		for _, data := range datas {
			if data != nil {
				data.Close()
			}
		}
	}()

	entries := make([]*CheckpointEntry, bat.Length())
	emptyFile := make([]*CheckpointEntry, 0)
	var emptyFileMu sync.RWMutex
	readfn := func(i int, prefetch bool) {
		start := bat.GetVectorByName(CheckpointAttr_StartTS).Get(i).(types.TS)
		end := bat.GetVectorByName(CheckpointAttr_EndTS).Get(i).(types.TS)
		metaloc := objectio.Location(bat.GetVectorByName(CheckpointAttr_MetaLocation).Get(i).([]byte))
		isIncremental := bat.GetVectorByName(CheckpointAttr_EntryType).Get(i).(bool)
		typ := ET_Global
		if isIncremental {
			typ = ET_Incremental
		}
		checkpointEntry := &CheckpointEntry{
			start:     start,
			end:       end,
			location:  metaloc,
			state:     ST_Finished,
			entryType: typ,
		}
		var err2 error
		if prefetch {
			if datas[i], err2 = checkpointEntry.Prefetch(ctx, r.rt.Fs); err2 != nil {
				logutil.Warnf("read %v failed: %v", checkpointEntry.String(), err2)
			}
		} else {
			if datas[i], err2 = checkpointEntry.Read(ctx, r.rt.Fs); err2 != nil {
				logutil.Warnf("read %v failed: %v", checkpointEntry.String(), err2)
				emptyFileMu.Lock()
				emptyFile = append(emptyFile, checkpointEntry)
				emptyFileMu.Unlock()
			} else {
				entries[i] = checkpointEntry
			}
		}
	}
	t0 = time.Now()
	for i := 0; i < bat.Length(); i++ {
		metaLoc := objectio.Location(bat.GetVectorByName(CheckpointAttr_MetaLocation).Get(i).([]byte))

<<<<<<< HEAD
		err = blockio.PrefetchMeta(r.fs.Service, metaLoc, objectio.GTID)
=======
		err = blockio.PrefetchMeta(r.rt.Fs.Service, metaLoc)
>>>>>>> 99555800
		if err != nil {
			return
		}
	}

	for i := 0; i < bat.Length(); i++ {
		readfn(i, true)
	}
	for i := 0; i < bat.Length(); i++ {
		readfn(i, false)
	}
	readDuration += time.Since(t0)
	if err != nil {
		return
	}
	t0 = time.Now()
	globalIdx := 0
	for i := 0; i < bat.Length(); i++ {
		checkpointEntry := entries[i]
		if checkpointEntry == nil {
			continue
		}
		if !checkpointEntry.IsIncremental() {
			globalIdx = i
			r.tryAddNewGlobalCheckpointEntry(checkpointEntry)
		} else {
			r.tryAddNewIncrementalCheckpointEntry(checkpointEntry)
		}
	}
	maxGlobal := r.MaxGlobalCheckpoint()
	if maxGlobal != nil {
		logutil.Infof("replay checkpoint %v", maxGlobal)
		err = datas[globalIdx].ApplyReplayTo(r.catalog, dataFactory)
		if err != nil {
			return
		}
		if maxTs.Less(maxGlobal.end) {
			maxTs = maxGlobal.end
		}
	}
	for _, e := range emptyFile {
		if e.end.GreaterEq(maxTs) {
			return types.TS{},
				moerr.NewInternalError(ctx,
					"read checkpoint %v failed",
					e.String())
		}
	}
	for i := 0; i < bat.Length(); i++ {
		checkpointEntry := entries[i]
		if checkpointEntry == nil {
			continue
		}
		if checkpointEntry.end.LessEq(maxTs) {
			continue
		}
		logutil.Infof("replay checkpoint %v", checkpointEntry)
		err = datas[i].ApplyReplayTo(r.catalog, dataFactory)
		if err != nil {
			return
		}
		if maxTs.Less(checkpointEntry.end) {
			maxTs = checkpointEntry.end
		}
	}
	applyDuration = time.Since(t0)
	logutil.Info("open-tae", common.OperationField("replay"),
		common.OperandField("checkpoint"),
		common.AnyField("apply cost", applyDuration),
		common.AnyField("read cost", readDuration))
	r.source.Init(maxTs)
	return
}<|MERGE_RESOLUTION|>--- conflicted
+++ resolved
@@ -61,11 +61,7 @@
 	})
 	targetIdx := metaFiles[len(metaFiles)-1].index
 	dir := dirs[targetIdx]
-<<<<<<< HEAD
-	reader, err := blockio.NewFileReader(r.fs.Service, CheckpointDir+dir.Name, objectio.GTID)
-=======
-	reader, err := blockio.NewFileReader(r.rt.Fs.Service, CheckpointDir+dir.Name)
->>>>>>> 99555800
+	reader, err := blockio.NewFileReader(r.rt.Fs.Service, CheckpointDir+dir.Name, objectio.GTID)
 	if err != nil {
 		return
 	}
@@ -139,11 +135,7 @@
 	for i := 0; i < bat.Length(); i++ {
 		metaLoc := objectio.Location(bat.GetVectorByName(CheckpointAttr_MetaLocation).Get(i).([]byte))
 
-<<<<<<< HEAD
-		err = blockio.PrefetchMeta(r.fs.Service, metaLoc, objectio.GTID)
-=======
-		err = blockio.PrefetchMeta(r.rt.Fs.Service, metaLoc)
->>>>>>> 99555800
+		err = blockio.PrefetchMeta(r.rt.Fs.Service, metaLoc, objectio.GTID)
 		if err != nil {
 			return
 		}
