--- conflicted
+++ resolved
@@ -48,13 +48,8 @@
 		logutil.Debugf("read block %s, seqnums %v, typs %v", info.BlockID.String(), seqnums, colTypes)
 	}
 	columnBatch, err := BlockReadInner(
-<<<<<<< HEAD
-		ctx, info, seqnums, colTypes,
+		ctx, info, deletes, seqnums, colTypes,
 		types.TimestampToTS(ts), fs, mp, vp, vp.GetAccountId(),
-=======
-		ctx, info, deletes, seqnums, colTypes,
-		types.TimestampToTS(ts), fs, mp, vp,
->>>>>>> 03a76d24
 	)
 	if err != nil {
 		return nil, err
@@ -154,13 +149,8 @@
 	)
 
 	// read block data from storage
-<<<<<<< HEAD
-	if loaded, rowid, deletedRows, err = readBlockData(
-		ctx, seqnums, colTypes, info, ts, fs, mp, accountId,
-=======
 	if loaded, _, deletedRows, err = readBlockData(
-		ctx, seqnums, colTypes, info, ts, fs, mp, vp,
->>>>>>> 03a76d24
+		ctx, seqnums, colTypes, info, ts, fs, mp, vp, accountId,
 	); err != nil {
 		return
 	}
@@ -250,11 +240,8 @@
 	ts types.TS,
 	fs fileservice.FileService,
 	m *mpool.MPool,
-<<<<<<< HEAD
+	vp engine.VectorPool,
 	accountId uint32,
-=======
-	vp engine.VectorPool,
->>>>>>> 03a76d24
 ) (bat *batch.Batch, rowid *vector.Vector, deletedRows []int64, err error) {
 
 	hasRowId, idxes, typs := getRowsIdIndex(colIndexes, colTypes)
@@ -339,13 +326,8 @@
 	return
 }
 
-<<<<<<< HEAD
 func readBlockDelete(ctx context.Context, deltaloc objectio.Location, fs fileservice.FileService, acccountId uint32) (*batch.Batch, error) {
-	bat, err := LoadColumns(ctx, []uint16{0, 1, 2}, nil, fs, deltaloc, nil, acccountId)
-=======
-func readBlockDelete(ctx context.Context, deltaloc objectio.Location, fs fileservice.FileService) (*batch.Batch, error) {
-	bat, err := LoadColumns(ctx, []uint16{0, 1, 2, 3}, nil, fs, deltaloc, nil)
->>>>>>> 03a76d24
+	bat, err := LoadColumns(ctx, []uint16{0, 1, 2, 3}, nil, fs, deltaloc, nil, acccountId)
 	if err != nil {
 		return nil, err
 	}
