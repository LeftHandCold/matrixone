// Copyright 2021 Matrix Origin
//
// Licensed under the Apache License, Version 2.0 (the "License");
// you may not use this file except in compliance with the License.
// You may obtain a copy of the License at
//
//      http://www.apache.org/licenses/LICENSE-2.0
//
// Unless required by applicable law or agreed to in writing, software
// distributed under the License is distributed on an "AS IS" BASIS,
// WITHOUT WARRANTIES OR CONDITIONS OF ANY KIND, either express or implied.
// See the License for the specific language governing permissions and
// limitations under the License.

package catalog

import (
	"bytes"
	"context"
	"fmt"
	"sync/atomic"
	"time"

	"github.com/matrixorigin/matrixone/pkg/container/types"
	"github.com/matrixorigin/matrixone/pkg/fileservice"
	"github.com/matrixorigin/matrixone/pkg/objectio"
	v2 "github.com/matrixorigin/matrixone/pkg/util/metric/v2"

	"github.com/matrixorigin/matrixone/pkg/vm/engine/tae/common"
	"github.com/matrixorigin/matrixone/pkg/vm/engine/tae/iface/data"
	"github.com/matrixorigin/matrixone/pkg/vm/engine/tae/iface/txnif"
	"github.com/matrixorigin/matrixone/pkg/vm/engine/tae/index"
)

type ObjectDataFactory = func(meta *ObjectEntry) data.Object
type TombstoneFactory = func(meta *ObjectEntry) data.Tombstone
type ObjectEntry struct {
	ID     types.Objectid
	blkCnt int
	*BaseEntryImpl[*ObjectMVCCNode]
	table *TableEntry
	*ObjectNode
	objData     data.Object
	deleteCount atomic.Uint32
}

func (entry *ObjectEntry) GetLoaded() bool {
	stats := entry.GetObjectStats()
	return stats.Rows() != 0
}

func (entry *ObjectEntry) AddDeleteCount(count uint32) {
	entry.deleteCount.Add(count)
}
func (entry *ObjectEntry) GetDeleteCount() uint32 {
	return entry.deleteCount.Load()
}

func (entry *ObjectEntry) GetSortKeyZonemap() index.ZM {
	stats := entry.GetObjectStats()
	return stats.SortKeyZoneMap()
}

func (entry *ObjectEntry) SetRemainingRows(rows int) {
	entry.remainingRows.Append(rows)
}

func (entry *ObjectEntry) GetRemainingRows() int {
	return entry.remainingRows.V()
}

func (entry *ObjectEntry) GetRows() int {
	stats := entry.GetObjectStats()
	return int(stats.Rows())
}

func (entry *ObjectEntry) GetOriginSize() int {
	stats := entry.GetObjectStats()
	return int(stats.OriginSize())
}

func (entry *ObjectEntry) GetCompSize() int {
	stats := entry.GetObjectStats()
	return int(stats.Size())
}
func (entry *ObjectEntry) IsDeletesFlushedBefore(ts types.TS) bool {
	entry.RLock()
	defer entry.RUnlock()
	tombstone := entry.GetTable().TryGetTombstone(entry.ID)
	if tombstone == nil {
		return true
	}
	persistedTS := tombstone.GetDeltaCommitedTSLocked()
	return persistedTS.Less(&ts)
}
func (entry *ObjectEntry) StatsString(zonemapKind common.ZonemapPrintKind) string {
	zonemapStr := "nil"
	if z := entry.GetSortKeyZonemap(); z != nil {
		switch zonemapKind {
		case common.ZonemapPrintKindNormal:
			zonemapStr = z.String()
		case common.ZonemapPrintKindCompose:
			zonemapStr = z.StringForCompose()
		case common.ZonemapPrintKindHex:
			zonemapStr = z.StringForHex()
		}
	}
	return fmt.Sprintf(
		"loaded:%t, oSize:%s, cSzie:%s rows:%d, remainingRows:%d, zm: %s",
		entry.GetLoaded(),
		common.HumanReadableBytes(entry.GetOriginSize()),
		common.HumanReadableBytes(entry.GetCompSize()),
		entry.GetRows(),
		entry.remainingRows.V(),
		zonemapStr,
	)
}

<<<<<<< HEAD
=======
func (entry *ObjectEntry) InMemoryDeletesExisted() bool {
	entry.RLock()
	defer entry.RUnlock()
	return entry.InMemoryDeletesExistedLocked()
}

func (entry *ObjectEntry) InMemoryDeletesExistedLocked() bool {
	tombstone := entry.GetTable().TryGetTombstone(entry.ID)
	if tombstone != nil {
		return tombstone.InMemoryDeletesExistedLocked()
	}
	return false
}
>>>>>>> a1fcd682
func NewObjectEntry(
	table *TableEntry,
	id *objectio.ObjectId,
	txn txnif.AsyncTxn,
	state EntryState,
	dataFactory ObjectDataFactory,
	isTombstone bool,
) *ObjectEntry {
	e := &ObjectEntry{
		ID: *id,
		BaseEntryImpl: NewBaseEntry(
			func() *ObjectMVCCNode { return &ObjectMVCCNode{*objectio.NewObjectStats()} }),
		table: table,
		ObjectNode: &ObjectNode{
			state:       state,
			SortHint:    table.GetDB().catalog.NextObject(),
			IsTombstone: isTombstone,
		},
	}
	e.CreateWithTxn(txn, NewObjectInfoWithObjectID(id))
	if dataFactory != nil {
		e.objData = dataFactory(e)
	}
	return e
}

func NewObjectEntryByMetaLocation(
	table *TableEntry,
	id *objectio.ObjectId,
	start, end types.TS,
	state EntryState,
	metalocation objectio.Location,
	dataFactory ObjectDataFactory,
) *ObjectEntry {
	e := &ObjectEntry{
		ID: *id,
		BaseEntryImpl: NewBaseEntry(
			func() *ObjectMVCCNode { return &ObjectMVCCNode{*objectio.NewObjectStats()} }),
		table: table,
		ObjectNode: &ObjectNode{
			state:    state,
			sorted:   state == ES_NotAppendable,
			SortHint: table.GetDB().catalog.NextObject(),
		},
	}
	e.CreateWithStartAndEnd(start, end, NewObjectInfoWithMetaLocation(metalocation, id))
	if dataFactory != nil {
		e.objData = dataFactory(e)
	}
	return e
}

func NewReplayObjectEntry() *ObjectEntry {
	e := &ObjectEntry{
		BaseEntryImpl: NewReplayBaseEntry(
			func() *ObjectMVCCNode { return &ObjectMVCCNode{*objectio.NewObjectStats()} }),
	}
	return e
}

func NewStandaloneObject(table *TableEntry, ts types.TS, isTombstone bool) *ObjectEntry {
	e := &ObjectEntry{
		ID: *objectio.NewObjectid(),
		BaseEntryImpl: NewBaseEntry(
			func() *ObjectMVCCNode { return &ObjectMVCCNode{*objectio.NewObjectStats()} }),
		table: table,
		ObjectNode: &ObjectNode{
			state:       ES_Appendable,
			IsLocal:     true,
			IsTombstone: isTombstone,
		},
	}
	e.CreateWithTS(ts, &ObjectMVCCNode{*objectio.NewObjectStats()})
	return e
}

func NewSysObjectEntry(table *TableEntry, id types.Uuid) *ObjectEntry {
	e := &ObjectEntry{
		BaseEntryImpl: NewBaseEntry(
			func() *ObjectMVCCNode { return &ObjectMVCCNode{*objectio.NewObjectStats()} }),
		table: table,
		ObjectNode: &ObjectNode{
			state: ES_Appendable,
		},
	}
	e.CreateWithTS(types.SystemDBTS, &ObjectMVCCNode{*objectio.NewObjectStats()})
	var bid types.Blockid
	schema := table.GetLastestSchemaLocked(false)
	if schema.Name == SystemTableSchema.Name {
		bid = SystemBlock_Table_ID
	} else if schema.Name == SystemDBSchema.Name {
		bid = SystemBlock_DB_ID
	} else if schema.Name == SystemColumnSchema.Name {
		bid = SystemBlock_Columns_ID
	} else {
		panic("not supported")
	}
	e.ID = *bid.Object()
	return e
}

func (entry *ObjectEntry) GetLocation() objectio.Location {
	entry.RLock()
	defer entry.RUnlock()
	node := entry.GetLatestNodeLocked()
	location := node.BaseNode.ObjectStats.ObjectLocation()
	return location
}
func (entry *ObjectEntry) InitData(factory DataFactory) {
	if factory == nil {
		return
	}
	dataFactory := factory.MakeObjectFactory()
	entry.objData = dataFactory(entry)
}
func (entry *ObjectEntry) HasPersistedData() bool {
	return entry.ObjectPersisted()
}
func (entry *ObjectEntry) GetObjectData() data.Object { return entry.objData }
func (entry *ObjectEntry) GetObjectStats() (stats objectio.ObjectStats) {
	entry.RLock()
	defer entry.RUnlock()
	entry.LoopChainLocked(func(node *MVCCNode[*ObjectMVCCNode]) bool {
		if !node.BaseNode.IsEmpty() {
			stats = node.BaseNode.ObjectStats
			return false
		}
		return true
	})
	return
}

func (entry *ObjectEntry) CheckAndLoad() error {
	s := entry.GetObjectStats()
	if s.Rows() == 0 {
		ins := time.Now()
		defer func() {
			v2.GetObjectStatsDurationHistogram.Observe(time.Since(ins).Seconds())
		}()
		_, err := entry.LoadObjectInfoForLastNode()
		// logutil.Infof("yyyyyy loaded %v %v", common.ShortObjId(entry.ID), err)
		return err
	}
	return nil
}

func (entry *ObjectEntry) NeedPrefetchObjectMetaForObjectInfo(nodes []*MVCCNode[*ObjectMVCCNode]) (needPrefetch bool) {
	lastNode := nodes[0]
	for _, n := range nodes {
		if n.Start.Greater(&lastNode.Start) {
			lastNode = n
		}
	}
	if !lastNode.BaseNode.IsEmpty() {
		return
	}
	if entry.nodeHasPersistedData(lastNode) {
		needPrefetch = true
	}

	return
}
func (entry *ObjectEntry) nodeHasPersistedData(node *MVCCNode[*ObjectMVCCNode]) bool {
	if !entry.IsAppendable() {
		return true
	}
	return node.HasDropCommitted()
}
func (entry *ObjectEntry) SetObjectStatsForPreviousNode(nodes []*MVCCNode[*ObjectMVCCNode]) {
	if entry.IsAppendable() || len(nodes) <= 1 {
		return
	}
	lastNode := nodes[0]
	for _, n := range nodes {
		if n.Start.Greater(&lastNode.Start) {
			lastNode = n
		}
	}
	stat := lastNode.BaseNode.ObjectStats
	entry.Lock()
	for _, n := range nodes {
		if n.BaseNode.IsEmpty() {
			n.BaseNode.ObjectStats = *stat.Clone()
		}
	}
	entry.Unlock()
}

func (entry *ObjectEntry) LoadObjectInfoWithTxnTS(startTS types.TS) (objectio.ObjectStats, error) {
	stats := *objectio.NewObjectStats()

	entry.RLock()
	entry.LoopChainLocked(func(n *MVCCNode[*ObjectMVCCNode]) bool {
		if !n.BaseNode.IsEmpty() {
			stats = *n.BaseNode.ObjectStats.Clone()
			return false
		}
		return true
	})
	entry.RUnlock()
	if stats.Rows() != 0 {
		return stats, nil
	}
	metaLoc := entry.GetLatestCommittedNodeLocked().BaseNode.ObjectStats.ObjectLocation()

	objMeta, err := objectio.FastLoadObjectMeta(context.Background(), &metaLoc, false, entry.objData.GetFs().Service)
	if err != nil {
		return *objectio.NewObjectStats(), err
	}
	objectio.SetObjectStatsObjectName(&stats, metaLoc.Name())
	objectio.SetObjectStatsExtent(&stats, metaLoc.Extent())
	objectDataMeta := objMeta.MustDataMeta()
	objectio.SetObjectStatsRowCnt(&stats, objectDataMeta.BlockHeader().Rows())
	objectio.SetObjectStatsBlkCnt(&stats, objectDataMeta.BlockCount())
	objectio.SetObjectStatsSize(&stats, metaLoc.Extent().End()+objectio.FooterSize)
	schema := entry.table.schema.Load()
	originSize := uint32(0)
	for _, col := range schema.ColDefs {
		if col.IsPhyAddr() {
			continue
		}
		colmata := objectDataMeta.MustGetColumn(uint16(col.SeqNum))
		originSize += colmata.Location().OriginSize()
	}
	objectio.SetObjectStatsOriginSize(&stats, originSize)
	if schema.HasSortKey() {
		col := schema.GetSingleSortKey()
		objectio.SetObjectStatsSortKeyZoneMap(&stats, objectDataMeta.MustGetColumn(col.SeqNum).ZoneMap())
	}
	return stats, nil
}

func (entry *ObjectEntry) LoadObjectInfoForLastNode() (stats objectio.ObjectStats, err error) {
	entry.RLock()
	startTS := entry.GetLatestCommittedNodeLocked().Start
	entry.RUnlock()

	stats, err = entry.LoadObjectInfoWithTxnTS(startTS)
	if err == nil {
		entry.Lock()
		entry.GetLatestNodeLocked().BaseNode.ObjectStats = stats
		entry.Unlock()
	}
	return stats, nil
}

// for test
func (entry *ObjectEntry) GetInMemoryObjectInfo() *ObjectMVCCNode {
	return entry.BaseEntryImpl.GetLatestCommittedNodeLocked().BaseNode
}

func (entry *ObjectEntry) Less(b *ObjectEntry) int {
	if entry.SortHint < b.SortHint {
		return -1
	} else if entry.SortHint > b.SortHint {
		return 1
	}
	return 0
}

func (entry *ObjectEntry) UpdateObjectInfo(txn txnif.TxnReader, stats *objectio.ObjectStats) (isNewNode bool, err error) {
	entry.Lock()
	defer entry.Unlock()
	needWait, txnToWait := entry.NeedWaitCommittingLocked(txn.GetStartTS())
	if needWait {
		entry.Unlock()
		txnToWait.GetTxnState(true)
		entry.Lock()
	}
	err = entry.CheckConflictLocked(txn)
	if err != nil {
		return
	}
	baseNode := NewObjectInfoWithObjectStats(stats)
	var node *MVCCNode[*ObjectMVCCNode]
	isNewNode, node = entry.getOrSetUpdateNodeLocked(txn)
	node.BaseNode.Update(baseNode)
	return
}

func (entry *ObjectEntry) MakeCommand(id uint32) (cmd txnif.TxnCmd, err error) {
	cmdType := IOET_WALTxnCommand_Object
	entry.RLock()
	defer entry.RUnlock()
	return newObjectCmd(id, cmdType, entry), nil
}

func (entry *ObjectEntry) Set1PC() {
	entry.GetLatestNodeLocked().Set1PC()
}
func (entry *ObjectEntry) Is1PC() bool {
	return entry.GetLatestNodeLocked().Is1PC()
}
func (entry *ObjectEntry) PPString(level common.PPLevel, depth int, prefix string) string {
	var w bytes.Buffer
	_, _ = w.WriteString(fmt.Sprintf("%s%s%s", common.RepeatStr("\t", depth), prefix, entry.StringWithLevel(level)))
	if level == common.PPL0 {
		return w.String()
	}
	return w.String()
}
func (entry *ObjectEntry) PPStringLocked(level common.PPLevel, depth int, prefix string) string {
	var w bytes.Buffer
	_, _ = w.WriteString(fmt.Sprintf("%s%s%s", common.RepeatStr("\t", depth), prefix, entry.StringWithLevelLocked(level)))
	if level == common.PPL0 {
		return w.String()
	}
	return w.String()
}

func (entry *ObjectEntry) StringLocked() string {
	return entry.StringWithLevelLocked(common.PPL1)
}

func (entry *ObjectEntry) Repr() string {
	id := entry.AsCommonID()
	return fmt.Sprintf("[%s%s]OBJ[%s]", entry.state.Repr(), entry.ObjectNode.String(), id.String())
}

func (entry *ObjectEntry) String() string {
	entry.RLock()
	defer entry.RUnlock()
	return entry.StringLocked()
}

func (entry *ObjectEntry) StringWithLevel(level common.PPLevel) string {
	entry.RLock()
	defer entry.RUnlock()
	return entry.StringWithLevelLocked(level)
}

func (entry *ObjectEntry) StringWithLevelLocked(level common.PPLevel) string {
	nameStr := "OBJ"
	if entry.IsTombstone {
		nameStr = "TOMBSTONE"
	}
	if level <= common.PPL1 {
		return fmt.Sprintf("[%s-%s]%s[%s][C@%s,D@%s]",
			entry.state.Repr(), entry.ObjectNode.String(), nameStr, entry.ID.String(), entry.GetCreatedAtLocked().ToString(), entry.GetDeleteAtLocked().ToString())
	}
	return fmt.Sprintf("[%s-%s]%s[%s]%s", entry.state.Repr(), entry.ObjectNode.String(), nameStr, entry.ID.String(), entry.BaseEntryImpl.StringLocked())
}

func (entry *ObjectEntry) BlockCnt() int {
	if entry.IsAppendable() {
		return 1
	}
	cnt := entry.getBlockCntFromStats()
	if cnt != 0 {
		return int(cnt)
	}
	return entry.blkCnt
}

func (entry *ObjectEntry) getBlockCntFromStats() (blkCnt uint32) {
	entry.RLock()
	defer entry.RUnlock()
	node := entry.GetLatestNodeLocked()
	if node == nil {
		return
	}
	if node.BaseNode.IsEmpty() {
		return
	}
	return node.BaseNode.ObjectStats.BlkCnt()
}

// func (entry *ObjectEntry) tryUpdateBlockCnt(cnt int) {
// 	if entry.blkCnt < cnt {
// 		entry.blkCnt = cnt
// 	}
// }

func (entry *ObjectEntry) IsAppendable() bool {
	return entry.state == ES_Appendable
}

func (entry *ObjectEntry) SetSorted() {
	// modifing Object interface to supporte a borned sorted obj is verbose
	// use Lock instead, the contention won't be intense
	entry.Lock()
	defer entry.Unlock()
	entry.sorted = true
}

func (entry *ObjectEntry) IsSorted() bool {
	entry.RLock()
	defer entry.RUnlock()
	return entry.sorted
}

func (entry *ObjectEntry) GetTable() *TableEntry {
	return entry.table
}

// GetNonAppendableBlockCnt Non-appendable Object only can contain non-appendable blocks;
// Appendable Object can contain both of appendable blocks and non-appendable blocks
func (entry *ObjectEntry) GetNonAppendableBlockCnt() int {
	return entry.blkCnt
}

func (entry *ObjectEntry) AsCommonID() *common.ID {
	id := &common.ID{
		DbID:        entry.GetTable().GetDB().ID,
		TableID:     entry.GetTable().ID,
		IsTombstone: entry.IsTombstone,
	}
	id.SetObjectID(&entry.ID)
	return id
}

func (entry *ObjectEntry) GetCatalog() *Catalog { return entry.table.db.catalog }

func (entry *ObjectEntry) PrepareRollback() (err error) {
	var isEmpty bool
	if isEmpty, err = entry.BaseEntryImpl.PrepareRollback(); err != nil {
		return
	}
	if isEmpty {
		if err = entry.GetTable().RemoveEntry(entry); err != nil {
			return
		}
	}
	return
}

// IsActive is coarse API: no consistency check
func (entry *ObjectEntry) IsActive() bool {
	table := entry.GetTable()
	if !table.IsActive() {
		return false
	}
	return !entry.HasDropCommitted()
}

func (entry *ObjectEntry) TreeMaxDropCommitEntry() BaseEntry {
	table := entry.GetTable()
	db := table.GetDB()
	if db.HasDropCommittedLocked() {
		return db.BaseEntryImpl
	}
	if table.HasDropCommittedLocked() {
		return table.BaseEntryImpl
	}
	if entry.HasDropCommittedLocked() {
		return entry.BaseEntryImpl
	}
	return nil
}

// GetTerminationTS is coarse API: no consistency check
func (entry *ObjectEntry) GetTerminationTS() (ts types.TS, terminated bool) {
	tableEntry := entry.GetTable()
	dbEntry := tableEntry.GetDB()

	dbEntry.RLock()
	terminated, ts = dbEntry.TryGetTerminatedTSLocked(true)
	if terminated {
		dbEntry.RUnlock()
		return
	}
	dbEntry.RUnlock()

	terminated, ts = tableEntry.TryGetTerminatedTS(true)
	return
}

func (entry *ObjectEntry) GetSchema() *Schema {
	return entry.table.GetLastestSchema(entry.IsTombstone)
}
func (entry *ObjectEntry) GetSchemaLocked() *Schema {
	return entry.table.GetLastestSchemaLocked(entry.IsTombstone)
}

// PrepareCompact is performance insensitive
// a block can be compacted:
// 1. no uncommited node
// 2. at least one committed node
func (entry *ObjectEntry) PrepareCompact() bool {
	entry.RLock()
	defer entry.RUnlock()
	return entry.PrepareCompactLocked()
}

func (entry *ObjectEntry) PrepareCompactLocked() bool {
	if entry.HasUncommittedNodeLocked() {
		return false
	}
	if !entry.HasCommittedNodeLocked() {
		return false
	}
	return true
}

// for old flushed objects, stats may be empty
func (entry *ObjectEntry) ObjectPersisted() bool {
	entry.RLock()
	defer entry.RUnlock()
	if entry.IsEmptyLocked() {
		return false
	}
	if entry.IsAppendable() {
		lastNode := entry.GetLatestNodeLocked()
		return lastNode.HasDropIntent()
	} else {
		return true
	}
}

// PXU TODO: I can't understand this code
// aobj has persisted data after it is dropped
// obj always has persisted data
func (entry *ObjectEntry) HasCommittedPersistedData() bool {
	entry.RLock()
	defer entry.RUnlock()
	if entry.IsAppendable() {
		lastNode := entry.GetLatestNodeLocked()
		return lastNode.HasDropCommitted()
	} else {
		return entry.HasCommittedNodeLocked()
	}
}
func (entry *ObjectEntry) MustGetObjectStats() (objectio.ObjectStats, error) {
	entry.RLock()
	baseNode := entry.GetLatestNodeLocked().BaseNode
	entry.RUnlock()
	if baseNode.IsEmpty() {
		return entry.LoadObjectInfoForLastNode()
	}
	return baseNode.ObjectStats, nil
}

func (entry *ObjectEntry) GetPKZoneMap(
	ctx context.Context,
	fs fileservice.FileService,
) (zm index.ZM, err error) {
	stats, err := entry.MustGetObjectStats()
	if err != nil {
		return
	}
	return stats.SortKeyZoneMap(), nil
}
func MockObjEntryWithTbl(tbl *TableEntry, size uint64) *ObjectEntry {
	stats := objectio.NewObjectStats()
	objectio.SetObjectStatsSize(stats, uint32(size))
	// to make sure pass the stats empty check
	objectio.SetObjectStatsRowCnt(stats, uint32(1))

	e := &ObjectEntry{
		BaseEntryImpl: NewBaseEntry(
			func() *ObjectMVCCNode { return &ObjectMVCCNode{*objectio.NewObjectStats()} }),
		table:      tbl,
		ObjectNode: &ObjectNode{},
	}
	e.CreateWithTS(types.BuildTS(time.Now().UnixNano(), 0), &ObjectMVCCNode{*stats})
	return e
}<|MERGE_RESOLUTION|>--- conflicted
+++ resolved
@@ -116,8 +116,6 @@
 	)
 }
 
-<<<<<<< HEAD
-=======
 func (entry *ObjectEntry) InMemoryDeletesExisted() bool {
 	entry.RLock()
 	defer entry.RUnlock()
@@ -131,7 +129,6 @@
 	}
 	return false
 }
->>>>>>> a1fcd682
 func NewObjectEntry(
 	table *TableEntry,
 	id *objectio.ObjectId,
