// Copyright 2022 Matrix Origin
//
// Licensed under the Apache License, Version 2.0 (the "License");
// you may not use this file except in compliance with the License.
// You may obtain a copy of the License at
//
// http://www.apache.org/licenses/LICENSE-2.0
//
// Unless required by applicable law or agreed to in writing, software
// distributed under the License is distributed on an "AS IS" BASIS,
// WITHOUT WARRANTIES OR CONDITIONS OF ANY KIND, either express or implied.
// See the License for the specific language governing permissions and
// limitations under the License.

package indexwrapper

import (
	"context"
	"sync/atomic"

	"github.com/RoaringBitmap/roaring"
	"github.com/matrixorigin/matrixone/pkg/objectio"
	"github.com/matrixorigin/matrixone/pkg/vm/engine/tae/blockio"
	"github.com/matrixorigin/matrixone/pkg/vm/engine/tae/containers"
	"github.com/matrixorigin/matrixone/pkg/vm/engine/tae/index"
)

type ZmReader struct {
	metaKey objectio.Location
	idx     uint16
	reader  *blockio.BlockReader
	cache   atomic.Pointer[index.ZM]
}

func NewZmReader(fs *objectio.ObjectFS, idx uint16, metaLoc objectio.Location) *ZmReader {
	reader, _ := blockio.NewObjectReader(fs.Service, metaLoc)
	return &ZmReader{
		metaKey: metaLoc,
		idx:     idx,
		reader:  reader,
	}
}

func (r *ZmReader) getZoneMap() (*objectio.ZoneMap, error) {
	cached := r.cache.Load()
	if cached != nil {
		return cached, nil
	}
	zmList, err := r.reader.LoadZoneMaps(context.Background(), []uint16{r.idx}, r.metaKey.ID(), nil)
	if err != nil {
		// TODOa: Error Handling?
		return nil, err
	}
<<<<<<< HEAD
	zm := zmList[0][0]
	r.cache.Store(&zm)
	return &zm, err
=======
	zm := zmList[0].(index.ZM)
	r.cache.Store(&zm)
	return zmList[0], err
>>>>>>> 2cabc9f4
}

func (r *ZmReader) Contains(key any) bool {
	zm, err := r.getZoneMap()
	if err != nil {
		// TODOa: Error Handling?
		return false
	}
	return zm.Contains(key)
}

func (r *ZmReader) FastContainsAny(keys containers.Vector) (ok bool) {
	zm, err := r.getZoneMap()
	if err != nil {
		// TODOa: Error Handling?
		return false
	}
	return zm.FastContainsAny(keys)
}

func (r *ZmReader) ContainsAny(keys containers.Vector) (visibility *roaring.Bitmap, ok bool) {
	zm, err := r.getZoneMap()
	if err != nil {
		// TODOa: Error Handling?
		return
	}
	return zm.ContainsAny(keys)
}

func (r *ZmReader) Destroy() error { return nil }<|MERGE_RESOLUTION|>--- conflicted
+++ resolved
@@ -41,7 +41,7 @@
 	}
 }
 
-func (r *ZmReader) getZoneMap() (*objectio.ZoneMap, error) {
+func (r *ZmReader) getZoneMap() (*index.ZM, error) {
 	cached := r.cache.Load()
 	if cached != nil {
 		return cached, nil
@@ -51,15 +51,9 @@
 		// TODOa: Error Handling?
 		return nil, err
 	}
-<<<<<<< HEAD
-	zm := zmList[0][0]
+	zm := zmList[0]
 	r.cache.Store(&zm)
 	return &zm, err
-=======
-	zm := zmList[0].(index.ZM)
-	r.cache.Store(&zm)
-	return zmList[0], err
->>>>>>> 2cabc9f4
 }
 
 func (r *ZmReader) Contains(key any) bool {
