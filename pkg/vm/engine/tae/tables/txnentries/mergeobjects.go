--- conflicted
+++ resolved
@@ -152,12 +152,8 @@
 	dataBlock := dropped.GetObjectData()
 	tblEntry := dropped.GetTable()
 
-<<<<<<< HEAD
+	startTS := entry.txn.GetStartTS()
 	bat, _, err := dataBlock.CollectDeleteInRange(
-=======
-	startTS := entry.txn.GetStartTS()
-	bat, err := dataBlock.CollectDeleteInRange(
->>>>>>> 51891974
 		entry.txn.GetContext(),
 		startTS.Next(),
 		entry.txn.GetPrepareTS(),
