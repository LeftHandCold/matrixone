--- conflicted
+++ resolved
@@ -51,17 +51,9 @@
 func (task *flushBlkTask) Scope() *common.ID { return task.meta.AsCommonID() }
 
 func (task *flushBlkTask) Execute() (err error) {
-<<<<<<< HEAD
-	/*if task.sortCol != nil {
-		if err = BuildAndFlushIndex(task.file, task.meta, task.sortCol); err != nil {
-			return
-		}
+	/*if err = BuildBlockIndex(task.file, task.meta, task.data); err != nil {
+		return
 	}*/
-=======
-	if err = BuildBlockIndex(task.file, task.meta, task.data); err != nil {
-		return
-	}
->>>>>>> 40f16bb3
 	if err = task.file.WriteBatch(task.data, task.ts); err != nil {
 		return
 	}
