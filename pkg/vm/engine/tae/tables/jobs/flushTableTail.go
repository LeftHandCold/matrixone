// Copyright 2022 Matrix Origin
//
// Licensed under the Apache License, Version 2.0 (the "License");
// you may not use this file except in compliance with the License.
// You may obtain a copy of the License at
//
// http://www.apache.org/licenses/LICENSE-2.0
//
// Unless required by applicable law or agreed to in writing, software
// distributed under the License is distributed on an "AS IS" BASIS,
// WITHOUT WARRANTIES OR CONDITIONS OF ANY KIND, either express or implied.
// See the License for the specific language governing permissions and
// limitations under the License.

package jobs

import (
	"context"
	"fmt"
	"strings"
	"time"

	pkgcatalog "github.com/matrixorigin/matrixone/pkg/catalog"
	"github.com/matrixorigin/matrixone/pkg/common/bitmap"
	"github.com/matrixorigin/matrixone/pkg/common/moerr"
	"github.com/matrixorigin/matrixone/pkg/common/mpool"
	"github.com/matrixorigin/matrixone/pkg/container/batch"
	"github.com/matrixorigin/matrixone/pkg/container/types"
	"github.com/matrixorigin/matrixone/pkg/container/vector"
	"github.com/matrixorigin/matrixone/pkg/logutil"
	"github.com/matrixorigin/matrixone/pkg/objectio"
	"github.com/matrixorigin/matrixone/pkg/pb/api"
	"github.com/matrixorigin/matrixone/pkg/util/fault"
	v2 "github.com/matrixorigin/matrixone/pkg/util/metric/v2"
	"github.com/matrixorigin/matrixone/pkg/vm/engine/tae/blockio"
	"github.com/matrixorigin/matrixone/pkg/vm/engine/tae/catalog"
	"github.com/matrixorigin/matrixone/pkg/vm/engine/tae/common"
	"github.com/matrixorigin/matrixone/pkg/vm/engine/tae/containers"
	"github.com/matrixorigin/matrixone/pkg/vm/engine/tae/db/dbutils"
	"github.com/matrixorigin/matrixone/pkg/vm/engine/tae/iface/data"
	"github.com/matrixorigin/matrixone/pkg/vm/engine/tae/iface/handle"
	"github.com/matrixorigin/matrixone/pkg/vm/engine/tae/iface/txnif"
	"github.com/matrixorigin/matrixone/pkg/vm/engine/tae/mergesort"
	"github.com/matrixorigin/matrixone/pkg/vm/engine/tae/tables/txnentries"
	"github.com/matrixorigin/matrixone/pkg/vm/engine/tae/tasks"
	"go.uber.org/zap"
	"go.uber.org/zap/zapcore"
)

type TestFlushBailoutPos1 struct{}
type TestFlushBailoutPos2 struct{}

var FlushTableTailTaskFactory = func(
	metas []*catalog.ObjectEntry, rt *dbutils.Runtime, endTs types.TS, /* end of dirty range*/
) tasks.TxnTaskFactory {
	return func(ctx *tasks.Context, txn txnif.AsyncTxn) (tasks.Task, error) {
		return NewFlushTableTailTask(ctx, txn, metas, rt, endTs)
	}
}

type flushTableTailTask struct {
	*tasks.BaseTask
	txn        txnif.AsyncTxn
	rt         *dbutils.Runtime
	dirtyEndTs types.TS

	scopes []common.ID
	schema *catalog.Schema

	rel  handle.Relation
	dbid uint64

	// record the row mapping from deleted blocks to created blocks
	transMappings *api.BlkTransferBooking
	doTransfer    bool

	aObjMetas         []*catalog.ObjectEntry
	delSrcMetas       []*catalog.ObjectEntry
	aObjHandles       []handle.Object
	delSrcHandles     []handle.Object
	createdObjHandles handle.Object

	dirtyLen                 int
	createdMergedObjectName  string
	createdDeletesObjectName string

	mergeRowsCnt, aObjDeletesCnt, nObjDeletesCnt int
}

// A note about flush start timestamp
//
// As the last **committed** time, not the newest allcated time,
// is used in NewFlushTableTailTask, there will be a situation that
// some commiting appends prepared between committed-time and aobj-freeze-time
// are ignored during the data collection stage of flushing,
// which leads to transfer-row-not-found problem.
//
// The proposed solution is to add a check function in NewFlushTableTailTask
// to figure out if there exist an AppendNode with a bigger prepared time
// than flush-start-ts, and if so, retry the flush task
//
// Two question:
//
// 1. How about deletes prepared in that special time range?
//    Never mind, deletes will be transfered when committing the flush task
// 2. Is it guaranteed that the check function is able to see all possible AppendNodes?
//    Probably no, because getting appender and attaching AppendNode are not atomic group opertions.
//    Imagine:
//
//                freeze  check
// committed  x1     |     |     x2
// prepared          |     |  o2
// preparing    i2   |     |
//
// - x1 is the last committed time.
// - getting appender(i2 in graph) is before the freezing
// - attaching AppendNode successfully (o2 in graph) after the check
// - finishing commit at x2
//
// So in order for the check function to work, a dedicated lock is added
// on ablock to ensure that NO AppendNode will be attatched to ablock
// after the very moment when the ablock is freezed.
//
// In the first version proposal, the check in NewFlushTableTailTask is omitted,
// because the existing PrepareCompact in ablock already handles that thing.
// If the last AppendNode in an ablock is not committed, PrepareCompact will
// return false to reschedule the task. However, commiting AppendNode doesn't
// guarantee that the committs has been updated. It's still possible to get a
// old startts which is not able to collect all appends in the ablock.

func NewFlushTableTailTask(
	ctx *tasks.Context,
	txn txnif.AsyncTxn,
	objs []*catalog.ObjectEntry,
	rt *dbutils.Runtime,
	dirtyEndTs types.TS,
) (task *flushTableTailTask, err error) {
	task = &flushTableTailTask{
		txn:        txn,
		rt:         rt,
		dirtyEndTs: dirtyEndTs,
	}
	meta := objs[0]
	dbId := meta.GetTable().GetDB().ID
	task.dbid = dbId
	database, err := txn.UnsafeGetDatabase(dbId)
	if err != nil {
		return
	}
	tableId := meta.GetTable().ID
	rel, err := database.UnsafeGetRelation(tableId)
	task.rel = rel
	if err != nil {
		return
	}
	task.schema = rel.Schema().(*catalog.Schema)

	objSeen := make(map[*catalog.ObjectEntry]struct{})
	for _, obj := range objs {
		task.scopes = append(task.scopes, *obj.AsCommonID())
		var hdl handle.Object
		hdl, err = rel.GetObject(&obj.ID)
		if err != nil {
			return
		}
		if _, ok := objSeen[obj]; ok {
			continue
		}
		objSeen[obj] = struct{}{}
		if hdl.IsAppendable() && !obj.HasDropCommitted() {
			task.aObjMetas = append(task.aObjMetas, obj)
			task.aObjHandles = append(task.aObjHandles, hdl)
			if obj.GetObjectData().CheckFlushTaskRetry(txn.GetStartTS()) {
				logutil.Infof("[FlushTabletail] obj %v needs retry", obj.ID.String())
				return nil, txnif.ErrTxnNeedRetry
			}
		} else {
			task.delSrcMetas = append(task.delSrcMetas, obj)
			task.delSrcHandles = append(task.delSrcHandles, hdl)
		}
	}

	task.doTransfer = !strings.Contains(task.schema.Comment, pkgcatalog.MO_COMMENT_NO_DEL_HINT)
	if task.doTransfer {
		task.transMappings = mergesort.NewBlkTransferBooking(len(task.aObjHandles))
	}

	task.BaseTask = tasks.NewBaseTask(task, tasks.DataCompactionTask, ctx)

	tblEntry := rel.GetMeta().(*catalog.TableEntry)
	tblEntry.Stats.RLock()
	defer tblEntry.Stats.RUnlock()
	task.dirtyLen = len(tblEntry.DeletedDirties)
	for _, obj := range tblEntry.DeletedDirties {
		task.scopes = append(task.scopes, *obj.AsCommonID())
		var hdl handle.Object
		hdl, err = rel.GetObject(&obj.ID)
		if err != nil {
			return
		}
		if _, ok := objSeen[obj]; ok {
			continue
		}
		objSeen[obj] = struct{}{}
		task.delSrcMetas = append(task.delSrcMetas, obj)
		task.delSrcHandles = append(task.delSrcHandles, hdl)
	}
	return
}

// impl DisposableVecPool
func (task *flushTableTailTask) GetVector(typ *types.Type) (*vector.Vector, func()) {
	v := task.rt.VectorPool.Transient.GetVector(typ)
	return v.GetDownstreamVector(), v.Close
}

func (task *flushTableTailTask) GetMPool() *mpool.MPool {
	return task.rt.VectorPool.Transient.GetMPool()
}

// Scopes is used in conflict checking in scheduler. For ScopedTask interface
func (task *flushTableTailTask) Scopes() []common.ID { return task.scopes }

// Name is for ScopedTask interface
func (task *flushTableTailTask) Name() string {
	return fmt.Sprintf("[%d]FT-%d-%s", task.ID(), task.rel.ID(), task.schema.Name)
}

func (task *flushTableTailTask) MarshalLogObject(enc zapcore.ObjectEncoder) (err error) {
	enc.AddString("endTs", task.dirtyEndTs.ToString())
	objs := ""
	for _, obj := range task.aObjMetas {
		objs = fmt.Sprintf("%s%s,", objs, obj.ID.ShortStringEx())
	}
	enc.AddString("a-objs", objs)
	// delsrc := ""
	// for _, del := range task.delSrcMetas {
	// 	delsrc = fmt.Sprintf("%s%s,", delsrc, del.ID.ShortStringEx())
	// }
	// enc.AddString("deletes-src", delsrc)
	enc.AddInt("delete-obj-ndv", len(task.delSrcMetas))

	toObjs := ""
	if task.createdObjHandles != nil {
		id := task.createdObjHandles.GetID()
		toObjs = fmt.Sprintf("%s%s,", toObjs, id.ShortStringEx())
	}
	if toObjs != "" {
		enc.AddString("to-objs", toObjs)
	}
	return
}

func (task *flushTableTailTask) Execute(ctx context.Context) (err error) {
	logutil.Info("[Start]", common.OperationField(task.Name()), common.OperandField(task),
		common.OperandField(len(task.aObjHandles)+len(task.delSrcHandles)))

	phaseDesc := ""
	defer func() {
		if err != nil {
			logutil.Error("[DoneWithErr]", common.OperationField(task.Name()),
				common.AnyField("error", err),
				common.AnyField("phase", phaseDesc),
			)
		}
	}()
	now := time.Now()

	/////////////////////
	//// phase seperator
	///////////////////

	phaseDesc = "1-flushing appendable blocks for snapshot"
	snapshotSubtasks, err := task.flushAObjsForSnapshot(ctx)
	if err != nil {
		return
	}
	defer func() {
		releaseFlushObjTasks(snapshotSubtasks, err)
	}()

	/////////////////////
	//// phase seperator
	///////////////////

	phaseDesc = "1-write all deletes from naobjs"
	// just collect deletes, do not soft delete it, leave that to merge task.
	deleteTask, emptyMap, err := task.flushAllDeletesFromDelSrc(ctx)
	if err != nil {
		return
	}
	defer func() {
		relaseFlushDelTask(deleteTask, err)
	}()
	/////////////////////
	//// phase seperator
	///////////////////

	phaseDesc = "1-merge aobjects"
	// merge aobjects, no need to wait, it is a sync procedure, that is why put it
	// after flushAObjsForSnapshot and flushAllDeletesFromNObjs
	if err = task.mergeAObjs(ctx); err != nil {
		return
	}

	if v := ctx.Value(TestFlushBailoutPos1{}); v != nil {
		err = moerr.NewInternalErrorNoCtx("test merge bail out")
		return
	}

	/////////////////////
	//// phase seperator
	///////////////////
	phaseDesc = "1-waiting flushing appendable blocks for snapshot"
	// wait flush tasks
	if err = task.waitFlushAObjForSnapshot(ctx, snapshotSubtasks); err != nil {
		return
	}

	/////////////////////
	//// phase seperator
	///////////////////

	phaseDesc = "1-wait flushing all deletes from naobjs"
	if err = task.waitFlushAllDeletesFromDelSrc(ctx, deleteTask, emptyMap); err != nil {
		return
	}

	phaseDesc = "1-wait LogTxnEntry"
	txnEntry, err := txnentries.NewFlushTableTailEntry(
		task.txn,
		task.ID(),
		task.transMappings,
		task.rel.GetMeta().(*catalog.TableEntry),
		task.aObjMetas,
		task.delSrcMetas,
		task.aObjHandles,
		task.delSrcHandles,
		task.createdObjHandles,
		task.createdDeletesObjectName,
		task.createdMergedObjectName,
		task.dirtyLen,
		task.rt,
		task.dirtyEndTs,
	)
	if err != nil {
		return err
	}
	if err = task.txn.LogTxnEntry(
		task.dbid,
		task.rel.ID(),
		txnEntry,
		nil,
	); err != nil {
		return
	}
	/////////////////////

	duration := time.Since(now)
	logutil.Info("[End]", common.OperationField(task.Name()),
		common.AnyField("txn-start-ts", task.txn.GetStartTS().ToString()),
		zap.Int("aobj-deletes", task.aObjDeletesCnt),
		zap.Int("aobj-merge-rows", task.mergeRowsCnt),
		zap.Int("nobj-deletes", task.nObjDeletesCnt),
		common.DurationField(duration),
		common.OperandField(task))

	v2.TaskFlushTableTailDurationHistogram.Observe(duration.Seconds())

	sleep, name, exist := fault.TriggerFault("slow_flush")
	if exist && name == task.schema.Name {
		time.Sleep(time.Duration(sleep) * time.Second)
	}
	return
}

// prepareAObjSortedData read the data from appendable blocks, sort them if sort key exists
func (task *flushTableTailTask) prepareAObjSortedData(
	ctx context.Context, objIdx int, idxs []int, sortKeyPos int,
) (bat *containers.Batch, empty bool, err error) {
	if len(idxs) <= 0 {
		logutil.Infof("[FlushTabletail] no mergeable columns")
		return nil, true, nil
	}
	obj := task.aObjHandles[objIdx]

	views, err := obj.GetColumnDataByIds(ctx, 0, idxs, common.MergeAllocator)
	if err != nil {
		return
	}
	bat = containers.NewBatch()
	rowCntBeforeApplyDelete := views.Columns[0].Length()
	deletes := views.DeleteMask
	views.ApplyDeletes()
	defer views.Close()
	for i, colidx := range idxs {
		colview := views.Columns[i]
		if colview == nil {
			empty = true
			return
		}
		vec := colview.Orphan()
		if vec.Length() == 0 {
			empty = true
			vec.Close()
			bat.Close()
			return
		}
		bat.AddVector(task.schema.ColDefs[colidx].Name, vec.TryConvertConst())
	}

	if deletes != nil {
		task.aObjDeletesCnt += deletes.GetCardinality()
	}

	var sortMapping []int64
	if sortKeyPos >= 0 {
		if objIdx == 0 {
			logutil.Infof("flushtabletail sort obj on %s", bat.Attrs[sortKeyPos])
		}
		sortMapping, err = mergesort.SortBlockColumns(bat.Vecs, sortKeyPos, task.rt.VectorPool.Transient)
		if err != nil {
			return
		}
	}
	if task.doTransfer {
		mergesort.AddSortPhaseMapping(task.transMappings, objIdx, rowCntBeforeApplyDelete, deletes, sortMapping)
	}
	return
}

// mergeAObjs merge the data from appendable blocks, and write the merged data to new block,
// recording row mapping in blkTransferBooking struct
func (task *flushTableTailTask) mergeAObjs(ctx context.Context) (err error) {
	if len(task.aObjMetas) == 0 {
		return nil
	}

	// prepare columns idx and sortKey to read sorted batch
	schema := task.schema
	seqnums := make([]uint16, 0, len(schema.ColDefs))
	readColIdxs := make([]int, 0, len(schema.ColDefs))
	sortKeyIdx := -1
	sortKeyPos := -1
	if schema.HasSortKey() {
		sortKeyIdx = schema.GetSingleSortKeyIdx()
	}
	for i, def := range schema.ColDefs {
		if def.IsPhyAddr() {
			continue
		}
		readColIdxs = append(readColIdxs, def.Idx)
		if def.Idx == sortKeyIdx {
			sortKeyPos = i
		}
		seqnums = append(seqnums, def.SeqNum)
	}

	// read from aobjects
	readedBats := make([]*containers.Batch, 0, len(task.aObjHandles))
	for _, block := range task.aObjHandles {
		err = block.Prefetch(readColIdxs)
		if err != nil {
			return
		}
	}
	for i := range task.aObjHandles {
		bat, empty, err := task.prepareAObjSortedData(ctx, i, readColIdxs, sortKeyPos)
		if err != nil {
			return err
		}
		if empty {
			continue
		}
		readedBats = append(readedBats, bat)
	}
	defer func() {
		for _, bat := range readedBats {
			bat.Close()
		}
	}()

	if len(readedBats) == 0 {
		// just soft delete all Objects
		for _, obj := range task.aObjHandles {
			tbl := obj.GetRelation()
			if err = tbl.SoftDeleteObject(obj.GetID()); err != nil {
				return err
			}
		}
		if task.doTransfer {
			mergesort.CleanTransMapping(task.transMappings)
		}
		return nil
	}

	// prepare merge
	// fromLayout describes the layout of the input batch, which is a list of batch length
	fromLayout := make([]uint32, 0, len(readedBats))
	// toLayout describes the layout of the output batch, i.e. [8192, 8192, 8192, 4242]
	toLayout := make([]uint32, 0, len(readedBats))
	totalRowCnt := 0
	if sortKeyPos < 0 {
		// no pk, just pick the first column to reshape
		sortKeyPos = 0
	}
	for _, bat := range readedBats {
		vec := bat.Vecs[sortKeyPos]
		fromLayout = append(fromLayout, uint32(vec.Length()))
		totalRowCnt += vec.Length()
	}
	task.mergeRowsCnt = totalRowCnt
	rowsLeft := totalRowCnt
	for rowsLeft > 0 {
		if rowsLeft > int(schema.BlockMaxRows) {
			toLayout = append(toLayout, schema.BlockMaxRows)
			rowsLeft -= int(schema.BlockMaxRows)
		} else {
			toLayout = append(toLayout, uint32(rowsLeft))
			break
		}
	}

	// do first sort
	var writtenBatches []*batch.Batch
	var releaseF func()
	var mapping []uint32
	if schema.HasSortKey() {
		writtenBatches, releaseF, mapping, err = mergesort.MergeAObj(ctx, task, readedBats, sortKeyPos, schema.BlockMaxRows, len(toLayout))
		if err != nil {
			return
		}
	} else {
		cnBatches := make([]*batch.Batch, len(readedBats))
		for i := range readedBats {
			cnBatches[i] = containers.ToCNBatch(readedBats[i])
		}
		writtenBatches, releaseF = mergesort.ReshapeBatches(cnBatches, fromLayout, toLayout, task)
	}
	defer releaseF()
	if task.doTransfer {
		mergesort.UpdateMappingAfterMerge(task.transMappings, mapping, toLayout)
	}

	// write!
	// create new object to hold merged blocks
	if task.createdObjHandles, err = task.rel.CreateNonAppendableObject(false, nil); err != nil {
		return
	}
	toObjectEntry := task.createdObjHandles.GetMeta().(*catalog.ObjectEntry)
	toObjectEntry.SetSorted()
	name := objectio.BuildObjectNameWithObjectID(&toObjectEntry.ID)
	writer, err := blockio.NewBlockWriterNew(task.rt.Fs.Service, name, schema.Version, seqnums)
	if err != nil {
		return err
	}
	if schema.HasPK() {
		pkIdx := schema.GetSingleSortKeyIdx()
		writer.SetPrimaryKey(uint16(pkIdx))
	} else if schema.HasSortKey() {
		writer.SetSortKey(uint16(schema.GetSingleSortKeyIdx()))
	}
	for _, bat := range writtenBatches {
		_, err = writer.WriteBatch(bat)
		if err != nil {
			return err
		}
	}
	_, _, err = writer.Sync(ctx)
	if err != nil {
		return err
	}
	task.createdMergedObjectName = name.String()

	// update new status for created blocks
	err = task.createdObjHandles.UpdateStats(writer.Stats())
	if err != nil {
		return
	}
	err = task.createdObjHandles.GetMeta().(*catalog.ObjectEntry).GetObjectData().Init()
	if err != nil {
		return
	}

	// soft delete all aobjs
	for _, obj := range task.aObjHandles {
		tbl := obj.GetRelation()
		if err = tbl.SoftDeleteObject(obj.GetID()); err != nil {
			return err
		}
	}

	return nil
}

// flushAObjsForSnapshot schedule io task to flush aobjects for snapshot read. this function will not release any data in io task
func (task *flushTableTailTask) flushAObjsForSnapshot(ctx context.Context) (subtasks []*flushObjTask, err error) {
	defer func() {
		if err != nil {
			releaseFlushObjTasks(subtasks, err)
		}
	}()
	subtasks = make([]*flushObjTask, len(task.aObjMetas))
	// fire flush task
	for i, obj := range task.aObjMetas {
		var data, deletes *containers.Batch
		var dataVer *containers.BatchWithVersion
		objData := obj.GetObjectData()
		if dataVer, err = objData.CollectAppendInRange(
			types.TS{}, task.txn.GetStartTS(), true, common.MergeAllocator,
		); err != nil {
			return
		}
		data = dataVer.Batch
		if data == nil || data.Length() == 0 {
			// the new appendable block might has no data when we flush the table, just skip it
			// In previous impl, runner will only pass non-empty obj to NewCompactBlackTask
			continue
		}
		// do not close data, leave that to wait phase
		if deletes, _, err = objData.CollectDeleteInRange(
			ctx, types.TS{}, task.txn.GetStartTS(), true, common.MergeAllocator,
		); err != nil {
			return
		}
		if deletes != nil {
			// make sure every batch in deltaloc object is sorted by rowid
			_, err := mergesort.SortBlockColumns(deletes.Vecs, 0, task.rt.VectorPool.Transient)
			if err != nil {
				return nil, err
			}
		}

		aobjectTask := NewFlushObjTask(
			tasks.WaitableCtx,
			dataVer.Version,
			dataVer.Seqnums,
			objData.GetFs(),
			obj,
			data,
			deletes,
			true,
		)
		if err = task.rt.Scheduler.Schedule(aobjectTask); err != nil {
			return
		}
		subtasks[i] = aobjectTask
	}
	return
}

// waitFlushAObjForSnapshot waits all io tasks about flushing aobject for snapshot read, update locations
func (task *flushTableTailTask) waitFlushAObjForSnapshot(ctx context.Context, subtasks []*flushObjTask) (err error) {
	ictx, cancel := context.WithTimeout(ctx, 6*time.Minute)
	defer cancel()
	for i, subtask := range subtasks {
		if subtask == nil {
			continue
		}
		if err = subtask.WaitDone(ictx); err != nil {
			return
		}
		if err = task.aObjHandles[i].UpdateStats(subtask.stat); err != nil {
			return
		}
		if subtask.delta == nil {
			continue
		}
		deltaLoc := blockio.EncodeLocation(
			subtask.name,
			subtask.blocks[1].GetExtent(),
			uint32(subtask.delta.Length()),
			subtask.blocks[1].GetID())

		if err = task.aObjHandles[i].UpdateDeltaLoc(0, deltaLoc); err != nil {
			return err
		}
	}
	return nil
}

// flushAllDeletesFromDelSrc collects all deletes from objs and flush them into one obj
func (task *flushTableTailTask) flushAllDeletesFromDelSrc(ctx context.Context) (subtask *flushDeletesTask, emtpyDelObjIdx []*bitmap.Bitmap, err error) {
	var bufferBatch *containers.Batch
	defer func() {
		if err != nil && bufferBatch != nil {
			bufferBatch.Close()
		}
	}()
	emtpyDelObjIdx = make([]*bitmap.Bitmap, len(task.delSrcMetas))
<<<<<<< HEAD
	var (
		enableDeltaStat = task.schema.Name == "bmsql_stock"
		tbl             *catalog.TableEntry
		tombstone       data.Tombstone
		locMap          = make(map[string]int)
		now             time.Time
	)

	if enableDeltaStat {
		tbl = task.rel.GetMeta().(*catalog.TableEntry)
		now = time.Now()
	}
=======

	duplicate := 0
	objDebug := make(map[string]struct{})
	dupObjectCount := 0
>>>>>>> c1b8d6fc
	for i, obj := range task.delSrcMetas {
		objData := obj.GetObjectData()
		var deletes *containers.Batch
		emptyDelObjs := &bitmap.Bitmap{}
		emptyDelObjs.InitWithSize(int64(obj.BlockCnt()))
<<<<<<< HEAD
		if enableDeltaStat {
			tombstone = tbl.TryGetTombstone(obj.ID)
=======
		dupf := false
		if _, ok := objDebug[obj.ID.String()]; !ok {
			objDebug[obj.ID.String()] = struct{}{}
		} else {
			logutil.Infof("duplicate obj %s", obj.ID.String())
			dupf = true
			dupObjectCount++
>>>>>>> c1b8d6fc
		}
		for j := 0; j < obj.BlockCnt(); j++ {
			found, _ := objData.HasDeleteIntentsPreparedInByBlock(uint16(j), types.TS{}, task.txn.GetStartTS())
			if !found {
				emptyDelObjs.Add(uint64(j))
				continue
			}
<<<<<<< HEAD
			if enableDeltaStat && tombstone != nil {
				loc := tombstone.GetLatestDeltaloc(uint16(j))
				if loc != nil {
					locMap[loc.String()]++
				}
			}
			if deletes, err = objData.CollectDeleteInRangeByBlock(
=======
			if deletes, _, _, err = objData.CollectDeleteInRangeByBlock(
>>>>>>> c1b8d6fc
				ctx, uint16(j), types.TS{}, task.txn.GetStartTS(), true, common.MergeAllocator,
			); err != nil {
				return
			}
			if deletes == nil || deletes.Length() == 0 {
				emptyDelObjs.Add(uint64(j))
				continue
			}
			if dupf {
				duplicate += deletes.Length()
			}
			if bufferBatch == nil {
				bufferBatch = makeDeletesTempBatch(deletes, task.rt.VectorPool.Transient)
			}
			task.nObjDeletesCnt += deletes.Length()

			// deletes is closed by Extend
			bufferBatch.Extend(deletes)
		}

		if dupf {
			dupf = false
		}
		emtpyDelObjIdx[i] = emptyDelObjs
	}
	if enableDeltaStat {
		cost := time.Since(now)
		logutil.Infof("[FlushTabletail] task %d collect tombstone for %s cost %v, location distribution(%v):%v",
			task.ID(), task.schema.Name, cost, len(locMap), locMap)
	}
	if bufferBatch != nil {
		// make sure every batch in deltaloc object is sorted by rowid
		_, err = mergesort.SortBlockColumns(bufferBatch.Vecs, 0, task.rt.VectorPool.Transient)
		if err != nil {
			return
		}
		y := 0
		rowIdVecss := vector.MustFixedCol[types.Rowid](bufferBatch.GetVectorByName(catalog.PhyAddrColumnName).GetDownstreamVector())
		commitTsVecss := vector.MustFixedCol[types.TS](bufferBatch.GetVectorByName(catalog.AttrCommitTs).GetDownstreamVector())
		dup := 0
		for z := 0; z < bufferBatch.Length(); z++ {
			if z > y {
				if rowIdVecss[y].Equal(rowIdVecss[z]) && commitTsVecss[y].Equal(&commitTsVecss[z]) {
					dup++
					//logutil.Warnf("flushAllDeletesFromDelSrc error : %v, %v, i: %d", rowIdVecss[z].String(), commitTsVecss[z].ToString(), z)
				}
				y++
			}
		}
		if dup > 0 {
			logutil.Infof("collect delete intents, bufferBatch: %d, bufferBatch-duplicate: %d, duplicate: %d, delSrcMetas len %d, dupMetas: %d, srcMeta: %d",
				bufferBatch.Length(), dup, duplicate, len(task.delSrcMetas), dupObjectCount, len(objDebug))
		}
		subtask = NewFlushDeletesTask(tasks.WaitableCtx, task.rt.Fs, bufferBatch)
		if err = task.rt.Scheduler.Schedule(subtask); err != nil {
			return
		}
	}
	return
}

// waitFlushAllDeletesFromDelSrc waits all io tasks about flushing deletes from objs, update locations but skip those in emtpyDelObjIdx
func (task *flushTableTailTask) waitFlushAllDeletesFromDelSrc(ctx context.Context, subtask *flushDeletesTask, emtpyDelObjIdx []*bitmap.Bitmap) (err error) {
	if subtask == nil {
		return
	}
	ictx, cancel := context.WithTimeout(ctx, 6*time.Minute)
	defer cancel()
	if err = subtask.WaitDone(ictx); err != nil {
		return err
	}
	task.createdDeletesObjectName = subtask.name.String()
	deltaLoc := blockio.EncodeLocation(
		subtask.name,
		subtask.blocks[0].GetExtent(),
		uint32(subtask.delta.Length()),
		subtask.blocks[0].GetID())

	v2.TaskFlushDeletesCountHistogram.Observe(float64(task.nObjDeletesCnt))
	v2.TaskFlushDeletesSizeHistogram.Observe(float64(deltaLoc.Extent().End()))
	logutil.Infof("[FlushTabletail] task %d update %s for approximate %d objs", task.ID(), deltaLoc, len(task.delSrcHandles))
	for i, hdl := range task.delSrcHandles {
		for j := 0; j < hdl.GetMeta().(*catalog.ObjectEntry).BlockCnt(); j++ {
			if emtpyDelObjIdx[i] != nil && emtpyDelObjIdx[i].Contains(uint64(j)) {
				continue
			}
			if err = hdl.UpdateDeltaLoc(uint16(j), deltaLoc); err != nil {
				return err
			}

		}
	}
	return
}

func makeDeletesTempBatch(template *containers.Batch, pool *containers.VectorPool) *containers.Batch {
	bat := containers.NewBatchWithCapacity(len(template.Attrs))
	for i, name := range template.Attrs {
		bat.AddVector(name, pool.GetVector(template.Vecs[i].GetType()))
	}
	return bat
}

func relaseFlushDelTask(task *flushDeletesTask, err error) {
	if err != nil && task != nil {
		logutil.Infof("[FlushTabletail] release flush del task bat because of err %v", err)
		ictx, cancel := context.WithTimeout(
			context.Background(),
			10*time.Second, /*6*time.Minute,*/
		)
		defer cancel()
		task.WaitDone(ictx)
	}
	if task != nil && task.delta != nil {
		task.delta.Close()
	}
}

func releaseFlushObjTasks(subtasks []*flushObjTask, err error) {
	if err != nil {
		logutil.Infof("[FlushTabletail] release flush aobj bat because of err %v", err)
		// add a timeout to avoid WaitDone block the whole process
		ictx, cancel := context.WithTimeout(
			context.Background(),
			10*time.Second, /*6*time.Minute,*/
		)
		defer cancel()
		for _, subtask := range subtasks {
			if subtask != nil {
				// wait done, otherwise the data might be released before flush, and cause data race
				subtask.WaitDone(ictx)
			}
		}
	}
	for _, subtask := range subtasks {
		if subtask != nil && subtask.data != nil {
			subtask.data.Close()
		}
		if subtask != nil && subtask.delta != nil {
			subtask.delta.Close()
		}
	}
}

// For unit test
func (task *flushTableTailTask) GetCreatedObjects() handle.Object {
	return task.createdObjHandles
}<|MERGE_RESOLUTION|>--- conflicted
+++ resolved
@@ -254,7 +254,11 @@
 func (task *flushTableTailTask) Execute(ctx context.Context) (err error) {
 	logutil.Info("[Start]", common.OperationField(task.Name()), common.OperandField(task),
 		common.OperandField(len(task.aObjHandles)+len(task.delSrcHandles)))
-
+	var flushAObjsForSnapshotDuration time.Duration
+	var flushAllDeletesFromDelSrcDuration time.Duration
+	var mergeAObjsDuration time.Duration
+	var waitFlushAObjForSnapshotDuration time.Duration
+	var waitFlushAllDeletesFromDelSrcDuration time.Duration
 	phaseDesc := ""
 	defer func() {
 		if err != nil {
@@ -270,11 +274,13 @@
 	//// phase seperator
 	///////////////////
 
+	duration := time.Now()
 	phaseDesc = "1-flushing appendable blocks for snapshot"
 	snapshotSubtasks, err := task.flushAObjsForSnapshot(ctx)
 	if err != nil {
 		return
 	}
+	flushAObjsForSnapshotDuration = time.Since(duration)
 	defer func() {
 		releaseFlushObjTasks(snapshotSubtasks, err)
 	}()
@@ -282,13 +288,14 @@
 	/////////////////////
 	//// phase seperator
 	///////////////////
-
+	duration = time.Now()
 	phaseDesc = "1-write all deletes from naobjs"
 	// just collect deletes, do not soft delete it, leave that to merge task.
 	deleteTask, emptyMap, err := task.flushAllDeletesFromDelSrc(ctx)
 	if err != nil {
 		return
 	}
+	flushAllDeletesFromDelSrcDuration = time.Since(duration)
 	defer func() {
 		relaseFlushDelTask(deleteTask, err)
 	}()
@@ -296,6 +303,7 @@
 	//// phase seperator
 	///////////////////
 
+	duration = time.Now()
 	phaseDesc = "1-merge aobjects"
 	// merge aobjects, no need to wait, it is a sync procedure, that is why put it
 	// after flushAObjsForSnapshot and flushAllDeletesFromNObjs
@@ -307,25 +315,30 @@
 		err = moerr.NewInternalErrorNoCtx("test merge bail out")
 		return
 	}
-
+	mergeAObjsDuration = time.Since(duration)
 	/////////////////////
 	//// phase seperator
 	///////////////////
+	duration = time.Now()
 	phaseDesc = "1-waiting flushing appendable blocks for snapshot"
 	// wait flush tasks
 	if err = task.waitFlushAObjForSnapshot(ctx, snapshotSubtasks); err != nil {
 		return
 	}
+	waitFlushAObjForSnapshotDuration = time.Since(duration)
 
 	/////////////////////
 	//// phase seperator
 	///////////////////
 
+	duration = time.Now()
 	phaseDesc = "1-wait flushing all deletes from naobjs"
 	if err = task.waitFlushAllDeletesFromDelSrc(ctx, deleteTask, emptyMap); err != nil {
 		return
 	}
-
+	waitFlushAllDeletesFromDelSrcDuration = time.Since(duration)
+
+	duration = time.Now()
 	phaseDesc = "1-wait LogTxnEntry"
 	txnEntry, err := txnentries.NewFlushTableTailEntry(
 		task.txn,
@@ -356,13 +369,20 @@
 	}
 	/////////////////////
 
-	duration := time.Since(now)
+	LogTxnEntryDuration := time.Since(duration)
+	duration1 := time.Since(now)
 	logutil.Info("[End]", common.OperationField(task.Name()),
 		common.AnyField("txn-start-ts", task.txn.GetStartTS().ToString()),
 		zap.Int("aobj-deletes", task.aObjDeletesCnt),
 		zap.Int("aobj-merge-rows", task.mergeRowsCnt),
 		zap.Int("nobj-deletes", task.nObjDeletesCnt),
-		common.DurationField(duration),
+		zap.Duration("flushAObjsForSnapshotDuration", flushAObjsForSnapshotDuration),
+		zap.Duration("flushAllDeletesFromDelSrcDuration", flushAllDeletesFromDelSrcDuration),
+		zap.Duration("mergeAObjsDuration", mergeAObjsDuration),
+		zap.Duration("waitFlushAObjForSnapshotDuration", waitFlushAObjForSnapshotDuration),
+		zap.Duration("waitFlushAllDeletesFromDelSrcDuration", waitFlushAllDeletesFromDelSrcDuration),
+		zap.Duration("LogTxnEntryDuration", LogTxnEntryDuration),
+		common.DurationField(duration1),
 		common.OperandField(task))
 
 	v2.TaskFlushTableTailDurationHistogram.Observe(duration.Seconds())
@@ -688,7 +708,6 @@
 		}
 	}()
 	emtpyDelObjIdx = make([]*bitmap.Bitmap, len(task.delSrcMetas))
-<<<<<<< HEAD
 	var (
 		enableDeltaStat = task.schema.Name == "bmsql_stock"
 		tbl             *catalog.TableEntry
@@ -701,21 +720,18 @@
 		tbl = task.rel.GetMeta().(*catalog.TableEntry)
 		now = time.Now()
 	}
-=======
 
 	duplicate := 0
 	objDebug := make(map[string]struct{})
 	dupObjectCount := 0
->>>>>>> c1b8d6fc
 	for i, obj := range task.delSrcMetas {
 		objData := obj.GetObjectData()
 		var deletes *containers.Batch
 		emptyDelObjs := &bitmap.Bitmap{}
 		emptyDelObjs.InitWithSize(int64(obj.BlockCnt()))
-<<<<<<< HEAD
 		if enableDeltaStat {
 			tombstone = tbl.TryGetTombstone(obj.ID)
-=======
+		}
 		dupf := false
 		if _, ok := objDebug[obj.ID.String()]; !ok {
 			objDebug[obj.ID.String()] = struct{}{}
@@ -723,7 +739,6 @@
 			logutil.Infof("duplicate obj %s", obj.ID.String())
 			dupf = true
 			dupObjectCount++
->>>>>>> c1b8d6fc
 		}
 		for j := 0; j < obj.BlockCnt(); j++ {
 			found, _ := objData.HasDeleteIntentsPreparedInByBlock(uint16(j), types.TS{}, task.txn.GetStartTS())
@@ -731,17 +746,13 @@
 				emptyDelObjs.Add(uint64(j))
 				continue
 			}
-<<<<<<< HEAD
 			if enableDeltaStat && tombstone != nil {
 				loc := tombstone.GetLatestDeltaloc(uint16(j))
 				if loc != nil {
 					locMap[loc.String()]++
 				}
 			}
-			if deletes, err = objData.CollectDeleteInRangeByBlock(
-=======
 			if deletes, _, _, err = objData.CollectDeleteInRangeByBlock(
->>>>>>> c1b8d6fc
 				ctx, uint16(j), types.TS{}, task.txn.GetStartTS(), true, common.MergeAllocator,
 			); err != nil {
 				return
