--- conflicted
+++ resolved
@@ -220,13 +220,8 @@
 	if metaHeader, err = r.ReadMeta(ctx, m); err != nil {
 		return
 	}
-<<<<<<< HEAD
 	meta := metaHeader.MustDataMeta()
-	return ReadAllBlocksWithMeta(ctx, &meta, r.name, idxs, r.noLRUCache, m, r.fs, constructorFactory)
-=======
-	meta, _ := metaHeader.DataMeta()
 	return ReadAllBlocksWithMeta(ctx, &meta, r.name, idxs, r.dataCachePolicy, m, r.fs, constructorFactory)
->>>>>>> b85dc029
 }
 
 // ReadOneBF read one bloom filter
