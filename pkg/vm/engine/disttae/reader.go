// Copyright 2022 Matrix Origin
//
// Licensed under the Apache License, Version 2.0 (the "License");
// you may not use this file except in compliance with the License.
// You may obtain a copy of the License at
//
//      http://www.apache.org/licenses/LICENSE-2.0
//
// Unless required by applicable law or agreed to in writing, software
// distributed under the License is distributed on an "AS IS" BASIS,
// WITHOUT WARRANTIES OR CONDITIONS OF ANY KIND, either express or implied.
// See the License for the specific language governing permissions and
// limitations under the License.

package disttae

import (
	"context"

	"github.com/matrixorigin/matrixone/pkg/fileservice"
	"github.com/matrixorigin/matrixone/pkg/objectio"
	plan2 "github.com/matrixorigin/matrixone/pkg/sql/plan"
	"github.com/matrixorigin/matrixone/pkg/vm/engine"
	"github.com/matrixorigin/matrixone/pkg/vm/process"
	"go.uber.org/zap"

	"github.com/matrixorigin/matrixone/pkg/logutil"
	"github.com/matrixorigin/matrixone/pkg/testutil"

	"github.com/matrixorigin/matrixone/pkg/catalog"
	"github.com/matrixorigin/matrixone/pkg/common/moerr"
	"github.com/matrixorigin/matrixone/pkg/common/mpool"
	"github.com/matrixorigin/matrixone/pkg/container/batch"
	"github.com/matrixorigin/matrixone/pkg/container/types"
	"github.com/matrixorigin/matrixone/pkg/container/vector"
	"github.com/matrixorigin/matrixone/pkg/pb/plan"
	"github.com/matrixorigin/matrixone/pkg/pb/timestamp"
	"github.com/matrixorigin/matrixone/pkg/vm/engine/tae/blockio"
)

// -----------------------------------------------------------------
// ------------------------ withFilterMixin ------------------------
// -----------------------------------------------------------------

func (mixin *withFilterMixin) reset() {
	mixin.filterState.evaluated = false
	mixin.filterState.filter = nil
	mixin.columns.pkPos = -1
	mixin.columns.rowidPos = -1
	mixin.columns.indexOfFirstSortedColumn = -1
	mixin.columns.seqnums = nil
	mixin.columns.colTypes = nil
	mixin.sels = nil
}

// when the reader.Read is called for a new block, it will always
// call tryUpdate to update the seqnums
// NOTE: here we assume the tryUpdate is always called with the same cols
// for all blocks and it will only be updated once
func (mixin *withFilterMixin) tryUpdateColumns(cols []string) {
	if len(cols) == len(mixin.columns.seqnums) {
		return
	}
	if len(mixin.columns.seqnums) != 0 {
		panic(moerr.NewInternalErrorNoCtx("withFilterMixin tryUpdate called with different cols"))
	}
	mixin.columns.seqnums = make([]uint16, len(cols))
	mixin.columns.colTypes = make([]types.Type, len(cols))
	// mixin.columns.colNulls = make([]bool, len(cols))
	mixin.columns.pkPos = -1
	mixin.columns.rowidPos = -1
	mixin.columns.indexOfFirstSortedColumn = -1
	compPKName2Pos := make(map[string]int)
	if mixin.tableDef.Pkey != nil && mixin.tableDef.Pkey.CompPkeyCol != nil {
		pk := mixin.tableDef.Pkey
		for i, name := range pk.Names {
			compPKName2Pos[name] = i
		}
	}
	for i, column := range cols {
		if column == catalog.Row_ID {
			mixin.columns.rowidPos = i
			mixin.columns.seqnums[i] = objectio.SEQNUM_ROWID
			mixin.columns.colTypes[i] = objectio.RowidType
		} else {
			if plan2.GetSortOrder(mixin.tableDef, column) == 0 {
				mixin.columns.indexOfFirstSortedColumn = i
			}
			colIdx := mixin.tableDef.Name2ColIndex[column]
			colDef := mixin.tableDef.Cols[colIdx]
			mixin.columns.seqnums[i] = uint16(colDef.Seqnum)

			if _, ok := compPKName2Pos[column]; ok {
				compPKName2Pos[column] = i
			}

			if mixin.tableDef.Pkey != nil && mixin.tableDef.Pkey.PkeyColName == column {
				// primary key is in the cols
				mixin.columns.pkPos = i
			}
			mixin.columns.colTypes[i] = types.T(colDef.Typ.Id).ToType()
			// if colDef.Default != nil {
			// 	mixin.columns.colNulls[i] = colDef.Default.NullAbility
			// }
		}
	}
	if len(compPKName2Pos) != 0 {
		for _, name := range mixin.tableDef.Pkey.Names {
			if pos, ok := compPKName2Pos[name]; !ok {
				break
			} else {
				mixin.columns.compPKPositions = append(mixin.columns.compPKPositions, pos)
			}
		}
	}
}

func (mixin *withFilterMixin) getReadFilter(proc *process.Process) (filter blockio.ReadFilter) {
	if mixin.filterState.evaluated {
		filter = mixin.filterState.filter
		return
	}
	pk := mixin.tableDef.Pkey
	if pk == nil {
		mixin.filterState.evaluated = true
		mixin.filterState.filter = nil
		return
	}
	if pk.CompPkeyCol == nil {
		return mixin.getNonCompositPKFilter(proc)
	}
	return mixin.getCompositPKFilter(proc)
}

func (mixin *withFilterMixin) getCompositPKFilter(proc *process.Process) (filter blockio.ReadFilter) {
	// if no primary key is included in the columns or no filter expr is given,
	// no filter is needed
	if len(mixin.columns.compPKPositions) == 0 || mixin.filterState.expr == nil {
		mixin.filterState.evaluated = true
		mixin.filterState.filter = nil
		return
	}

	// evaluate
	pkNames := mixin.tableDef.Pkey.Names
	pkVals := make([]*plan.Const, len(pkNames))
	ok := getCompositPKVals(mixin.filterState.expr, pkNames, pkVals, proc)

	if !ok || pkVals[0] == nil {
		mixin.filterState.evaluated = true
		mixin.filterState.filter = nil
		return
	}
	cnt := getValidCompositePKCnt(pkVals)
	pkVals = pkVals[:cnt]

	filterFuncs := make([]func(*vector.Vector, []int32, *[]int32), len(pkVals))
	for i := range filterFuncs {
		filterFuncs[i] = getCompositeFilterFuncByExpr(pkVals[i], i == 0)
	}

	filter = func(vecs []*vector.Vector) []int32 {
		var (
			inputSels []int32
		)
		for i := range filterFuncs {
			pos := mixin.columns.compPKPositions[i]
			vec := vecs[pos]
			mixin.sels = mixin.sels[:0]
			filterFuncs[i](vec, inputSels, &mixin.sels)
			if len(mixin.sels) == 0 {
				break
			}
			inputSels = mixin.sels
		}
		// logutil.Debugf("%s: %d/%d", mixin.tableDef.Name, len(res), vecs[0].Length())

		return mixin.sels
	}

	mixin.filterState.evaluated = true
	mixin.filterState.filter = filter
	return
}

func (mixin *withFilterMixin) getNonCompositPKFilter(proc *process.Process) (filter blockio.ReadFilter) {
	// if no primary key is included in the columns or no filter expr is given,
	// no filter is needed
	if mixin.columns.pkPos == -1 || mixin.filterState.expr == nil {
		mixin.filterState.evaluated = true
		mixin.filterState.filter = nil
		return
	}

	// evaluate the search function for the filter
	// if the search function is not found, no filter is needed
	// primary key must be used by the expr in one of the following patterns:
	// A: $pk = const_value
	// B: const_value = $pk
	// C: {A|B} and {A|B}
	// D: {A|B|C} [and {A|B|C}]*
	// for other patterns, no filter is needed
	ok, searchFunc := getNonCompositePKSearchFuncByExpr(
		mixin.filterState.expr,
		mixin.tableDef.Pkey.PkeyColName,
		mixin.columns.colTypes[mixin.columns.pkPos].Oid,
		proc,
	)
	if !ok || searchFunc == nil {
		mixin.filterState.evaluated = true
		mixin.filterState.filter = nil
		return
	}

	// here we will select the primary key column from the vectors, and
	// use the search function to find the offset of the primary key.
	// it returns the offset of the primary key in the pk vector.
	// if the primary key is not found, it returns empty slice
	filter = func(vecs []*vector.Vector) []int32 {
		vec := vecs[mixin.columns.pkPos]
		row := searchFunc(vec)
		if row < 0 {
			return nil
		}
		return []int32{int32(row)}
	}
	mixin.filterState.evaluated = true
	mixin.filterState.filter = filter
	return
}

// -----------------------------------------------------------------
// ------------------------ emptyReader ----------------------------
// -----------------------------------------------------------------

func (r *emptyReader) Close() error {
	return nil
}

func (r *emptyReader) Read(_ context.Context, _ []string,
	_ *plan.Expr, _ *mpool.MPool, _ engine.VectorPool) (*batch.Batch, error) {
	return nil, nil
}

// -----------------------------------------------------------------
// ------------------------ blockReader ----------------------------
// -----------------------------------------------------------------

func newBlockReader(
	ctx context.Context,
	tableDef *plan.TableDef,
	ts timestamp.Timestamp,
	blks []*catalog.BlockInfo,
	filterExpr *plan.Expr,
	fs fileservice.FileService,
	proc *process.Process,
) *blockReader {
	r := &blockReader{
		withFilterMixin: withFilterMixin{
			ctx:      ctx,
			fs:       fs,
			ts:       ts,
			tableDef: tableDef,
		},
		blks:    blks,
		proc:    proc,
		blkDels: make(map[types.Blockid][]int64),
	}
	r.filterState.expr = filterExpr
	return r
}

func (r *blockReader) Close() error {
	r.withFilterMixin.reset()
	return nil
}

func (r *blockReader) Read(
	ctx context.Context,
	cols []string,
	_ *plan.Expr,
	mp *mpool.MPool,
	vp engine.VectorPool,
) (*batch.Batch, error) {
	// if the block list is empty, return nil
	if len(r.blks) == 0 {
		return nil, nil
	}

	// move to the next block at the end of this call
	defer func() {
		r.blks = r.blks[1:]
		r.currentStep++
	}()

	// get the current block to be read
	blockInfo := r.blks[0]

	// try to update the columns
	// the columns is only updated once for all blocks
	r.tryUpdateColumns(cols)

	//prefetch some objects
	for len(r.steps) > 0 && r.steps[0] == r.currentStep {
		blockio.BlockPrefetch(r.columns.seqnums, r.fs, [][]*catalog.BlockInfo{r.infos[0]}, vp.GetAccountId())
		r.infos = r.infos[1:]
		r.steps = r.steps[1:]
	}

	// get the block read filter
<<<<<<< HEAD
	filter := r.getReadFilter()
	if vp != nil {
		logutil.Infof("vp is :%v", vp.GetAccountId())
	}
	// read the block
	bat, err := blockio.BlockRead(
		r.ctx, blockInfo, nil, r.columns.seqnums, r.columns.colTypes, r.ts, filter, r.fs, mp, vp, vp.GetAccountId(),
=======
	filter := r.getReadFilter(r.proc)

	// read the block
	bat, err := blockio.BlockRead(
		r.ctx, blockInfo, r.blkDels[(*blockInfo).BlockID], r.columns.seqnums, r.columns.colTypes, r.ts, filter, r.fs, mp, vp,
>>>>>>> 99555800
	)
	if err != nil {
		return nil, err
	}
	bat.SetAttributes(cols)

	if blockInfo.Sorted && r.columns.indexOfFirstSortedColumn != -1 {
		bat.GetVector(int32(r.columns.indexOfFirstSortedColumn)).SetSorted(true)
	}

	if logutil.GetSkip1Logger().Core().Enabled(zap.DebugLevel) {
		logutil.Debug(testutil.OperatorCatchBatch("block reader", bat))
	}
	return bat, nil
}

// -----------------------------------------------------------------
// ---------------------- blockMergeReader -------------------------
// -----------------------------------------------------------------

func newBlockMergeReader(
	ctx context.Context,
	txnTable *txnTable,
	ts timestamp.Timestamp,
	blks []catalog.BlockInfo,
	filterExpr *plan.Expr,
	fs fileservice.FileService,
	proc *process.Process,
) *blockMergeReader {
	r := &blockMergeReader{
		withFilterMixin: withFilterMixin{
			ctx:      ctx,
			tableDef: txnTable.tableDef,
			ts:       ts,
			fs:       fs,
		},
		blks:  blks,
		table: txnTable,
		proc:  proc,
	}
	r.filterState.expr = filterExpr
	return r
}

func (r *blockMergeReader) Close() error {
	r.withFilterMixin.reset()
	r.table = nil
	r.blks = nil
	return nil
}

func (r *blockMergeReader) Read(
	ctx context.Context,
	cols []string,
	expr *plan.Expr,
	mp *mpool.MPool,
	vp engine.VectorPool,
) (*batch.Batch, error) {
	// if the block list is empty, return nil
	if len(r.blks) == 0 {
		return nil, nil
	}

	// move to the next block at the end of this call
	defer func() {
		r.buffer = r.buffer[:0]
		r.blks = r.blks[1:]
	}()

	// get the current block to be read
	info := &r.blks[0]

	// try to update the columns
	r.tryUpdateColumns(cols)

	// load deletes from txn.blockId_dn_delete_metaLoc_batch
	if _, ok := r.table.db.txn.blockId_dn_delete_metaLoc_batch[info.BlockID]; ok {
		deletes, err := r.table.LoadDeletesForBlock(info.BlockID)
		if err != nil {
			return nil, err
		}
		//TODO:: need to optimize .
		r.buffer = append(r.buffer, deletes...)
	}

	// load deletes from partition state for the specified block
	{
		state, err := r.table.getPartitionState(ctx)
		if err != nil {
			return nil, err
		}
		ts := types.TimestampToTS(r.ts)
		iter := state.NewRowsIter(ts, &info.BlockID, true)
		for iter.Next() {
			entry := iter.Entry()
			_, offset := entry.RowID.Decode()
			r.buffer = append(r.buffer, int64(offset))
		}
		iter.Close()
	}

	//TODO:: if r.table.writes is a map , the time complexity could be O(1)
	//load deletes from txn.writes for the specified block
	for _, entry := range r.table.writes {
		if entry.isGeneratedByTruncate() {
			continue
		}
		//deletes in tbl.writes maybe comes from PartitionState.rows or PartitionState.blocks,
		// but at the end of this function, only collect deletes which comes from PartitionState.blocks
		// into modifies.
		if entry.typ == DELETE && entry.fileName == "" {
			vs := vector.MustFixedCol[types.Rowid](entry.bat.GetVector(0))
			for _, v := range vs {
				id, offset := v.Decode()
				if id == info.BlockID {
					r.buffer = append(r.buffer, int64(offset))
				}
			}
		}
	}

	filter := r.getReadFilter(r.proc)

<<<<<<< HEAD
	if vp != nil {
		logutil.Infof("vp is :%v", vp.GetAccountId())
	}

	bat, err := blockio.BlockRead(
		r.ctx, info, r.blks[0].deletes, r.columns.seqnums, r.columns.colTypes, r.ts, filter, r.fs, mp, vp, vp.GetAccountId(),
=======
	//TODO::prefetch.
	bat, err := blockio.BlockRead(
		r.ctx, info, r.buffer, r.columns.seqnums, r.columns.colTypes, r.ts, filter, r.fs, mp, vp,
>>>>>>> 99555800
	)
	if err != nil {
		return nil, err
	}
	bat.SetAttributes(cols)

	if logutil.GetSkip1Logger().Core().Enabled(zap.DebugLevel) {
		logutil.Debug(testutil.OperatorCatchBatch("block merge reader", bat))
	}
	return bat, nil
}

// -----------------------------------------------------------------
// ------------------------ mergeReader ----------------------------
// -----------------------------------------------------------------

func NewMergeReader(readers []engine.Reader) *mergeReader {
	return &mergeReader{
		rds: readers,
	}
}

func (r *mergeReader) Close() error {
	return nil
}

func (r *mergeReader) Read(
	ctx context.Context,
	cols []string,
	expr *plan.Expr,
	mp *mpool.MPool,
	vp engine.VectorPool,
) (*batch.Batch, error) {
	if len(r.rds) == 0 {
		return nil, nil
	}
	for len(r.rds) > 0 {
		bat, err := r.rds[0].Read(ctx, cols, expr, mp, vp)
		if err != nil {
			for _, rd := range r.rds {
				rd.Close()
			}
			return nil, err
		}
		if bat == nil {
			r.rds = r.rds[1:]
		}
		if bat != nil {
			if logutil.GetSkip1Logger().Core().Enabled(zap.DebugLevel) {
				logutil.Debug(testutil.OperatorCatchBatch("merge reader", bat))
			}
			return bat, nil
		}
	}
	return nil, nil
}<|MERGE_RESOLUTION|>--- conflicted
+++ resolved
@@ -308,21 +308,11 @@
 	}
 
 	// get the block read filter
-<<<<<<< HEAD
-	filter := r.getReadFilter()
-	if vp != nil {
-		logutil.Infof("vp is :%v", vp.GetAccountId())
-	}
+	filter := r.getReadFilter(r.proc)
+
 	// read the block
 	bat, err := blockio.BlockRead(
-		r.ctx, blockInfo, nil, r.columns.seqnums, r.columns.colTypes, r.ts, filter, r.fs, mp, vp, vp.GetAccountId(),
-=======
-	filter := r.getReadFilter(r.proc)
-
-	// read the block
-	bat, err := blockio.BlockRead(
-		r.ctx, blockInfo, r.blkDels[(*blockInfo).BlockID], r.columns.seqnums, r.columns.colTypes, r.ts, filter, r.fs, mp, vp,
->>>>>>> 99555800
+		r.ctx, blockInfo, r.blkDels[(*blockInfo).BlockID], r.columns.seqnums, r.columns.colTypes, r.ts, filter, r.fs, mp, vp, vp.GetAccountId(),
 	)
 	if err != nil {
 		return nil, err
@@ -446,18 +436,9 @@
 
 	filter := r.getReadFilter(r.proc)
 
-<<<<<<< HEAD
-	if vp != nil {
-		logutil.Infof("vp is :%v", vp.GetAccountId())
-	}
-
-	bat, err := blockio.BlockRead(
-		r.ctx, info, r.blks[0].deletes, r.columns.seqnums, r.columns.colTypes, r.ts, filter, r.fs, mp, vp, vp.GetAccountId(),
-=======
 	//TODO::prefetch.
 	bat, err := blockio.BlockRead(
-		r.ctx, info, r.buffer, r.columns.seqnums, r.columns.colTypes, r.ts, filter, r.fs, mp, vp,
->>>>>>> 99555800
+		r.ctx, info, r.buffer, r.columns.seqnums, r.columns.colTypes, r.ts, filter, r.fs, mp, vp, vp.GetAccountId(),
 	)
 	if err != nil {
 		return nil, err
