--- conflicted
+++ resolved
@@ -97,11 +97,7 @@
 		}
 
 		if !objectio.IsSameObjectLocVsMeta(location, objectMeta) {
-<<<<<<< HEAD
-			if objectMeta, err = objectio.FastLoadObjectMeta(ctx, proc.GetAccountId(), &location, proc.FileService); err != nil {
-=======
-			if objectMeta, err = objectio.FastLoadObjectMeta(ctx, &location, fs); err != nil {
->>>>>>> 99555800
+			if objectMeta, err = objectio.FastLoadObjectMeta(ctx, proc.GetAccountId(), &location, fs); err != nil {
 				return nil, err
 			}
 			lenobjs++
