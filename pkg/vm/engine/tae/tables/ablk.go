--- conflicted
+++ resolved
@@ -378,11 +378,7 @@
 	if !node.IsPersisted() {
 		return blk.getInMemoryRowByFilter(node.MustMNode(), txn, filter)
 	} else {
-<<<<<<< HEAD
-		return blk.getPersistedRowByFilter(node.MustPNode(), txn, filter, txn.GetTenantID())
-=======
-		return blk.getPersistedRowByFilter(ctx, node.MustPNode(), txn, filter)
->>>>>>> 03a76d24
+		return blk.getPersistedRowByFilter(ctx, node.MustPNode(), txn, filter, txn.GetTenantID())
 	}
 }
 
@@ -392,14 +388,9 @@
 	ctx context.Context,
 	pnode *persistedNode,
 	txn txnif.TxnReader,
-<<<<<<< HEAD
 	filter *handle.Filter,
 	accountId uint32) (row uint32, err error) {
-	ok, err := pnode.ContainsKey(filter.Val)
-=======
-	filter *handle.Filter) (row uint32, err error) {
 	ok, err := pnode.ContainsKey(ctx, filter.Val)
->>>>>>> 03a76d24
 	if err != nil {
 		return
 	}
@@ -409,11 +400,7 @@
 	}
 	// Note: sort key do not change
 	schema := blk.meta.GetSchema()
-<<<<<<< HEAD
-	sortKey, err := blk.LoadPersistedColumnData(schema, schema.GetSingleSortKeyIdx(), accountId)
-=======
-	sortKey, err := blk.LoadPersistedColumnData(ctx, schema, schema.GetSingleSortKeyIdx())
->>>>>>> 03a76d24
+	sortKey, err := blk.LoadPersistedColumnData(ctx, schema, schema.GetSingleSortKeyIdx(), accountId)
 	if err != nil {
 		return
 	}
@@ -444,11 +431,7 @@
 
 	// Load persisted deletes
 	view := model.NewColumnView(0)
-<<<<<<< HEAD
-	if err = blk.FillPersistedDeletes(txn, view.BaseView, accountId); err != nil {
-=======
-	if err = blk.FillPersistedDeletes(ctx, txn, view.BaseView); err != nil {
->>>>>>> 03a76d24
+	if err = blk.FillPersistedDeletes(ctx, txn, view.BaseView, accountId); err != nil {
 		return
 	}
 
@@ -654,12 +637,9 @@
 			keysZM,
 			rowmask,
 			true,
-<<<<<<< HEAD
-			txn.GetTenantID())
-=======
+			txn.GetTenantID(),
 			bf,
 		)
->>>>>>> 03a76d24
 	}
 }
 
