// Copyright 2021 Matrix Origin
//
// Licensed under the Apache License, Version 2.0 (the "License");
// you may not use this file except in compliance with the License.
// You may obtain a copy of the License at
//
//      http://www.apache.org/licenses/LICENSE-2.0
//
// Unless required by applicable law or agreed to in writing, software
// distributed under the License is distributed on an "AS IS" BASIS,
// WITHOUT WARRANTIES OR CONDITIONS OF ANY KIND, either express or implied.
// See the License for the specific language governing permissions and
// limitations under the License.

package txnimpl

import (
	"context"
	"fmt"
	"io"
	"unsafe"

	"github.com/matrixorigin/matrixone/pkg/objectio"
	"github.com/matrixorigin/matrixone/pkg/vm/engine/tae/catalog"
	"github.com/matrixorigin/matrixone/pkg/vm/engine/tae/common"
	"github.com/matrixorigin/matrixone/pkg/vm/engine/tae/containers"
	"github.com/matrixorigin/matrixone/pkg/vm/engine/tae/iface/txnif"
	"github.com/matrixorigin/matrixone/pkg/vm/engine/tae/model"
	"github.com/matrixorigin/matrixone/pkg/vm/engine/tae/tables"
)

const MaxNodeRows = 10000

type InsertNode interface {
	Close() error
	Append(data *containers.Batch, offset uint32) (appended uint32, err error)
	RangeDelete(start, end uint32) error
	IsRowDeleted(row uint32) bool
	IsPersisted() bool
	PrintDeletes() string
	GetColumnDataByIds([]int) (*model.BlockView, error)
	GetColumnDataById(int) (*model.ColumnView, error)
	Prefetch(idxes []uint16) error
	FillBlockView(view *model.BlockView, colIdxes []int) (err error)
	FillColumnView(*model.ColumnView) error
	Window(start, end uint32) (*containers.Batch, error)
	WindowColumn(start, end uint32, pos int) (containers.Vector, error)
	GetSpace() uint32
	Rows() uint32
	GetValue(col int, row uint32) (any, bool, error)
	MakeCommand(uint32) (txnif.TxnCmd, error)
	AddApplyInfo(srcOff, srcLen, destOff, destLen uint32, dest *common.ID) *appendInfo
	RowsWithoutDeletes() uint32
	LengthWithDeletes(appended, toAppend uint32) uint32
	OffsetWithDeletes(count uint32) uint32
	GetAppends() []*appendInfo
	GetTxn() txnif.AsyncTxn
	GetPersistedLoc() (objectio.Location, objectio.Location)
}

type appendInfo struct {
	seq              uint32
	srcOff, srcLen   uint32
	dest             common.ID
	destOff, destLen uint32
}

const (
	AppendInfoSize int64 = int64(unsafe.Sizeof(appendInfo{}))
)

func EncodeAppendInfo(info *appendInfo) []byte {
	return unsafe.Slice((*byte)(unsafe.Pointer(info)), AppendInfoSize)
}

func (info *appendInfo) GetDest() *common.ID {
	return &info.dest
}
func (info *appendInfo) GetSrcOff() uint32 {
	return info.srcOff
}
func (info *appendInfo) GetSrcLen() uint32 {
	return info.srcLen
}
func (info *appendInfo) GetDestOff() uint32 {
	return info.destOff
}
func (info *appendInfo) GetDestLen() uint32 {
	return info.destLen
}
func (info *appendInfo) Desc() string {
	return info.dest.BlockString()
}
func (info *appendInfo) String() string {
	s := fmt.Sprintf("[From=[%d:%d];To=%s[%d:%d]]",
		info.srcOff, info.srcLen+info.srcOff, info.dest.BlockString(), info.destOff, info.destLen+info.destOff)
	return s
}
func (info *appendInfo) WriteTo(w io.Writer) (n int64, err error) {
	_, err = w.Write(EncodeAppendInfo(info))
	n = AppendInfoSize
	return
}
func (info *appendInfo) ReadFrom(r io.Reader) (n int64, err error) {
	_, err = r.Read(EncodeAppendInfo(info))
	n = AppendInfoSize
	return
}

type baseNode struct {
	meta  *catalog.BlockEntry
	table *txnTable
}

func newBaseNode(
	tbl *txnTable,
	meta *catalog.BlockEntry,
) *baseNode {
	return &baseNode{
		meta:  meta,
		table: tbl,
	}
}

func (n *baseNode) IsPersisted() bool {
	return n.meta.HasPersistedData()
}

func (n *baseNode) GetTxn() txnif.AsyncTxn {
	return n.table.store.txn
}

func (n *baseNode) GetPersistedLoc() (objectio.Location, objectio.Location) {
	return n.meta.FastGetMetaLoc(), n.meta.GetDeltaLoc()
}

func (n *baseNode) Rows() uint32 {
	return n.meta.FastGetMetaLoc().Rows()
}

func (n *baseNode) LoadPersistedColumnData(colIdx int) (vec containers.Vector, err error) {
	location := n.meta.FastGetMetaLoc()
	if location.IsEmpty() {
		panic("cannot load persisted column data from empty location")
	}
	def := n.table.GetLocalSchema().ColDefs[colIdx]
	return tables.LoadPersistedColumnData(
<<<<<<< HEAD
		context.Background(),
		n.fs,
=======
		n.table.store.dataFactory.Fs,
>>>>>>> 893ad67f
		nil,
		def,
		location)
}<|MERGE_RESOLUTION|>--- conflicted
+++ resolved
@@ -145,12 +145,8 @@
 	}
 	def := n.table.GetLocalSchema().ColDefs[colIdx]
 	return tables.LoadPersistedColumnData(
-<<<<<<< HEAD
 		context.Background(),
-		n.fs,
-=======
 		n.table.store.dataFactory.Fs,
->>>>>>> 893ad67f
 		nil,
 		def,
 		location)
