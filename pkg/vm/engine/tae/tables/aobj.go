// Copyright 2021 Matrix Origin
//
// Licensed under the Apache License, Version 2.0 (the "License");
// you may not use this file except in compliance with the License.
// You may obtain a copy of the License at
//
//      http://www.apache.org/licenses/LICENSE-2.0
//
// Unless required by applicable law or agreed to in writing, software
// distributed under the License is distributed on an "AS IS" BASIS,
// WITHOUT WARRANTIES OR CONDITIONS OF ANY KIND, either express or implied.
// See the License for the specific language governing permissions and
// limitations under the License.

package tables

import (
	"context"
	"fmt"
	"math"
	"sync"
	"sync/atomic"

	"github.com/matrixorigin/matrixone/pkg/common/moerr"
	"github.com/matrixorigin/matrixone/pkg/common/mpool"
	"github.com/matrixorigin/matrixone/pkg/container/types"
	"github.com/matrixorigin/matrixone/pkg/logutil"
	"github.com/matrixorigin/matrixone/pkg/vm/engine/tae/catalog"
	"github.com/matrixorigin/matrixone/pkg/vm/engine/tae/common"
	"github.com/matrixorigin/matrixone/pkg/vm/engine/tae/containers"
	"github.com/matrixorigin/matrixone/pkg/vm/engine/tae/db/dbutils"
	"github.com/matrixorigin/matrixone/pkg/vm/engine/tae/iface/data"
	"github.com/matrixorigin/matrixone/pkg/vm/engine/tae/iface/txnif"
	"github.com/matrixorigin/matrixone/pkg/vm/engine/tae/index"
	"github.com/matrixorigin/matrixone/pkg/vm/engine/tae/tables/updates"
)

type aobject struct {
	*baseObject
	frozen     atomic.Bool
	freezelock sync.Mutex
}

func newAObject(
	meta *catalog.ObjectEntry,
	rt *dbutils.Runtime,
	isTombstone bool,
) *aobject {
	obj := &aobject{}
	obj.baseObject = newBaseObject(obj, meta, rt)
	if obj.meta.Load().HasDropCommitted() {
		pnode := newPersistedNode(obj.baseObject)
		node := NewNode(pnode)
		node.Ref()
		obj.node.Store(node)
		obj.FreezeAppend()
	} else {
		mnode := newMemoryNode(obj.baseObject, isTombstone)
		node := NewNode(mnode)
		node.Ref()
		obj.node.Store(node)
	}
	return obj
}

func (obj *aobject) FreezeAppend() {
	obj.frozen.Store(true)
}

func (obj *aobject) IsAppendFrozen() bool {
	return obj.frozen.Load()
}

func (obj *aobject) IsAppendable() bool {
	if obj.IsAppendFrozen() {
		return false
	}
	node := obj.PinNode()
	defer node.Unref()
	if node.IsPersisted() {
		return false
	}
	rows, _ := node.Rows()
	return rows < obj.meta.Load().GetSchema().BlockMaxRows
}

func (obj *aobject) PrepareCompactInfo() (result bool, reason string) {
	if n := obj.RefCount(); n > 0 {
		reason = fmt.Sprintf("entering refcount %d", n)
		return
	}
	obj.FreezeAppend()
	if !obj.meta.Load().PrepareCompact() || !obj.appendMVCC.PrepareCompact() {
		if !obj.meta.Load().PrepareCompact() {
			reason = "meta preparecomp false"
		} else {
			reason = "mvcc preparecomp false"
		}
		return
	}

	if n := obj.RefCount(); n != 0 {
		reason = fmt.Sprintf("ending refcount %d", n)
		return
	}
	return obj.RefCount() == 0, reason
}

func (obj *aobject) PrepareCompact() bool {
	if obj.RefCount() > 0 {
		return false
	}

	// see more notes in flushtabletail.go
	obj.freezelock.Lock()
	obj.FreezeAppend()
	obj.freezelock.Unlock()

	droppedCommitted := obj.GetObjMeta().HasDropCommitted()

	if droppedCommitted {
		if !obj.meta.Load().PrepareCompactLocked() {
			if obj.meta.Load().CheckPrintPrepareCompactLocked() {
				obj.meta.Load().PrintPrepareCompactDebugLog()
			}
			return false
		}
	} else {
		if !obj.meta.Load().PrepareCompactLocked() {
			if obj.meta.Load().CheckPrintPrepareCompactLocked() {
				obj.meta.Load().PrintPrepareCompactDebugLog()
			}
			return false
		}
		if !obj.appendMVCC.PrepareCompact() /* all appends are committed */ {
			if obj.meta.Load().CheckPrintPrepareCompactLocked() {
				logutil.Infof("obj %v, data prepare compact failed", obj.meta.Load().ID().String())
				if !obj.meta.Load().HasPrintedPrepareComapct.Load() {
					obj.meta.Load().HasPrintedPrepareComapct.Store(true)
					logutil.Infof("append MVCC %v", obj.appendMVCC.StringLocked())
				}
			}
			return false
		}
	}
	prepareCompact := obj.RefCount() == 0
	if !prepareCompact && obj.meta.Load().CheckPrintPrepareCompactLocked() {
		logutil.Infof("obj %v, data ref count is %d", obj.meta.Load().ID().String(), obj.RefCount())
	}
	return prepareCompact
}

func (obj *aobject) Pin() *common.PinnedItem[*aobject] {
	obj.Ref()
	return &common.PinnedItem[*aobject]{
		Val: obj,
	}
}

// check if all rows are committed before the specified ts
// here we assume that the ts is greater equal than the block's
// create ts and less than the block's delete ts
// it is a coarse-grained check
func (obj *aobject) CoarseCheckAllRowsCommittedBefore(ts types.TS) bool {
	// if the block is not frozen, always return false
	if !obj.IsAppendFrozen() {
		return false
	}

	node := obj.PinNode()
	defer node.Unref()

	// if the block is in memory, check with the in-memory node
	// it is a fine-grained check if the block is in memory
	if !node.IsPersisted() {
		return node.MustMNode().allRowsCommittedBefore(ts)
	}

	// always return false for if the block is persisted
	// it is a coarse-grained check
	return false
}

func (obj *aobject) GetDuplicatedRows(
	ctx context.Context,
	txn txnif.TxnReader,
	keys containers.Vector,
	keysZM index.ZM,
	precommit bool,
	checkWWConflict bool,
	rowIDs containers.Vector,
	mp *mpool.MPool,
) (err error) {
	defer func() {
		if moerr.IsMoErrCode(err, moerr.ErrDuplicateEntry) {
			logutil.Debugf("BatchDedup obj-%s: %v", obj.meta.ID.String(), err)
		}
	}()
	node := obj.PinNode()
	defer node.Unref()
	maxRow := uint32(math.MaxUint32)
	if !precommit {
		maxRow, err = obj.GetMaxRowByTS(txn.GetStartTS())
	}
	if !node.IsPersisted() {
		return node.GetDuplicatedRows(
			ctx,
			txn,
			maxRow,
			keys,
			keysZM,
			rowIDs,
			precommit,
			checkWWConflict,
			mp,
		)
	} else {
		return obj.persistedGetDuplicatedRows(
			ctx,
			txn,
			precommit,
			keys,
			keysZM,
			rowIDs,
			true,
			maxRow,
			mp,
		)
	}
}

func (obj *aobject) GetMaxRowByTS(ts types.TS) (uint32, error) {
	node := obj.PinNode()
	defer node.Unref()
	if !node.IsPersisted() {
		obj.RLock()
		defer obj.RUnlock()
		return obj.appendMVCC.GetMaxRowByTSLocked(ts), nil
	} else {
		vec, err := obj.LoadPersistedCommitTS(0)
		if err != nil {
			return 0, err
		}
		for i := uint32(0); i < uint32(vec.Length()); i++ {
			commitTS := vec.Get(int(i)).(types.TS)
			if commitTS.Greater(&ts) {
				return i, nil
			}
		}
		return uint32(vec.Length()), nil
	}
}
func (obj *aobject) Contains(
	ctx context.Context,
<<<<<<< HEAD
	txn txnif.TxnReader,
	precommit bool,
=======
	txn txnif.AsyncTxn,
	filter *handle.Filter,
	mp *mpool.MPool,
) (blkID uint16, offset uint32, err error) {
	if filter.Op != handle.FilterEq {
		panic("logic error")
	}
	if obj.meta.Load().GetSchema().SortKey == nil {
		rid := filter.Val.(types.Rowid)
		offset = rid.GetRowOffset()
		return
	}

	node := obj.PinNode()
	defer node.Unref()
	_, offset, err = node.GetRowByFilter(ctx, txn, filter, mp)
	return
}

func (obj *aobject) BatchDedup(
	ctx context.Context,
	txn txnif.AsyncTxn,
>>>>>>> 5f4a341d
	keys containers.Vector,
	keysZM index.ZM,
	mp *mpool.MPool,
) (err error) {
	defer func() {
		if moerr.IsMoErrCode(err, moerr.ErrDuplicateEntry) {
			logutil.Debugf("BatchDedup obj-%s: %v", obj.meta.Load().ID().String(), err)
		}
	}()
	node := obj.PinNode()
	defer node.Unref()
	if !node.IsPersisted() {
		return node.Contains(
			ctx,
			keys,
			keysZM,
			txn,
			precommit,
			mp,
		)
	} else {
		return obj.persistedContains(
			ctx,
			txn,
			precommit,
			keys,
			keysZM,
			true,
			mp,
		)
	}
}

func (obj *aobject) estimateRawScore() (score int, dropped bool, err error) {
<<<<<<< HEAD
	if obj.meta.HasDropCommitted() {
=======
	meta := obj.GetObjMeta()
	if meta.HasDropCommitted() && !meta.InMemoryDeletesExisted() {
>>>>>>> 5f4a341d
		dropped = true
		return
	}
	atLeastOneCommitted := meta.ObjectState >= catalog.ObjectState_Create_ApplyCommit
	if !atLeastOneCommitted {
		score = 1
		return
	}

	rows, err := obj.Rows()
	if rows == int(obj.meta.Load().GetSchema().BlockMaxRows) {
		score = 100
		return
	}

<<<<<<< HEAD
	if rows == 0 {
=======
	changesCnt := uint32(0)
	obj.RLock()
	objectMVCC := obj.tryGetMVCC()
	if objectMVCC != nil {
		changesCnt = objectMVCC.GetChangeIntentionCntLocked()
	}
	obj.RUnlock()
	if changesCnt == 0 && rows == 0 {
>>>>>>> 5f4a341d
		score = 0
	} else {
		score = 1
	}

	if score > 0 {
		if _, terminated := obj.meta.Load().GetTerminationTS(); terminated {
			score = 100
		}
	}
	return
}

func (obj *aobject) RunCalibration() (score int, err error) {
	score, _, err = obj.estimateRawScore()
	return
}

func (obj *aobject) OnReplayAppend(node txnif.AppendNode) (err error) {
	an := node.(*updates.AppendNode)
	obj.appendMVCC.OnReplayAppendNode(an)
	return
}

func (obj *aobject) OnReplayAppendPayload(bat *containers.Batch) (err error) {
	appender, err := obj.MakeAppender()
	if err != nil {
		return
	}
	_, err = appender.ReplayAppend(bat, nil)
	return
}

func (obj *aobject) MakeAppender() (appender data.ObjectAppender, err error) {
	if obj == nil {
		err = moerr.GetOkExpectedEOB()
		return
	}
	appender = newAppender(obj)
	return
}

func (obj *aobject) Init() (err error) { return }

func (obj *aobject) EstimateMemSize() (int, int) {
	node := obj.PinNode()
	defer node.Unref()
	obj.RLock()
	defer obj.RUnlock()
	asize := obj.appendMVCC.EstimateMemSizeLocked()
	if !node.IsPersisted() {
		asize += node.MustMNode().EstimateMemSizeLocked()
	}
	return asize, 0
}

func (obj *aobject) GetRowsOnReplay() uint64 {
<<<<<<< HEAD
	if obj.meta.HasDropCommitted() {
		return uint64(obj.meta.GetLatestCommittedNodeLocked().
			BaseNode.ObjectStats.Rows())
=======
	rows := uint64(obj.appendMVCC.GetTotalRow())
	stats := obj.meta.Load().GetObjectStats()
	fileRows := uint64(stats.Rows())
	if rows > fileRows {
		return rows
>>>>>>> 5f4a341d
	}
	return uint64(obj.appendMVCC.GetTotalRow())
}<|MERGE_RESOLUTION|>--- conflicted
+++ resolved
@@ -252,33 +252,8 @@
 }
 func (obj *aobject) Contains(
 	ctx context.Context,
-<<<<<<< HEAD
 	txn txnif.TxnReader,
 	precommit bool,
-=======
-	txn txnif.AsyncTxn,
-	filter *handle.Filter,
-	mp *mpool.MPool,
-) (blkID uint16, offset uint32, err error) {
-	if filter.Op != handle.FilterEq {
-		panic("logic error")
-	}
-	if obj.meta.Load().GetSchema().SortKey == nil {
-		rid := filter.Val.(types.Rowid)
-		offset = rid.GetRowOffset()
-		return
-	}
-
-	node := obj.PinNode()
-	defer node.Unref()
-	_, offset, err = node.GetRowByFilter(ctx, txn, filter, mp)
-	return
-}
-
-func (obj *aobject) BatchDedup(
-	ctx context.Context,
-	txn txnif.AsyncTxn,
->>>>>>> 5f4a341d
 	keys containers.Vector,
 	keysZM index.ZM,
 	mp *mpool.MPool,
@@ -313,12 +288,8 @@
 }
 
 func (obj *aobject) estimateRawScore() (score int, dropped bool, err error) {
-<<<<<<< HEAD
-	if obj.meta.HasDropCommitted() {
-=======
 	meta := obj.GetObjMeta()
-	if meta.HasDropCommitted() && !meta.InMemoryDeletesExisted() {
->>>>>>> 5f4a341d
+	if meta.HasDropCommitted()  {
 		dropped = true
 		return
 	}
@@ -334,18 +305,7 @@
 		return
 	}
 
-<<<<<<< HEAD
 	if rows == 0 {
-=======
-	changesCnt := uint32(0)
-	obj.RLock()
-	objectMVCC := obj.tryGetMVCC()
-	if objectMVCC != nil {
-		changesCnt = objectMVCC.GetChangeIntentionCntLocked()
-	}
-	obj.RUnlock()
-	if changesCnt == 0 && rows == 0 {
->>>>>>> 5f4a341d
 		score = 0
 	} else {
 		score = 1
@@ -403,17 +363,9 @@
 }
 
 func (obj *aobject) GetRowsOnReplay() uint64 {
-<<<<<<< HEAD
 	if obj.meta.HasDropCommitted() {
 		return uint64(obj.meta.GetLatestCommittedNodeLocked().
 			BaseNode.ObjectStats.Rows())
-=======
-	rows := uint64(obj.appendMVCC.GetTotalRow())
-	stats := obj.meta.Load().GetObjectStats()
-	fileRows := uint64(stats.Rows())
-	if rows > fileRows {
-		return rows
->>>>>>> 5f4a341d
 	}
 	return uint64(obj.appendMVCC.GetTotalRow())
 }