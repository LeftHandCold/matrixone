--- conflicted
+++ resolved
@@ -508,22 +508,12 @@
 		if table == nil {
 			continue
 		}
-<<<<<<< HEAD
 		idx := uint16(i)
 		if i > BlockDelete {
 			if tableID == pkgcatalog.MO_DATABASE_ID ||
 				tableID == pkgcatalog.MO_TABLES_ID ||
 				tableID == pkgcatalog.MO_COLUMNS_ID {
 				break
-=======
-		rowIDVec := vector.MustFixedCol[types.Rowid](bat.Vecs[0])
-		length := len(rowIDVec)
-		pkVec := vector.NewVec(types.T_uint64.ToType())
-		for i := 0; i < length; i++ {
-			err := vector.AppendFixed(pkVec, objectio.HackRowidToU64(rowIDVec[i]), false, m)
-			if err != nil {
-				return err
->>>>>>> c8ebb5b5
 			}
 		}
 
@@ -536,7 +526,6 @@
 		} else if i == SegmentDelete {
 			idx = SEGDeleteIDX
 		}
-<<<<<<< HEAD
 		switch tableID {
 		case pkgcatalog.MO_DATABASE_ID:
 			if i == BlockInsert {
@@ -562,13 +551,6 @@
 			schema := checkpointDataReferVersions[version][uint32(idx)]
 			reader, err = blockio.NewObjectReader(reader.GetObjectReader().GetObject().GetFs(), block.location)
 			bat, err = LoadCNSubBlkColumnsByMetaWithId(ctx, schema.types, schema.attrs, uint16(idx), block.location.ID(), reader, m)
-=======
-		rowIDVec = vector.MustFixedCol[types.Rowid](bat.Vecs[0])
-		length = len(rowIDVec)
-		pkVec2 := vector.NewVec(types.T_uint64.ToType())
-		for i := 0; i < length; i++ {
-			err := vector.AppendFixed(pkVec2, objectio.HackRowidToU64(rowIDVec[i]), false, m)
->>>>>>> c8ebb5b5
 			if err != nil {
 				return
 			}
@@ -623,7 +605,7 @@
 				length := len(rowIDVec)
 				pkVec := vector.NewVec(types.T_uint64.ToType())
 				for i := 0; i < length; i++ {
-					err = vector.AppendFixed[uint64](pkVec, rowIDToU64(rowIDVec[i]), false, m)
+					err = vector.AppendFixed[uint64](pkVec, objectio.HackRowidToU64(rowIDVec[i]), false, m)
 					if err != nil {
 						return
 					}
@@ -639,7 +621,7 @@
 				length := len(rowIDVec)
 				pkVec2 := vector.NewVec(types.T_uint64.ToType())
 				for i := 0; i < length; i++ {
-					err = vector.AppendFixed[uint64](pkVec2, rowIDToU64(rowIDVec[i]), false, m)
+					err = vector.AppendFixed[uint64](pkVec2, objectio.HackRowidToU64(rowIDVec[i]), false, m)
 					if err != nil {
 						return
 					}
@@ -1463,13 +1445,8 @@
 			}
 			// send dropped column del
 			for _, name := range tblNode.BaseNode.Schema.Extra.DroppedAttrs {
-<<<<<<< HEAD
-				tableColDelBat.GetVectorByName(catalog.AttrRowID).Append(bytesToRowID([]byte(fmt.Sprintf("%d-%s", entry.GetID(), name))), false)
+				tableColDelBat.GetVectorByName(catalog.AttrRowID).Append(objectio.HackBytes2Rowid([]byte(fmt.Sprintf("%d-%s", entry.GetID(), name))), false)
 				tableColDelBat.GetVectorByName(catalog.AttrCommitTs).Append(tblNode.GetEnd(), false)
-=======
-				collector.data.bats[TBLColDeleteIDX].GetVectorByName(catalog.AttrRowID).Append(objectio.HackBytes2Rowid([]byte(fmt.Sprintf("%d-%s", entry.GetID(), name))), false)
-				collector.data.bats[TBLColDeleteIDX].GetVectorByName(catalog.AttrCommitTs).Append(tblNode.GetEnd(), false)
->>>>>>> c8ebb5b5
 			}
 			rowidVec := tableColInsBat.GetVectorByName(catalog.AttrRowID)
 			commitVec := tableColInsBat.GetVectorByName(catalog.AttrCommitTs)
@@ -1556,10 +1533,9 @@
 		}
 		segNode := node
 		if segNode.HasDropCommitted() {
-<<<<<<< HEAD
 			vector.AppendFixed(
 				segDelBat.GetVectorByName(catalog.AttrRowID).GetDownstreamVector(),
-				segid2rowid(&entry.ID),
+				objectio.HackSegid2Rowid(&entry.ID),
 				false,
 				common.DefaultAllocator,
 			)
@@ -1582,13 +1558,6 @@
 				common.DefaultAllocator,
 			)
 			segNode.TxnMVCCNode.AppendTuple(segDelTxn)
-=======
-			collector.data.bats[SEGDeleteIDX].GetVectorByName(catalog.AttrRowID).Append(objectio.HackSegid2Rowid(&entry.ID), false)
-			collector.data.bats[SEGDeleteIDX].GetVectorByName(catalog.AttrCommitTs).Append(segNode.GetEnd(), false)
-			collector.data.bats[SEGDeleteTxnIDX].GetVectorByName(SnapshotAttr_DBID).Append(entry.GetTable().GetDB().GetID(), false)
-			collector.data.bats[SEGDeleteTxnIDX].GetVectorByName(SnapshotAttr_TID).Append(entry.GetTable().GetID(), false)
-			segNode.TxnMVCCNode.AppendTuple(collector.data.bats[SEGDeleteTxnIDX])
->>>>>>> c8ebb5b5
 		} else {
 			vector.AppendFixed(
 				segInsBat.GetVectorByName(SegmentAttr_ID).GetDownstreamVector(),
@@ -1726,10 +1695,9 @@
 		metaNode := node
 		if metaNode.BaseNode.MetaLoc.IsEmpty() || metaNode.Aborted {
 			if metaNode.HasDropCommitted() {
-<<<<<<< HEAD
 				vector.AppendFixed(
 					blkDNMetaDelRowIDVec,
-					blockid2rowid(&entry.ID),
+					objectio.HackBlockid2Rowid(&entry.ID),
 					false,
 					common.DefaultAllocator,
 				)
@@ -1764,15 +1732,6 @@
 					common.DefaultAllocator,
 				)
 				metaNode.TxnMVCCNode.AppendTuple(blkDNMetaDelTxnBat)
-=======
-				collector.data.bats[BLKDNMetaDeleteIDX].GetVectorByName(catalog.AttrRowID).Append(objectio.HackBlockid2Rowid(&entry.ID), false)
-				collector.data.bats[BLKDNMetaDeleteIDX].GetVectorByName(catalog.AttrCommitTs).Append(metaNode.GetEnd(), false)
-				collector.data.bats[BLKDNMetaDeleteTxnIDX].GetVectorByName(SnapshotAttr_DBID).Append(entry.GetSegment().GetTable().GetDB().GetID(), false)
-				collector.data.bats[BLKDNMetaDeleteTxnIDX].GetVectorByName(SnapshotAttr_TID).Append(entry.GetSegment().GetTable().GetID(), false)
-				metaNode.TxnMVCCNode.AppendTuple(collector.data.bats[BLKDNMetaDeleteTxnIDX])
-				collector.data.bats[BLKDNMetaDeleteTxnIDX].GetVectorByName(pkgcatalog.BlockMeta_MetaLoc).Append([]byte(metaNode.BaseNode.MetaLoc), false)
-				collector.data.bats[BLKDNMetaDeleteTxnIDX].GetVectorByName(pkgcatalog.BlockMeta_DeltaLoc).Append([]byte(metaNode.BaseNode.DeltaLoc), false)
->>>>>>> c8ebb5b5
 			} else {
 				vector.AppendFixed(
 					blkDNMetaInsIDVec,
@@ -1808,7 +1767,6 @@
 				if !entry.IsAppendable() && entry.GetSchema().HasSortKey() {
 					is_sorted = true
 				}
-<<<<<<< HEAD
 				vector.AppendFixed(
 					blkDNMetaInsSortedVec,
 					is_sorted,
@@ -1829,7 +1787,7 @@
 				)
 				vector.AppendFixed(
 					blkDNMetaInsRowIDVec,
-					blockid2rowid(&entry.ID),
+					objectio.HackBlockid2Rowid(&entry.ID),
 					false,
 					common.DefaultAllocator,
 				)
@@ -1863,7 +1821,7 @@
 			if metaNode.HasDropCommitted() {
 				vector.AppendFixed(
 					blkMetaDelRowIDVec,
-					blockid2rowid(&entry.ID),
+					objectio.HackBlockid2Rowid(&entry.ID),
 					false,
 					common.DefaultAllocator,
 				)
@@ -1899,39 +1857,10 @@
 					common.DefaultAllocator,
 				)
 				metaNode.TxnMVCCNode.AppendTuple(blkMetaDelTxnBat)
-
-=======
-				collector.data.bats[BLKDNMetaInsertIDX].GetVectorByName(pkgcatalog.BlockMeta_Sorted).Append(is_sorted, false)
-				collector.data.bats[BLKDNMetaInsertIDX].GetVectorByName(pkgcatalog.BlockMeta_SegmentID).Append(entry.GetSegment().ID, false)
-				collector.data.bats[BLKDNMetaInsertIDX].GetVectorByName(catalog.AttrCommitTs).Append(metaNode.CreatedAt, false)
-				collector.data.bats[BLKDNMetaInsertIDX].GetVectorByName(catalog.AttrRowID).Append(objectio.HackBlockid2Rowid(&entry.ID), false)
-				collector.data.bats[BLKDNMetaInsertTxnIDX].GetVectorByName(SnapshotAttr_DBID).Append(entry.GetSegment().GetTable().GetDB().GetID(), false)
-				collector.data.bats[BLKDNMetaInsertTxnIDX].GetVectorByName(SnapshotAttr_TID).Append(entry.GetSegment().GetTable().GetID(), false)
-				metaNode.TxnMVCCNode.AppendTuple(collector.data.bats[BLKDNMetaInsertTxnIDX])
-				collector.data.bats[BLKDNMetaInsertTxnIDX].GetVectorByName(pkgcatalog.BlockMeta_MetaLoc).Append([]byte(metaNode.BaseNode.MetaLoc), false)
-				collector.data.bats[BLKDNMetaInsertTxnIDX].GetVectorByName(pkgcatalog.BlockMeta_DeltaLoc).Append([]byte(metaNode.BaseNode.DeltaLoc), false)
-			}
-		} else {
-			if metaNode.HasDropCommitted() {
-				collector.data.bats[BLKMetaDeleteIDX].GetVectorByName(catalog.AttrRowID).Append(objectio.HackBlockid2Rowid(&entry.ID), false)
-				collector.data.bats[BLKMetaDeleteIDX].GetVectorByName(catalog.AttrCommitTs).Append(metaNode.GetEnd(), false)
-				collector.data.bats[BLKMetaDeleteTxnIDX].GetVectorByName(SnapshotAttr_DBID).Append(entry.GetSegment().GetTable().GetDB().GetID(), false)
-				collector.data.bats[BLKMetaDeleteTxnIDX].GetVectorByName(SnapshotAttr_TID).Append(entry.GetSegment().GetTable().GetID(), false)
-				metaNode.TxnMVCCNode.AppendTuple(collector.data.bats[BLKMetaDeleteTxnIDX])
-				collector.data.bats[BLKMetaDeleteTxnIDX].GetVectorByName(pkgcatalog.BlockMeta_MetaLoc).Append([]byte(metaNode.BaseNode.MetaLoc), false)
-				collector.data.bats[BLKMetaDeleteTxnIDX].GetVectorByName(pkgcatalog.BlockMeta_DeltaLoc).Append([]byte(metaNode.BaseNode.DeltaLoc), false)
-
-				collector.data.bats[BLKCNMetaInsertIDX].GetVectorByName(pkgcatalog.BlockMeta_ID).Append(entry.ID, false)
-				collector.data.bats[BLKCNMetaInsertIDX].GetVectorByName(pkgcatalog.BlockMeta_EntryState).Append(entry.IsAppendable(), false)
-				collector.data.bats[BLKCNMetaInsertIDX].GetVectorByName(pkgcatalog.BlockMeta_MetaLoc).Append([]byte(metaNode.BaseNode.MetaLoc), false)
-				collector.data.bats[BLKCNMetaInsertIDX].GetVectorByName(pkgcatalog.BlockMeta_DeltaLoc).Append([]byte(metaNode.BaseNode.DeltaLoc), false)
-				collector.data.bats[BLKCNMetaInsertIDX].GetVectorByName(pkgcatalog.BlockMeta_CommitTs).Append(metaNode.GetEnd(), false)
->>>>>>> c8ebb5b5
 				is_sorted := false
 				if !entry.IsAppendable() && entry.GetSchema().HasSortKey() {
 					is_sorted = true
 				}
-<<<<<<< HEAD
 				vector.AppendFixed(
 					blkCNMetaInsIDVec,
 					entry.ID,
@@ -1976,7 +1905,7 @@
 				)
 				vector.AppendFixed(
 					blkCNMetaInsRowIDVec,
-					blockid2rowid(&entry.ID),
+					objectio.HackBlockid2Rowid(&entry.ID),
 					false,
 					common.DefaultAllocator,
 				)
@@ -1986,18 +1915,11 @@
 					false,
 					common.DefaultAllocator,
 				)
-=======
-				collector.data.bats[BLKCNMetaInsertIDX].GetVectorByName(pkgcatalog.BlockMeta_Sorted).Append(is_sorted, false)
-				collector.data.bats[BLKCNMetaInsertIDX].GetVectorByName(pkgcatalog.BlockMeta_SegmentID).Append(entry.GetSegment().ID, false)
-				collector.data.bats[BLKCNMetaInsertIDX].GetVectorByName(catalog.AttrCommitTs).Append(metaNode.CreatedAt, false)
-				collector.data.bats[BLKCNMetaInsertIDX].GetVectorByName(catalog.AttrRowID).Append(objectio.HackBlockid2Rowid(&entry.ID), false)
->>>>>>> c8ebb5b5
 			} else {
 				is_sorted := false
 				if !entry.IsAppendable() && entry.GetSchema().HasSortKey() {
 					is_sorted = true
 				}
-<<<<<<< HEAD
 				vector.AppendFixed(
 					blkMetaInsIDVec,
 					entry.ID,
@@ -2048,7 +1970,7 @@
 				)
 				vector.AppendFixed(
 					blkMetaInsRowIDVec,
-					blockid2rowid(&entry.ID),
+					objectio.HackBlockid2Rowid(&entry.ID),
 					false,
 					common.DefaultAllocator,
 				)
@@ -2079,17 +2001,6 @@
 				)
 
 				metaNode.TxnMVCCNode.AppendTuple(blkMetaInsTxnBat)
-=======
-				collector.data.bats[BLKMetaInsertIDX].GetVectorByName(pkgcatalog.BlockMeta_Sorted).Append(is_sorted, false)
-				collector.data.bats[BLKMetaInsertIDX].GetVectorByName(pkgcatalog.BlockMeta_SegmentID).Append(entry.GetSegment().ID, false)
-				collector.data.bats[BLKMetaInsertIDX].GetVectorByName(catalog.AttrCommitTs).Append(metaNode.CreatedAt, false)
-				collector.data.bats[BLKMetaInsertIDX].GetVectorByName(catalog.AttrRowID).Append(objectio.HackBlockid2Rowid(&entry.ID), false)
-				collector.data.bats[BLKMetaInsertTxnIDX].GetVectorByName(SnapshotAttr_DBID).Append(entry.GetSegment().GetTable().GetDB().GetID(), false)
-				collector.data.bats[BLKMetaInsertTxnIDX].GetVectorByName(SnapshotAttr_TID).Append(entry.GetSegment().GetTable().GetID(), false)
-				metaNode.TxnMVCCNode.AppendTuple(collector.data.bats[BLKMetaInsertTxnIDX])
-				collector.data.bats[BLKMetaInsertTxnIDX].GetVectorByName(pkgcatalog.BlockMeta_MetaLoc).Append([]byte(metaNode.BaseNode.MetaLoc), false)
-				collector.data.bats[BLKMetaInsertTxnIDX].GetVectorByName(pkgcatalog.BlockMeta_DeltaLoc).Append([]byte(metaNode.BaseNode.DeltaLoc), false)
->>>>>>> c8ebb5b5
 			}
 		}
 	}
