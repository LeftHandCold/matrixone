--- conflicted
+++ resolved
@@ -202,8 +202,7 @@
 		rows uint64
 	})
 	for _, e := range reqs {
-<<<<<<< HEAD
-		if req, ok := e.(*db.WriteReq); ok && req.Type == db.EntryDelete {
+		if req, ok := e.(*cmd_util.WriteReq); ok && req.Type == cmd_util.EntryDelete {
 			if req.FileName == "" && req.Batch == nil {
 				continue
 			}
@@ -213,9 +212,6 @@
 				rows uint64
 			}{dbID: req.DatabaseId, rows: 0}
 
-=======
-		if req, ok := e.(*cmd_util.WriteReq); ok && req.Type == cmd_util.EntryDelete {
->>>>>>> 0a41d295
 			if req.FileName != "" {
 				for _, stats := range req.TombstoneStats {
 					delM[req.TableID].rows += uint64(stats.Rows())
