// Copyright 2021 Matrix Origin
//
// Licensed under the Apache License, Version 2.0 (the "License");
// you may not use this file except in compliance with the License.
// You may obtain a copy of the License at
//
//      http://www.apache.org/licenses/LICENSE-2.0
//
// Unless required by applicable law or agreed to in writing, software
// distributed under the License is distributed on an "AS IS" BASIS,
// WITHOUT WARRANTIES OR CONDITIONS OF ANY KIND, either express or implied.
// See the License for the specific language governing permissions and
// limitations under the License.

package tables

import (
	"context"
	"fmt"
	"sync/atomic"

	"github.com/RoaringBitmap/roaring"
	"github.com/matrixorigin/matrixone/pkg/common/moerr"
	"github.com/matrixorigin/matrixone/pkg/common/mpool"
	"github.com/matrixorigin/matrixone/pkg/container/types"
	"github.com/matrixorigin/matrixone/pkg/logutil"
	"github.com/matrixorigin/matrixone/pkg/objectio"
	"github.com/matrixorigin/matrixone/pkg/vm/engine/tae/catalog"
	"github.com/matrixorigin/matrixone/pkg/vm/engine/tae/common"
	"github.com/matrixorigin/matrixone/pkg/vm/engine/tae/containers"
	"github.com/matrixorigin/matrixone/pkg/vm/engine/tae/db/dbutils"
	"github.com/matrixorigin/matrixone/pkg/vm/engine/tae/iface/data"
	"github.com/matrixorigin/matrixone/pkg/vm/engine/tae/iface/handle"
	"github.com/matrixorigin/matrixone/pkg/vm/engine/tae/iface/txnif"
	"github.com/matrixorigin/matrixone/pkg/vm/engine/tae/index"
	"github.com/matrixorigin/matrixone/pkg/vm/engine/tae/tables/updates"
)

type ablock struct {
	*baseBlock
	frozen atomic.Bool
}

func newABlock(
	meta *catalog.ObjectEntry,
	rt *dbutils.Runtime,
) *ablock {
	blk := &ablock{}
	blk.baseBlock = newBaseBlock(blk, meta, rt)
	blk.getMVCC().SetDeletesListener(blk.OnApplyDelete)
	if blk.meta.HasDropCommitted() {
		pnode := newPersistedNode(blk.baseBlock)
		node := NewNode(pnode)
		node.Ref()
		blk.node.Store(node)
		blk.FreezeAppend()
	} else {
		mnode := newMemoryNode(blk.baseBlock)
		node := NewNode(mnode)
		node.Ref()
		blk.node.Store(node)
	}
	return blk
}

func (blk *ablock) OnApplyDelete(
	deleted uint64,
	ts types.TS) (err error) {
	blk.meta.GetTable().RemoveRows(deleted)
	return
}

func (blk *ablock) FreezeAppend() {
	blk.frozen.Store(true)
}

func (blk *ablock) IsAppendFrozen() bool {
	return blk.frozen.Load()
}

func (blk *ablock) IsAppendable() bool {
	if blk.IsAppendFrozen() {
		return false
	}
	node := blk.PinNode()
	defer node.Unref()
	if node.IsPersisted() {
		return false
	}
	rows, _ := node.Rows()
	return rows < blk.meta.GetSchema().BlockMaxRows
}

func (blk *ablock) PrepareCompactInfo() (result bool, reason string) {
	if n := blk.RefCount(); n > 0 {
		reason = fmt.Sprintf("entering refcount %d", n)
		return
	}
	blk.FreezeAppend()
	if !blk.meta.PrepareCompact() || !blk.appendMVCC.PrepareCompact() {
		if !blk.meta.PrepareCompact() {
			reason = "meta preparecomp false"
		} else {
			reason = "mvcc preparecomp false"
		}
		return
	}

	if n := blk.RefCount(); n != 0 {
		reason = fmt.Sprintf("ending refcount %d", n)
		return
	}
	return blk.RefCount() == 0, reason
}

func (blk *ablock) PrepareCompact() bool {
<<<<<<< HEAD
	// in aobj, there's only one blk.
	if AblkTempF.Check(*objectio.NewBlockidWithObjectID(&blk.meta.ID, 0)) {
		logutil.Infof("temp ablk filter skip blk %v", blk.meta.ID.String())
		return true
	}
=======
>>>>>>> 91fa524d
	if blk.RefCount() > 0 {
		return false
	}
	blk.FreezeAppend()
	if !blk.meta.PrepareCompact() || !blk.appendMVCC.PrepareCompact() {
		return false
	}
	return blk.RefCount() == 0
}

func (blk *ablock) Pin() *common.PinnedItem[*ablock] {
	blk.Ref()
	return &common.PinnedItem[*ablock]{
		Val: blk,
	}
}

func (blk *ablock) GetColumnDataByIds(
	ctx context.Context,
	txn txnif.AsyncTxn,
	readSchema any,
	_ uint16,
	colIdxes []int,
	mp *mpool.MPool,
) (view *containers.BlockView, err error) {
	return blk.resolveColumnDatas(
		ctx,
		txn,
		readSchema.(*catalog.Schema),
		colIdxes,
		false,
		mp,
	)
}

func (blk *ablock) GetColumnDataById(
	ctx context.Context,
	txn txnif.AsyncTxn,
	readSchema any,
	_ uint16,
	col int,
	mp *mpool.MPool,
) (view *containers.ColumnView, err error) {
	return blk.resolveColumnData(
		ctx,
		txn,
		readSchema.(*catalog.Schema),
		col,
		false,
		mp,
	)
}

func (blk *ablock) resolveColumnDatas(
	ctx context.Context,
	txn txnif.TxnReader,
	readSchema *catalog.Schema,
	colIdxes []int,
	skipDeletes bool,
	mp *mpool.MPool,
) (view *containers.BlockView, err error) {
	node := blk.PinNode()
	defer node.Unref()

	if !node.IsPersisted() {
		return node.MustMNode().resolveInMemoryColumnDatas(
			txn, readSchema, colIdxes, skipDeletes, mp,
		)
	} else {
		return blk.ResolvePersistedColumnDatas(
			ctx,
			txn,
			readSchema,
			0,
			colIdxes,
			skipDeletes,
			mp,
		)
	}
}

// check if all rows are committed before the specified ts
// here we assume that the ts is greater equal than the block's
// create ts and less than the block's delete ts
// it is a coarse-grained check
func (blk *ablock) CoarseCheckAllRowsCommittedBefore(ts types.TS) bool {
	// if the block is not frozen, always return false
	if !blk.IsAppendFrozen() {
		return false
	}

	node := blk.PinNode()
	defer node.Unref()

	// if the block is in memory, check with the in-memory node
	// it is a fine-grained check if the block is in memory
	if !node.IsPersisted() {
		return node.MustMNode().allRowsCommittedBefore(ts)
	}

	// always return false for if the block is persisted
	// it is a coarse-grained check
	return false
}

func (blk *ablock) resolveColumnData(
	ctx context.Context,
	txn txnif.TxnReader,
	readSchema *catalog.Schema,
	col int,
	skipDeletes bool,
	mp *mpool.MPool,
) (view *containers.ColumnView, err error) {
	node := blk.PinNode()
	defer node.Unref()

	if !node.IsPersisted() {
		return node.MustMNode().resolveInMemoryColumnData(
			txn, readSchema, col, skipDeletes, mp,
		)
	} else {
		return blk.ResolvePersistedColumnData(
			ctx,
			txn,
			readSchema,
			0,
			col,
			skipDeletes,
			mp,
		)
	}
}

func (blk *ablock) GetValue(
	ctx context.Context,
	txn txnif.AsyncTxn,
	readSchema any,
	_ uint16,
	row, col int,
	mp *mpool.MPool,
) (v any, isNull bool, err error) {
	node := blk.PinNode()
	defer node.Unref()
	schema := readSchema.(*catalog.Schema)
	if !node.IsPersisted() {
		return node.MustMNode().getInMemoryValue(txn, schema, row, col, mp)
	} else {
		return blk.getPersistedValue(
			ctx, txn, schema, 0, row, col, true, mp,
		)
	}
}

// GetByFilter will read pk column, which seqnum will not change, no need to pass the read schema.
func (blk *ablock) GetByFilter(
	ctx context.Context,
	txn txnif.AsyncTxn,
	filter *handle.Filter,
	mp *mpool.MPool,
) (blkID uint16, offset uint32, err error) {
	if filter.Op != handle.FilterEq {
		panic("logic error")
	}
	if blk.meta.GetSchema().SortKey == nil {
		rid := filter.Val.(types.Rowid)
		offset = rid.GetRowOffset()
		return
	}

	node := blk.PinNode()
	defer node.Unref()
	_, offset, err = node.GetRowByFilter(ctx, txn, filter, mp)
	return
}

func (blk *ablock) BatchDedup(
	ctx context.Context,
	txn txnif.AsyncTxn,
	keys containers.Vector,
	keysZM index.ZM,
	rowmask *roaring.Bitmap,
	precommit bool,
	bf objectio.BloomFilter,
	mp *mpool.MPool,
) (err error) {
	defer func() {
		if moerr.IsMoErrCode(err, moerr.ErrDuplicateEntry) {
			logutil.Debugf("BatchDedup BLK-%s: %v", blk.meta.ID.String(), err)
		}
	}()
	node := blk.PinNode()
	defer node.Unref()
	if !node.IsPersisted() {
		return node.BatchDedup(
			ctx,
			txn,
			precommit,
			keys,
			keysZM,
			rowmask,
			bf,
		)
	} else {
		return blk.PersistedBatchDedup(
			ctx,
			txn,
			precommit,
			keys,
			keysZM,
			rowmask,
			true,
			bf,
			mp,
		)
	}
}

func (blk *ablock) CollectAppendInRange(
	start, end types.TS,
	withAborted bool,
	mp *mpool.MPool,
) (*containers.BatchWithVersion, error) {
	node := blk.PinNode()
	defer node.Unref()
	return node.CollectAppendInRange(start, end, withAborted, mp)
}

func (blk *ablock) estimateRawScore() (score int, dropped bool, err error) {
	if blk.meta.HasDropCommitted() {
		dropped = true
		return
	}
	blk.meta.RLock()
	atLeastOneCommitted := blk.meta.HasCommittedNode()
	blk.meta.RUnlock()
	if !atLeastOneCommitted {
		score = 1
		return
	}

	rows, err := blk.Rows()
	if rows == int(blk.meta.GetSchema().BlockMaxRows) {
		score = 100
		return
	}

	if blk.getMVCC().GetChangeIntentionCnt() == 0 && rows == 0 {
		score = 0
	} else {
		score = 1
	}

	if score > 0 {
		if _, terminated := blk.meta.GetTerminationTS(); terminated {
			score = 100
		}
	}
	return
}

func (blk *ablock) RunCalibration() (score int, err error) {
	score, _, err = blk.estimateRawScore()
	return
}

func (blk *ablock) OnReplayAppend(node txnif.AppendNode) (err error) {
	an := node.(*updates.AppendNode)
	blk.appendMVCC.OnReplayAppendNode(an)
	return
}

func (blk *ablock) OnReplayAppendPayload(bat *containers.Batch) (err error) {
	appender, err := blk.MakeAppender()
	if err != nil {
		return
	}
	_, err = appender.ReplayAppend(bat, nil)
	return
}

func (blk *ablock) MakeAppender() (appender data.BlockAppender, err error) {
	if blk == nil {
		err = moerr.GetOkExpectedEOB()
		return
	}
	appender = newAppender(blk)
	return
}

func (blk *ablock) Init() (err error) { return }

func (blk *ablock) EstimateMemSize() (int, int) {
	node := blk.PinNode()
	defer node.Unref()
	blk.RLock()
	defer blk.RUnlock()
	dsize := blk.getMVCC().EstimateMemSizeLocked()
	asize := blk.appendMVCC.EstimateMemSizeLocked()
	if !node.IsPersisted() {
		asize += node.MustMNode().EstimateMemSize()
	}
	return asize, dsize
}

func (blk *ablock) GetRowsOnReplay() uint64 {
	rows := uint64(blk.appendMVCC.GetTotalRow())
	fileRows := uint64(blk.meta.GetLatestCommittedNode().
		BaseNode.ObjectStats.Rows())
	if rows > fileRows {
		return rows
	}
	return fileRows
}<|MERGE_RESOLUTION|>--- conflicted
+++ resolved
@@ -114,14 +114,6 @@
 }
 
 func (blk *ablock) PrepareCompact() bool {
-<<<<<<< HEAD
-	// in aobj, there's only one blk.
-	if AblkTempF.Check(*objectio.NewBlockidWithObjectID(&blk.meta.ID, 0)) {
-		logutil.Infof("temp ablk filter skip blk %v", blk.meta.ID.String())
-		return true
-	}
-=======
->>>>>>> 91fa524d
 	if blk.RefCount() > 0 {
 		return false
 	}
