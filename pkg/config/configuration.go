// Copyright 2021 Matrix Origin
//
// Licensed under the Apache License, Version 2.0 (the "License");
// you may not use this file except in compliance with the License.
// You may obtain a copy of the License at
//
//      http://www.apache.org/licenses/LICENSE-2.0
//
// Unless required by applicable law or agreed to in writing, software
// distributed under the License is distributed on an "AS IS" BASIS,
// WITHOUT WARRANTIES OR CONDITIONS OF ANY KIND, either express or implied.
// See the License for the specific language governing permissions and
// limitations under the License.

package config

import (
	"context"
	"github.com/matrixorigin/matrixone/pkg/pb/logservice"
	"time"

	"github.com/matrixorigin/matrixone/pkg/fileservice"
	"github.com/matrixorigin/matrixone/pkg/logutil"
	"github.com/matrixorigin/matrixone/pkg/txn/client"
	"github.com/matrixorigin/matrixone/pkg/util/toml"
	"github.com/matrixorigin/matrixone/pkg/vm/engine"
)

type ConfigurationKeyType int

const (
	ParameterUnitKey ConfigurationKeyType = 1
)

var (
	//root name
	defaultRootName = "root"

	//root password
	defaultRootPassword = ""

	//dump user name
	defaultDumpUser = "dump"

	//dump user password
	defaultDumpPassword = "111"

	//port defines which port the mo-server listens on and clients connect to
	defaultPort = 6001

	//listening ip
	defaultHost = "0.0.0.0"

	//host mmu limitation. 1 << 40 = 1099511627776
	defaultHostMmuLimitation = 1099511627776

	//guest mmu limitation.  1 << 40 = 1099511627776
	defaultGuestMmuLimitation = 1099511627776

	//mempool maxsize.  1 << 40 = 1099511627776
	defaultMempoolMaxSize = 1099511627776

	//mempool factor.
	defaultMempoolFactor = 8

	//process.Limitation.Size.  10 << 32 = 42949672960
	defaultProcessLimitationSize = 42949672960

	//process.Limitation.BatchRows.  10 << 32 = 42949672960
	defaultProcessLimitationBatchRows = 42949672960

	//process.Limitation.PartitionRows.  10 << 32 = 42949672960
	defaultProcessLimitationPartitionRows = 42949672960

	//the root directory of the storage
	defaultStorePath = "./store"

	//the length of query printed into console. -1, complete string. 0, empty string. >0 , length of characters at the header of the string.
	defaultLengthOfQueryPrinted = 200000

	//the count of rows in vector of batch in load data
	defaultBatchSizeInLoadData = 40000

	//initial value is 4. The count of go routine writing batch into the storage.
	defaultLoadDataConcurrencyCount = 4

	//KB. When the number of bytes in the outbuffer exceeds the it,the outbuffer will be flushed.
	defaultMaxBytesInOutbufToFlush = 1024

	//printLog Interval is 10s.
	defaultPrintLogInterVal = 10

	//export data to csv file default flush size
	defaultExportDataDefaultFlushSize = 1

	//port defines which port the rpc server listens on
	defaultPortOfRpcServerInComputationEngine = 20000

	//statusPort defines which port the mo status server (for metric etc.) listens on and clients connect to
	defaultStatusPort = 7001

	// defaultBatchProcessor default is FileService. if InternalExecutor, use internal sql executor, FileService will implement soon.
	defaultBatchProcessor = "FileService"

	// defaultTraceExportInterval default: 15 sec.
	defaultTraceExportInterval = 15

	// defaultMetricExportInterval default: 15 sec.
	defaultMetricExportInterval = 15

	// defaultLogShardID default: 1
	defaultLogShardID = 1

	// defaultDNReplicaID default: 1
	defaultDNReplicaID = 1
	// defaultMetricGatherInterval default: 15 sec.
	defaultMetricGatherInterval = 15

	// defaultMergeCycle default: 4 hours
	defaultMergeCycle = 4 * time.Hour

	// defaultPathBuilder, val in [DBTable, AccountDate]
	defaultPathBuilder = "AccountDate"

	// defaultSessionTimeout default: 10 minutes
	defaultSessionTimeout = 10 * time.Minute
)

// FrontendParameters of the frontend
type FrontendParameters struct {
	MoVersion string

	//root name
	RootName string `toml:"rootname"`

	//root password
	RootPassword string `toml:"rootpassword"`

	DumpUser string `toml:"dumpuser"`

	DumpPassword string `toml:"dumppassword"`

	//dump database
	DumpDatabase string `toml:"dumpdatabase"`

	//port defines which port the mo-server listens on and clients connect to
	Port int64 `toml:"port"`

	//listening ip
	Host string `toml:"host"`

	//host mmu limitation. default: 1 << 40 = 1099511627776
	HostMmuLimitation int64 `toml:"hostMmuLimitation"`

	//guest mmu limitation. default: 1 << 40 = 1099511627776
	GuestMmuLimitation int64 `toml:"guestMmuLimitation"`

	//mempool maxsize. default: 1 << 40 = 1099511627776
	MempoolMaxSize int64 `toml:"mempoolMaxSize"`

	//mempool factor. default: 8
	MempoolFactor int64 `toml:"mempoolFactor"`

	//process.Limitation.Size. default: 10 << 32 = 42949672960
	ProcessLimitationSize int64 `toml:"processLimitationSize"`

	//process.Limitation.BatchRows. default: 10 << 32 = 42949672960
	ProcessLimitationBatchRows int64 `toml:"processLimitationBatchRows"`

	//process.Limitation.BatchSize. default: 0
	ProcessLimitationBatchSize int64 `toml:"processLimitationBatchSize"`

	//process.Limitation.PartitionRows. default: 10 << 32 = 42949672960
	ProcessLimitationPartitionRows int64 `toml:"processLimitationPartitionRows"`

	//record the time elapsed of executing sql request
	DisableRecordTimeElapsedOfSqlRequest bool `toml:"DisableRecordTimeElapsedOfSqlRequest"`

	//the root directory of the storage and matrixcube's data. The actual dir is cubeDirPrefix + nodeID
	StorePath string `toml:"storePath"`

	//the length of query printed into console. -1, complete string. 0, empty string. >0 , length of characters at the header of the string.
	LengthOfQueryPrinted int64 `toml:"lengthOfQueryPrinted"`

	//the count of rows in vector of batch in load data
	BatchSizeInLoadData int64 `toml:"batchSizeInLoadData"`

	//default is 4. The count of go routine writing batch into the storage.
	LoadDataConcurrencyCount int64 `toml:"loadDataConcurrencyCount"`

	//default is false. Skip writing batch into the storage
	LoadDataSkipWritingBatch bool `toml:"loadDataSkipWritingBatch"`

	//default is false. true for profiling the getDataFromPipeline
	EnableProfileGetDataFromPipeline bool `toml:"enableProfileGetDataFromPipeline"`

	//KB. When the number of bytes in the outbuffer exceeds it,the outbuffer will be flushed.
	MaxBytesInOutbufToFlush int64 `toml:"maxBytesInOutbufToFlush"`

	//default printLog Interval is 10s.
	PrintLogInterVal int64 `toml:"printLogInterVal"`

	//export data to csv file default flush size
	ExportDataDefaultFlushSize int64 `toml:"exportDataDefaultFlushSize"`

	//port defines which port the rpc server listens on
	PortOfRpcServerInComputationEngine int64 `toml:"portOfRpcServerInComputationEngine"`

	//default is false. false : one txn for an independent batch true : only one txn during loading data
	DisableOneTxnPerBatchDuringLoad bool `toml:"DisableOneTxnPerBatchDuringLoad"`

	//default is 'debug'. the level of log.
	LogLevel string `toml:"logLevel"`

	//default is 'json'. the format of log.
	LogFormat string `toml:"logFormat"`

	//default is ''. the file
	LogFilename string `toml:"logFilename"`

	//default is 512MB. the maximum of log file size
	LogMaxSize int64 `toml:"logMaxSize"`

	//default is 0. the maximum days of log file to be kept
	LogMaxDays int64 `toml:"logMaxDays"`

	//default is 0. the maximum numbers of log file to be retained
	LogMaxBackups int64 `toml:"logMaxBackups"`

	//default is false. With true. Server will support tls
	EnableTls bool `toml:"enableTls"`

	//default is ''. Path of file that contains list of trusted SSL CAs for client
	TlsCaFile string `toml:"tlsCaFile"`

	//default is ''. Path of file that contains X509 certificate in PEM format for client
	TlsCertFile string `toml:"tlsCertFile"`

	//default is ''. Path of file that contains X509 key in PEM format for client
	TlsKeyFile string `toml:"tlsKeyFile"`

	//default is 1
	LogShardID uint64 `toml:"logshardid"`

	//default is 1
	DNReplicaID uint64 `toml:"dnreplicalid"`

	//timeout of the session. the default is 10minutes
	SessionTimeout toml.Duration `toml:"sessionTimeout"`
}

func (fp *FrontendParameters) SetDefaultValues() {
	if fp.RootName == "" {
		fp.RootName = defaultRootName
	}

	if fp.RootPassword == "" {
		fp.RootPassword = defaultRootPassword
	}

	if fp.DumpUser == "" {
		fp.DumpUser = defaultDumpUser
	}

	if fp.DumpPassword == "" {
		fp.DumpPassword = defaultDumpPassword
	}

	if fp.Port == 0 {
		fp.Port = int64(defaultPort)
	}

	if fp.Host == "" {
		fp.Host = defaultHost
	}

	if fp.HostMmuLimitation == 0 {
		fp.HostMmuLimitation = int64(defaultHostMmuLimitation)
	}

	if fp.GuestMmuLimitation == 0 {
		fp.GuestMmuLimitation = int64(toml.ByteSize(defaultGuestMmuLimitation))
	}

	if fp.MempoolMaxSize == 0 {
		fp.MempoolMaxSize = int64(toml.ByteSize(defaultMempoolMaxSize))
	}

	if fp.MempoolFactor == 0 {
		fp.MempoolFactor = int64(defaultMempoolFactor)
	}

	if fp.ProcessLimitationSize == 0 {
		fp.ProcessLimitationSize = int64(toml.ByteSize(defaultProcessLimitationSize))
	}

	if fp.ProcessLimitationBatchRows == 0 {
		fp.ProcessLimitationBatchRows = int64(toml.ByteSize(defaultProcessLimitationBatchRows))
	}

	if fp.ProcessLimitationPartitionRows == 0 {
		fp.ProcessLimitationPartitionRows = int64(toml.ByteSize(defaultProcessLimitationPartitionRows))
	}

	if fp.StorePath == "" {
		fp.StorePath = defaultStorePath
	}

	if fp.LengthOfQueryPrinted == 0 {
		fp.LengthOfQueryPrinted = int64(defaultLengthOfQueryPrinted)
	}

	if fp.BatchSizeInLoadData == 0 {
		fp.BatchSizeInLoadData = int64(defaultBatchSizeInLoadData)
	}

	if fp.LoadDataConcurrencyCount == 0 {
		fp.LoadDataConcurrencyCount = int64(defaultLoadDataConcurrencyCount)
	}

	if fp.MaxBytesInOutbufToFlush == 0 {
		fp.MaxBytesInOutbufToFlush = int64(defaultMaxBytesInOutbufToFlush)
	}

	if fp.PrintLogInterVal == 0 {
		fp.PrintLogInterVal = int64(defaultPrintLogInterVal)
	}

	if fp.ExportDataDefaultFlushSize == 0 {
		fp.ExportDataDefaultFlushSize = int64(defaultExportDataDefaultFlushSize)
	}

	if fp.PortOfRpcServerInComputationEngine == 0 {
		fp.PortOfRpcServerInComputationEngine = int64(defaultPortOfRpcServerInComputationEngine)
	}

	if fp.DNReplicaID == 0 {
		fp.DNReplicaID = uint64(defaultDNReplicaID)
	}

	if fp.LogShardID == 0 {
		fp.LogShardID = uint64(defaultLogShardID)
	}

	if fp.SessionTimeout.Duration == 0 {
		fp.SessionTimeout.Duration = defaultSessionTimeout
	}
}

func (fp *FrontendParameters) SetLogAndVersion(log *logutil.LogConfig, version string) {
	fp.LogLevel = log.Level
	fp.LogFormat = log.Format
	fp.LogFilename = log.Filename
	fp.LogMaxSize = int64(log.MaxSize)
	fp.LogMaxDays = int64(log.MaxDays)
	fp.LogMaxBackups = int64(log.MaxBackups)
	fp.MoVersion = version
}

// ObservabilityParameters hold metric/trace switch
type ObservabilityParameters struct {
	// MoVersion, see SetDefaultValues
	MoVersion string

	// Host listening ip. normally same as FrontendParameters.Host
	Host string `toml:"host"`

	// StatusPort defines which port the mo status server (for metric etc.) listens on and clients connect to
	// Start listen with EnableMetricToProm is true.
	StatusPort int64 `toml:"statusPort"`

	// EnableMetricToProm default is false. if true, metrics can be scraped through host:status/metrics endpoint
	EnableMetricToProm bool `toml:"enableMetricToProm"`

	// DisableMetric default is false. if false, enable metric at booting
	DisableMetric bool `toml:"disableMetric"`

	// DisableTrace default is false. if false, enable trace at booting
	DisableTrace bool `toml:"disableTrace"`

	// EnableTraceDebug default is FileService. if InternalExecutor, use internal sql executor, FileService will implement soon.
	BatchProcessor string `toml:"batchProcessor"`

	// EnableTraceDebug default is false. With true, system will check all the children span is ended, which belong to the closing span.
	EnableTraceDebug bool `toml:"enableTraceDebug"`

	// TraceExportInterval default is 15s.
	TraceExportInterval int `toml:"traceExportInterval"`

	// LongQueryTime default is 0.0 sec. if 0.0f, record every query. Record with exec time longer than LongQueryTime.
	LongQueryTime float64 `toml:"longQueryTime"`

	// MetricMultiTable default is false. With true, save all metric data in one table.
	MetricMultiTable bool `toml:"metricMultiTable"`

	// MetricExportInterval default is 15 sec.
	MetricExportInterval int `toml:"metricExportInterval"`

	// MetricGatherInterval default is 15 sec.
	MetricGatherInterval int `toml:"metricGatherInterval"`

	// MergeCycle default: 14400 sec (4 hours).
	// PS: only used while MO init.
	MergeCycle toml.Duration `toml:"mergeCycle"`

	// PathBuilder default: DBTable. Support val in [DBTable, AccountDate]
	PathBuilder string `toml:"PathBuilder"`
}

func (op *ObservabilityParameters) SetDefaultValues(version string) {
	op.MoVersion = version

	if op.Host == "" {
		op.Host = defaultHost
	}

	if op.StatusPort == 0 {
		op.StatusPort = int64(defaultStatusPort)
	}

	if op.BatchProcessor == "" {
		op.BatchProcessor = defaultBatchProcessor
	}

	if op.TraceExportInterval <= 0 {
		op.TraceExportInterval = defaultTraceExportInterval
	}

	if op.MetricExportInterval <= 0 {
		op.MetricExportInterval = defaultMetricExportInterval
	}

	if op.MetricGatherInterval <= 0 {
		op.MetricGatherInterval = defaultMetricGatherInterval
	}

	if op.MergeCycle.Duration <= 0 {
		op.MergeCycle.Duration = defaultMergeCycle
	}

	if op.PathBuilder == "" {
		op.PathBuilder = defaultPathBuilder
	}
}

type ParameterUnit struct {
	SV *FrontendParameters

	//Storage Engine
	StorageEngine engine.Engine

	//TxnClient
	TxnClient client.TxnClient

	//Cluster Nodes
	ClusterNodes engine.Nodes

	// FileService
	FileService fileservice.FileService

<<<<<<< HEAD
	DNStore *logservice.DNStore
=======
	// GetClusterDetails
	GetClusterDetails engine.GetClusterDetailsFunc
>>>>>>> d50c33cf
}

func NewParameterUnit(
	sv *FrontendParameters,
	storageEngine engine.Engine,
	txnClient client.TxnClient,
	clusterNodes engine.Nodes,
	getClusterDetails engine.GetClusterDetailsFunc,
) *ParameterUnit {
	return &ParameterUnit{
		SV:                sv,
		StorageEngine:     storageEngine,
		TxnClient:         txnClient,
		ClusterNodes:      clusterNodes,
		GetClusterDetails: getClusterDetails,
	}
}

// GetParameterUnit gets the configuration from the context.
func GetParameterUnit(ctx context.Context) *ParameterUnit {
	pu := ctx.Value(ParameterUnitKey).(*ParameterUnit)
	if pu == nil {
		panic("parameter unit is invalid")
	}
	return pu
}<|MERGE_RESOLUTION|>--- conflicted
+++ resolved
@@ -16,7 +16,6 @@
 
 import (
 	"context"
-	"github.com/matrixorigin/matrixone/pkg/pb/logservice"
 	"time"
 
 	"github.com/matrixorigin/matrixone/pkg/fileservice"
@@ -458,12 +457,8 @@
 	// FileService
 	FileService fileservice.FileService
 
-<<<<<<< HEAD
-	DNStore *logservice.DNStore
-=======
 	// GetClusterDetails
 	GetClusterDetails engine.GetClusterDetailsFunc
->>>>>>> d50c33cf
 }
 
 func NewParameterUnit(
