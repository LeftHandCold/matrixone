--- conflicted
+++ resolved
@@ -585,15 +585,11 @@
 			if err != nil {
 				return
 			}
-<<<<<<< HEAD
+			//logutil.Infof("load block %v from %v to %d", block.location.String(), block.ClosedInterval.String(), bat.Vecs[0].Length())
+			if block.GetEndOffset() == 0 {
+				continue
+			}
 			windowCNBatch(bat, block.GetStartOffset(), block.GetEndOffset())
-=======
-			//logutil.Infof("load block %v from %v to %d", block.location.String(), block.ClosedInterval.String(), bat.Vecs[0].Length())
-			if block.End == 0 {
-				continue
-			}
-			windowCNBatch(bat, block.Start, block.End)
->>>>>>> c511faaf
 			if dataBats[uint32(i)] == nil {
 				cnBatch := batch.NewWithSize(len(bat.Vecs))
 				cnBatch.Attrs = make([]string, len(bat.Attrs))
@@ -956,7 +952,6 @@
 						0, block.GetEndOffset()-block.GetStartOffset())
 					table.BlockLocation = append(table.BlockLocation, &blockLoc)
 				} else if block.Contains(table.ClosedInterval) {
-<<<<<<< HEAD
 					blockLoc := BuildBlockLoactionWithLocation(
 						name, blks[block.GetID()].GetExtent(), 0, block.GetID(),
 						table.Start-block.GetStartOffset(), table.End-block.GetEndOffset())
@@ -971,34 +966,6 @@
 						name, blks[block.GetID()].GetExtent(), 0, block.GetID(),
 						0, block.GetEndOffset()-table.End)
 					table.BlockLocation = append(table.BlockLocation, &blockLoc)
-=======
-					blockLoc := &BlockLocation{
-						ClosedInterval: common.ClosedInterval{
-							Start: table.Start - block.Start,
-							End:   table.End - block.Start,
-						},
-						location: objectio.BuildLocation(name, blks[block.id].GetExtent(), 0, block.id),
-					}
-					table.BlockLocation = append(table.BlockLocation, blockLoc)
-				} else if table.Start <= block.End && table.Start >= block.Start {
-					blockLoc := &BlockLocation{
-						ClosedInterval: common.ClosedInterval{
-							Start: table.Start - block.Start,
-							End:   block.End - block.Start,
-						},
-						location: objectio.BuildLocation(name, blks[block.id].GetExtent(), 0, block.id),
-					}
-					table.BlockLocation = append(table.BlockLocation, blockLoc)
-				} else if table.End <= block.End && table.End >= block.Start {
-					blockLoc := &BlockLocation{
-						ClosedInterval: common.ClosedInterval{
-							Start: 0,
-							End:   block.End - table.End,
-						},
-						location: objectio.BuildLocation(name, blks[block.id].GetExtent(), 0, block.id),
-					}
-					table.BlockLocation = append(table.BlockLocation, blockLoc)
->>>>>>> c511faaf
 				}
 			}
 		}
@@ -1006,14 +973,10 @@
 
 	data.meta[0] = NewCheckpointMeta()
 	data.meta[0].tables[0] = NewTableMeta()
-	blockLoc := &BlockLocation{
-		ClosedInterval: common.ClosedInterval{
-			Start: 0,
-			End:   0,
-		},
-		location: objectio.BuildLocation(name, blks[0].GetExtent(), 0, blks[0].GetID()),
-	}
-	data.meta[0].tables[0].BlockLocation = append(data.meta[0].tables[0].BlockLocation, blockLoc)
+	blockLoc := BuildBlockLoactionWithLocation(
+		name, blks[0].GetExtent(), 0, blks[0].GetID(),
+		0, 0)
+	data.meta[0].tables[0].BlockLocation = append(data.meta[0].tables[0].BlockLocation, &blockLoc)
 	data.prepareMeta()
 	if err != nil {
 		return
