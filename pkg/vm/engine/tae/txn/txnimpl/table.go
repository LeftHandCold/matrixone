--- conflicted
+++ resolved
@@ -575,28 +575,21 @@
 				return
 			}
 			//do PK deduplication check against txn's snapshot data.
-<<<<<<< HEAD
-			if err = tbl.DedupSnapByPK(ctx,
-				data.Vecs[tbl.schema.GetSingleSortKeyIdx()]); err != nil {
-				return
-			}
-		} else if skip == txnif.PKDedupSkipWorkSpace {
-			if err = tbl.DedupSnapByPK(ctx,
-				data.Vecs[tbl.schema.GetSingleSortKeyIdx()]); err != nil {
-=======
 			if err = tbl.DedupSnapByPK(
+				ctx,
 				data.Vecs[tbl.schema.GetSingleSortKeyIdx()], false); err != nil {
 				return
 			}
 		} else if skip == txnif.PKDedupSkipWorkSpace {
 			if err = tbl.DedupSnapByPK(
+				ctx,
 				data.Vecs[tbl.schema.GetSingleSortKeyIdx()], false); err != nil {
 				return
 			}
 		} else if skip == txnif.PKDedupSkipSnapshot {
 			if err = tbl.DedupSnapByPK(
+				ctx,
 				data.Vecs[tbl.schema.GetSingleSortKeyIdx()], true); err != nil {
->>>>>>> 893ad67f
 				return
 			}
 		}
@@ -639,26 +632,18 @@
 					return
 				}
 				//do PK deduplication check against txn's snapshot data.
-<<<<<<< HEAD
-				if err = tbl.DedupSnapByPK(context.Background(), v); err != nil {
-=======
-				if err = tbl.DedupSnapByPK(v, false); err != nil {
->>>>>>> 893ad67f
+				if err = tbl.DedupSnapByPK(context.Background(), v, false); err != nil {
 					return
 				}
 			}
 		} else if skip == txnif.PKDedupSkipWorkSpace {
 			//do PK deduplication check against txn's snapshot data.
-<<<<<<< HEAD
-			if err = tbl.DedupSnapByMetaLocs(context.Background(), metaLocs); err != nil {
-=======
-			if err = tbl.DedupSnapByMetaLocs(metaLocs, false); err != nil {
+			if err = tbl.DedupSnapByMetaLocs(context.Background(), metaLocs, false); err != nil {
 				return
 			}
 		} else if skip == txnif.PKDedupSkipSnapshot {
 			//do PK deduplication check against txn's snapshot data.
-			if err = tbl.DedupSnapByMetaLocs(metaLocs, true); err != nil {
->>>>>>> 893ad67f
+			if err = tbl.DedupSnapByMetaLocs(context.Background(), metaLocs, true); err != nil {
 				return
 			}
 		}
@@ -981,15 +966,9 @@
 // DedupSnapByPK 1. checks whether these primary keys exist in the list of block
 // which are visible and not dropped at txn's snapshot timestamp.
 // 2. It is called when appending data into this table.
-<<<<<<< HEAD
-func (tbl *txnTable) DedupSnapByPK(ctx context.Context, keys containers.Vector) (err error) {
+func (tbl *txnTable) DedupSnapByPK(ctx context.Context, keys containers.Vector, dedupAfterSnapshotTS bool) (err error) {
 	r := trace.StartRegion(ctx, "DedupSnapByPK")
-=======
-func (tbl *txnTable) DedupSnapByPK(keys containers.Vector, dedupAfterSnapshotTS bool) (err error) {
-	r := trace.StartRegion(context.Background(), "DedupSnapByPK")
->>>>>>> 893ad67f
 	defer r.End()
-	ctx := context.TODO()
 	h := newRelation(tbl)
 	it := newRelationBlockItOnSnap(h)
 	maxSegmentHint := uint64(0)
@@ -1032,22 +1011,9 @@
 			}
 		}
 		location := blk.FastGetMetaLoc()
-<<<<<<< HEAD
-		if len(location) == 0 {
-			bf = objectio.BloomFilter{}
-		} else if !objectio.IsSameObjectLocVsShort(location, &name) {
-			if bf, err = indexwrapper.LoadBF(
-				ctx,
-				location,
-				tbl.store.indexCache,
-				tbl.store.dataFactory.Fs.Service,
-				false,
-			); err != nil {
-=======
 		if len(location) > 0 {
 			var skip bool
 			if skip, err = tbl.quickSkipThisBlock(ctx, keysZM, blk); err != nil {
->>>>>>> 893ad67f
 				return
 			} else if skip {
 				it.Next()
@@ -1086,11 +1052,7 @@
 // DedupSnapByMetaLocs 1. checks whether the Primary Key of all the input blocks exist in the list of block
 // which are visible and not dropped at txn's snapshot timestamp.
 // 2. It is called when appending blocks into this table.
-<<<<<<< HEAD
-func (tbl *txnTable) DedupSnapByMetaLocs(ctx context.Context, metaLocs []objectio.Location) (err error) {
-=======
-func (tbl *txnTable) DedupSnapByMetaLocs(metaLocs []objectio.Location, dedupAfterSnapshotTS bool) (err error) {
->>>>>>> 893ad67f
+func (tbl *txnTable) DedupSnapByMetaLocs(ctx context.Context, metaLocs []objectio.Location, dedupAfterSnapshotTS bool) (err error) {
 	loaded := make(map[int]containers.Vector)
 	maxSegmentHint := uint64(0)
 	maxBlockID := &types.Blockid{}
@@ -1127,7 +1089,7 @@
 			_, ok := loaded[i]
 			if !ok {
 				bat, err := blockio.LoadColumns(
-					context.Background(),
+					ctx,
 					[]uint16{uint16(tbl.schema.GetSingleSortKeyIdx())},
 					nil,
 					tbl.store.dataFactory.Fs.Service,
@@ -1169,14 +1131,8 @@
 //  2. it is called when txn dequeues from preparing queue.
 //  3. we should make this function run quickly as soon as possible.
 //     TODO::it would be used to do deduplication with the logtail.
-<<<<<<< HEAD
-func (tbl *txnTable) DoPrecommitDedupByPK(pks containers.Vector, zm index.ZM) (err error) {
-	ctx := context.Background()
-	trace.WithRegion(ctx, "DoPrecommitDedupByPK", func() {
-=======
 func (tbl *txnTable) DoPrecommitDedupByPK(pks containers.Vector, pksZM index.ZM) (err error) {
 	trace.WithRegion(context.Background(), "DoPrecommitDedupByPK", func() {
->>>>>>> 893ad67f
 		segIt := tbl.entry.MakeSegmentIt(false)
 		for segIt.Valid() {
 			seg := segIt.Get().GetPayload()
@@ -1240,7 +1196,7 @@
 					}
 				}
 				if err = blkData.BatchDedup(
-					ctx,
+					context.Background(),
 					tbl.store.txn,
 					pks,
 					pksZM,
@@ -1386,11 +1342,7 @@
 		}
 	}
 	//Check whether primary key is duplicated in txn's snapshot data.
-<<<<<<< HEAD
-	err = tbl.DedupSnapByPK(context.Background(), key)
-=======
-	err = tbl.DedupSnapByPK(key, false)
->>>>>>> 893ad67f
+	err = tbl.DedupSnapByPK(context.Background(), key, false)
 	return
 }
 
