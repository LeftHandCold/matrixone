// Copyright 2021 Matrix Origin
//
// Licensed under the Apache License, Version 2.0 (the "License");
// you may not use this file except in compliance with the License.
// You may obtain a copy of the License at
//
//      http://www.apache.org/licenses/LICENSE-2.0
//
// Unless required by applicable law or agreed to in writing, software
// distributed under the License is distributed on an "AS IS" BASIS,
// WITHOUT WARRANTIES OR CONDITIONS OF ANY KIND, either express or implied.
// See the License for the specific language governing permissions and
// limitations under the License.

package tables

import (
	"context"
	"fmt"
	"sync"
	"sync/atomic"

	"github.com/matrixorigin/matrixone/pkg/common/moerr"
	"github.com/matrixorigin/matrixone/pkg/common/mpool"
	"github.com/matrixorigin/matrixone/pkg/container/types"
	"github.com/matrixorigin/matrixone/pkg/logutil"
	"github.com/matrixorigin/matrixone/pkg/objectio"
	"github.com/matrixorigin/matrixone/pkg/vm/engine/tae/catalog"
	"github.com/matrixorigin/matrixone/pkg/vm/engine/tae/common"
	"github.com/matrixorigin/matrixone/pkg/vm/engine/tae/containers"
	"github.com/matrixorigin/matrixone/pkg/vm/engine/tae/db/dbutils"
	"github.com/matrixorigin/matrixone/pkg/vm/engine/tae/iface/data"
	"github.com/matrixorigin/matrixone/pkg/vm/engine/tae/iface/handle"
	"github.com/matrixorigin/matrixone/pkg/vm/engine/tae/iface/txnif"
	"github.com/matrixorigin/matrixone/pkg/vm/engine/tae/index"
	"github.com/matrixorigin/matrixone/pkg/vm/engine/tae/tables/updates"
)

type aobject struct {
	*baseObject
	frozen     atomic.Bool
	freezelock sync.Mutex
}

func newAObject(
	meta *catalog.ObjectEntry,
	rt *dbutils.Runtime,
	isTombstone bool,
) *aobject {
	obj := &aobject{}
	obj.baseObject = newBaseObject(obj, meta, rt)
	if obj.meta.HasDropCommitted() {
		pnode := newPersistedNode(obj.baseObject)
		node := NewNode(pnode)
		node.Ref()
		obj.node.Store(node)
		obj.FreezeAppend()
	} else {
		mnode := newMemoryNode(obj.baseObject, isTombstone)
		node := NewNode(mnode)
		node.Ref()
		obj.node.Store(node)
	}
	return obj
}

func (obj *aobject) FreezeAppend() {
	obj.frozen.Store(true)
}

func (obj *aobject) IsAppendFrozen() bool {
	return obj.frozen.Load()
}

func (obj *aobject) IsAppendable() bool {
	if obj.IsAppendFrozen() {
		return false
	}
	node := obj.PinNode()
	defer node.Unref()
	if node.IsPersisted() {
		return false
	}
	rows, _ := node.Rows()
	return rows < obj.meta.GetSchema().BlockMaxRows
}

func (obj *aobject) PrepareCompactInfo() (result bool, reason string) {
	if n := obj.RefCount(); n > 0 {
		reason = fmt.Sprintf("entering refcount %d", n)
		return
	}
	obj.FreezeAppend()
	if !obj.meta.PrepareCompact() || !obj.appendMVCC.PrepareCompact() {
		if !obj.meta.PrepareCompact() {
			reason = "meta preparecomp false"
		} else {
			reason = "mvcc preparecomp false"
		}
		return
	}

	if n := obj.RefCount(); n != 0 {
		reason = fmt.Sprintf("ending refcount %d", n)
		return
	}
	return obj.RefCount() == 0, reason
}

func (obj *aobject) PrepareCompact() bool {
	if obj.RefCount() > 0 {
		return false
	}

	// see more notes in flushtabletail.go
	obj.freezelock.Lock()
	obj.FreezeAppend()
	obj.freezelock.Unlock()

	droppedCommitted := obj.meta.HasDropCommitted()

	if droppedCommitted {
		if !obj.meta.PrepareCompact() {
			return false
		}
	} else {
		if !obj.meta.PrepareCompact() ||
			!obj.appendMVCC.PrepareCompact() /* all appends are committed */ {
			return false
		}
	}
	return obj.RefCount() == 0
}

func (obj *aobject) Pin() *common.PinnedItem[*aobject] {
	obj.Ref()
	return &common.PinnedItem[*aobject]{
		Val: obj,
	}
}

func (obj *aobject) GetColumnDataByIds(
	ctx context.Context,
	txn txnif.TxnReader,
	readSchema any,
	_ uint16,
	colIdxes []int,
	mp *mpool.MPool,
) (view *containers.BlockView, err error) {
	return obj.resolveColumnDatas(
		ctx,
		txn,
		readSchema.(*catalog.Schema),
		colIdxes,
		false,
		mp,
	)
}

func (obj *aobject) GetColumnDataById(
	ctx context.Context,
	txn txnif.TxnReader,
	readSchema any,
	_ uint16,
	col int,
	mp *mpool.MPool,
) (view *containers.ColumnView, err error) {
	return obj.resolveColumnData(
		ctx,
		txn,
		readSchema.(*catalog.Schema),
		col,
		false,
		mp,
	)
}
func (obj *aobject) GetCommitTSVector(maxRow uint32, mp *mpool.MPool) (containers.Vector, error) {
	node := obj.PinNode()
	defer node.Unref()
	if !node.IsPersisted() {
		return node.MustMNode().getCommitTSVec(maxRow, mp)
	} else {
		vec, err := obj.LoadPersistedCommitTS(0)
		return vec, err
	}
}
func (obj *aobject) GetCommitTSVectorInRange(start, end types.TS, mp *mpool.MPool) (containers.Vector, error) {
	node := obj.PinNode()
	defer node.Unref()
	if !node.IsPersisted() {
		return node.MustMNode().getCommitTSVecInRange(start, end, mp)
	} else {
		vec, err := obj.LoadPersistedCommitTS(0)
		return vec, err
	}
}
func (obj *aobject) resolveColumnDatas(
	ctx context.Context,
	txn txnif.TxnReader,
	readSchema *catalog.Schema,
	colIdxes []int,
	skipDeletes bool,
	mp *mpool.MPool,
) (view *containers.BlockView, err error) {
	node := obj.PinNode()
	defer node.Unref()
	if obj.meta.IsTombstone {
		skipDeletes = true
	}

	if !node.IsPersisted() {
		return node.MustMNode().resolveInMemoryColumnDatas(
			ctx,
			txn, readSchema, colIdxes, skipDeletes, mp,
		)
	} else {
		return obj.ResolvePersistedColumnDatas(
			ctx,
			txn,
			readSchema,
			0,
			colIdxes,
			skipDeletes,
			mp,
		)
	}
}

// check if all rows are committed before the specified ts
// here we assume that the ts is greater equal than the block's
// create ts and less than the block's delete ts
// it is a coarse-grained check
func (obj *aobject) CoarseCheckAllRowsCommittedBefore(ts types.TS) bool {
	// if the block is not frozen, always return false
	if !obj.IsAppendFrozen() {
		return false
	}

	node := obj.PinNode()
	defer node.Unref()

	// if the block is in memory, check with the in-memory node
	// it is a fine-grained check if the block is in memory
	if !node.IsPersisted() {
		return node.MustMNode().allRowsCommittedBefore(ts)
	}

	// always return false for if the block is persisted
	// it is a coarse-grained check
	return false
}
func (obj *aobject) GetCommitVec() (containers.Vector, error) {
	return nil, nil
}
func (obj *aobject) resolveColumnData(
	ctx context.Context,
	txn txnif.TxnReader,
	readSchema *catalog.Schema,
	col int,
	skipDeletes bool,
	mp *mpool.MPool,
) (view *containers.ColumnView, err error) {
	node := obj.PinNode()
	defer node.Unref()

	if obj.meta.IsTombstone {
		skipDeletes = true
	}
	if !node.IsPersisted() {
		return node.MustMNode().resolveInMemoryColumnData(
			txn, readSchema, col, skipDeletes, mp,
		)
	} else {
		return obj.ResolvePersistedColumnData(
			ctx,
			txn,
			readSchema,
			0,
			col,
			skipDeletes,
			false,
			mp,
		)
	}
}

func (obj *aobject) GetValue(
	ctx context.Context,
	txn txnif.AsyncTxn,
	readSchema any,
	_ uint16,
	row, col int,
	mp *mpool.MPool,
) (v any, isNull bool, err error) {
	node := obj.PinNode()
	defer node.Unref()
	schema := readSchema.(*catalog.Schema)
	if !node.IsPersisted() {
		return node.MustMNode().getInMemoryValue(txn, schema, row, col, mp)
	} else {
		return obj.getPersistedValue(
			ctx, txn, schema, 0, row, col, true, mp,
		)
	}
}

// GetByFilter will read pk column, which seqnum will not change, no need to pass the read schema.
func (obj *aobject) GetByFilter(
	ctx context.Context,
	txn txnif.AsyncTxn,
	filter *handle.Filter,
	mp *mpool.MPool,
) (blkID uint16, offset uint32, err error) {
	if filter.Op != handle.FilterEq {
		panic("logic error")
	}
	if obj.meta.GetSchema().SortKey == nil {
		rid := filter.Val.(types.Rowid)
		offset = rid.GetRowOffset()
		return
	}

	node := obj.PinNode()
	defer node.Unref()
	_, offset, err = node.GetRowByFilter(ctx, txn, filter, mp)
	return
}

func (obj *aobject) GetDuplicatedRows(
	ctx context.Context,
	txn txnif.TxnReader,
	keys containers.Vector,
	keysZM index.ZM,
	precommit bool,
	bf objectio.BloomFilter,
	rowIDs containers.Vector,
	mp *mpool.MPool,
) (err error) {
	defer func() {
		if moerr.IsMoErrCode(err, moerr.ErrDuplicateEntry) {
			logutil.Debugf("BatchDedup obj-%s: %v", obj.meta.ID.String(), err)
		}
	}()
	node := obj.PinNode()
	defer node.Unref()
	if !node.IsPersisted() {
		return node.GetDuplicatedRows(
			ctx,
			txn,
			precommit,
			keys,
			keysZM,
			rowIDs,
			bf,
			mp,
		)
	} else {
		return obj.persistedGetDuplicatedRows(
			ctx,
			txn,
			precommit,
			keys,
			keysZM,
			rowIDs,
			true,
			bf,
			mp,
		)
	}
}

func (obj *aobject) Contains(
	ctx context.Context,
	txn txnif.TxnReader,
	precommit bool,
	keys containers.Vector,
	keysZM index.ZM,
	bf objectio.BloomFilter,
	mp *mpool.MPool,
) (err error) {
	defer func() {
		if moerr.IsMoErrCode(err, moerr.ErrDuplicateEntry) {
			logutil.Debugf("BatchDedup obj-%s: %v", obj.meta.ID.String(), err)
		}
	}()
	node := obj.PinNode()
	defer node.Unref()
	if !node.IsPersisted() {
		return node.Contains(
			ctx,
			keys,
			keysZM,
			bf,
			mp,
		)
	} else {
		return obj.persistedContains(
			ctx,
			txn,
			precommit,
			keys,
			keysZM,
			true,
			bf,
			mp,
		)
	}
}

func (obj *aobject) CollectAppendInRange(
	start, end types.TS,
	withAborted bool,
	mp *mpool.MPool,
) (*containers.BatchWithVersion, error) {
	node := obj.PinNode()
	defer node.Unref()
	return node.CollectAppendInRange(start, end, withAborted, mp)
}

func (obj *aobject) estimateRawScore() (score int, dropped bool, err error) {
	if obj.meta.HasDropCommitted() && !obj.meta.InMemoryDeletesExisted() {
		dropped = true
		return
	}
	obj.meta.RLock()
	atLeastOneCommitted := obj.meta.HasCommittedNodeLocked()
	obj.meta.RUnlock()
	if !atLeastOneCommitted {
		score = 1
		return
	}

	rows, err := obj.Rows()
	if rows == int(obj.meta.GetSchema().BlockMaxRows) {
		score = 100
		return
	}

<<<<<<< HEAD
	changesCnt := obj.meta.GetDeleteCount()
=======
	changesCnt := uint32(0)
	obj.meta.RLock()
	objectMVCC := obj.tryGetMVCC()
	if objectMVCC != nil {
		changesCnt = objectMVCC.GetChangeIntentionCntLocked()
	}
	obj.meta.RUnlock()
>>>>>>> e2c8bf90
	if changesCnt == 0 && rows == 0 {
		score = 0
	} else {
		score = 1
	}

	if score > 0 {
		if _, terminated := obj.meta.GetTerminationTS(); terminated {
			score = 100
		}
	}
	return
}

func (obj *aobject) RunCalibration() (score int, err error) {
	score, _, err = obj.estimateRawScore()
	return
}

func (obj *aobject) OnReplayAppend(node txnif.AppendNode) (err error) {
	an := node.(*updates.AppendNode)
	obj.appendMVCC.OnReplayAppendNode(an)
	return
}

func (obj *aobject) OnReplayAppendPayload(bat *containers.Batch) (err error) {
	appender, err := obj.MakeAppender()
	if err != nil {
		return
	}
	_, err = appender.ReplayAppend(bat, nil)
	return
}

func (obj *aobject) MakeAppender() (appender data.ObjectAppender, err error) {
	if obj == nil {
		err = moerr.GetOkExpectedEOB()
		return
	}
	appender = newAppender(obj)
	return
}

func (obj *aobject) Init() (err error) { return }

func (obj *aobject) EstimateMemSize() (int, int) {
	node := obj.PinNode()
	defer node.Unref()
	obj.RLock()
	defer obj.RUnlock()
	asize := obj.appendMVCC.EstimateMemSizeLocked()
	if !node.IsPersisted() {
		asize += node.MustMNode().EstimateMemSize()
	}
	return asize, 0
}

func (obj *aobject) GetRowsOnReplay() uint64 {
	rows := uint64(obj.appendMVCC.GetTotalRow())
	fileRows := uint64(obj.meta.GetLatestCommittedNodeLocked().
		BaseNode.ObjectStats.Rows())
	if rows > fileRows {
		return rows
	}
	return fileRows
}<|MERGE_RESOLUTION|>--- conflicted
+++ resolved
@@ -436,17 +436,7 @@
 		return
 	}
 
-<<<<<<< HEAD
 	changesCnt := obj.meta.GetDeleteCount()
-=======
-	changesCnt := uint32(0)
-	obj.meta.RLock()
-	objectMVCC := obj.tryGetMVCC()
-	if objectMVCC != nil {
-		changesCnt = objectMVCC.GetChangeIntentionCntLocked()
-	}
-	obj.meta.RUnlock()
->>>>>>> e2c8bf90
 	if changesCnt == 0 && rows == 0 {
 		score = 0
 	} else {
