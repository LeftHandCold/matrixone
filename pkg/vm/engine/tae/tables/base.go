// Copyright 2021 Matrix Origin
//
// Licensed under the Apache License, Version 2.0 (the "License");
// you may not use this file except in compliance with the License.
// You may obtain a copy of the License at
//
//      http://www.apache.org/licenses/LICENSE-2.0
//
// Unless required by applicable law or agreed to in writing, software
// distributed under the License is distributed on an "AS IS" BASIS,
// WITHOUT WARRANTIES OR CONDITIONS OF ANY KIND, either express or implied.
// See the License for the specific language governing permissions and
// limitations under the License.

package tables

import (
	"context"
	"fmt"
	"github.com/matrixorigin/matrixone/pkg/logutil"
	"sync"
	"sync/atomic"
	"time"

	"github.com/RoaringBitmap/roaring"
	"github.com/matrixorigin/matrixone/pkg/common/moerr"
	"github.com/matrixorigin/matrixone/pkg/common/mpool"
	"github.com/matrixorigin/matrixone/pkg/container/nulls"
	"github.com/matrixorigin/matrixone/pkg/container/types"
	"github.com/matrixorigin/matrixone/pkg/container/vector"
	"github.com/matrixorigin/matrixone/pkg/objectio"
	"github.com/matrixorigin/matrixone/pkg/vm/engine/tae/blockio"
	"github.com/matrixorigin/matrixone/pkg/vm/engine/tae/catalog"
	"github.com/matrixorigin/matrixone/pkg/vm/engine/tae/common"
	"github.com/matrixorigin/matrixone/pkg/vm/engine/tae/containers"
	"github.com/matrixorigin/matrixone/pkg/vm/engine/tae/db/dbutils"
	"github.com/matrixorigin/matrixone/pkg/vm/engine/tae/iface/data"
	"github.com/matrixorigin/matrixone/pkg/vm/engine/tae/iface/handle"
	"github.com/matrixorigin/matrixone/pkg/vm/engine/tae/iface/txnif"
	"github.com/matrixorigin/matrixone/pkg/vm/engine/tae/index"
	"github.com/matrixorigin/matrixone/pkg/vm/engine/tae/tables/jobs"
	"github.com/matrixorigin/matrixone/pkg/vm/engine/tae/tables/updates"
	"github.com/matrixorigin/matrixone/pkg/vm/engine/tae/tasks"
)

type BlockT[T common.IRef] interface {
	common.IRef
	Pin() *common.PinnedItem[T]
	GetID() *common.ID
}

type baseBlock struct {
	common.RefHelper
	*sync.RWMutex
	rt   *dbutils.Runtime
	meta *catalog.BlockEntry
	mvcc *updates.MVCCHandle
	ttl  time.Time
	impl data.Block

	node atomic.Pointer[Node]
}

func newBaseBlock(
	impl data.Block,
	meta *catalog.BlockEntry,
	rt *dbutils.Runtime,
) *baseBlock {
	blk := &baseBlock{
		impl: impl,
		rt:   rt,
		meta: meta,
		ttl:  time.Now(),
	}
	blk.mvcc = updates.NewMVCCHandle(meta)
	blk.RWMutex = blk.mvcc.RWMutex
	return blk
}

func (blk *baseBlock) Close() {
	// TODO
}

func (blk *baseBlock) GetRuntime() *dbutils.Runtime {
	return blk.rt
}

func (blk *baseBlock) EstimateMemSize() int {
	node := blk.PinNode()
	defer node.Unref()
	blk.RLock()
	defer blk.RUnlock()
	size := blk.mvcc.EstimateMemSizeLocked()
	if !node.IsPersisted() {
		size += node.MustMNode().EstimateMemSize()
	}
	return size
}

func (blk *baseBlock) PinNode() *Node {
	n := blk.node.Load()
	// if ref fails, reload.
	// Note: avoid bad case where releasing happens before Ref()
	for ; !n.RefIfHasRef(); n = blk.node.Load() {
	}
	return n
}

func (blk *baseBlock) GCInMemeoryDeletesByTS(ts types.TS) {
	blk.mvcc.UpgradeDeleteChainByTS(ts)
}

func (blk *baseBlock) Rows() int {
	node := blk.PinNode()
	defer node.Unref()
	if !node.IsPersisted() {
		blk.RLock()
		defer blk.RUnlock()
		return int(node.Rows())
	} else {
		return int(node.Rows())
	}
}
func (blk *baseBlock) Foreach(
	ctx context.Context,
	readSchema any,
	colIdx int,
	op func(v any, isNull bool, row int) error,
	sels []uint32,
	mp *mpool.MPool,
) error {
	node := blk.PinNode()
	defer node.Unref()
	schema := readSchema.(*catalog.Schema)
	if !node.IsPersisted() {
		blk.RLock()
		defer blk.RUnlock()
		return node.MustMNode().Foreach(schema, colIdx, op, sels, mp)
	} else {
		return node.MustPNode().Foreach(ctx, schema, colIdx, op, sels, mp)
	}
}

func (blk *baseBlock) TryUpgrade() (err error) {
	node := blk.node.Load()
	if node.IsPersisted() {
		return
	}
	pnode := newPersistedNode(blk)
	nnode := NewNode(pnode)
	nnode.Ref()

	if !blk.node.CompareAndSwap(node, nnode) {
		nnode.Unref()
	} else {
		node.Unref()
	}
	return
}

func (blk *baseBlock) GetMeta() any              { return blk.meta }
func (blk *baseBlock) GetFs() *objectio.ObjectFS { return blk.rt.Fs }
func (blk *baseBlock) GetID() *common.ID         { return blk.meta.AsCommonID() }

func (blk *baseBlock) FillInMemoryDeletesLocked(
	txn txnif.TxnReader,
	view *containers.BaseView,
	rwlocker *sync.RWMutex,
) (err error) {
	chain := blk.mvcc.GetDeleteChain()
	deletes, err := chain.CollectDeletesLocked(txn, rwlocker)
	if err != nil || deletes.IsEmpty() {
		return
	}
	if view.DeleteMask == nil {
		view.DeleteMask = deletes
	} else {
		view.DeleteMask.Or(deletes)
	}
	return
}

func (blk *baseBlock) LoadPersistedCommitTS() (vec containers.Vector, err error) {
	if !blk.meta.IsAppendable() {
		return
	}
	location := blk.meta.GetMetaLoc()
	if location.IsEmpty() {
		return
	}
	bat, err := blockio.LoadColumns(
		context.Background(),
		[]uint16{objectio.SEQNUM_COMMITTS},
		nil,
		blk.rt.Fs.Service,
		location,
		nil,
	)
	if err != nil {
		return
	}
	if bat.Vecs[0].GetType().Oid != types.T_TS {
		panic(fmt.Sprintf("%s: bad commits layout", blk.meta.ID.String()))
	}
	vec = containers.ToTNVector(bat.Vecs[0], common.DefaultAllocator)
	return
}

// func (blk *baseBlock) LoadPersistedData() (bat *containers.Batch, err error) {
// 	schema := blk.meta.GetSchema()
// 	bat = containers.NewBatch()
// 	defer func() {
// 		if err != nil {
// 			bat.Close()
// 		}
// 	}()
// 	var vec containers.Vector
// 	for i, col := range schema.ColDefs {
// 		vec, err = blk.LoadPersistedColumnData(i)
// 		if err != nil {
// 			return
// 		}
// 		bat.AddVector(col.Name, vec)
// 	}
// 	return
// }

func (blk *baseBlock) LoadPersistedColumnData(
	ctx context.Context, schema *catalog.Schema, colIdx int, mp *mpool.MPool,
) (vec containers.Vector, err error) {
	def := schema.ColDefs[colIdx]
	location := blk.meta.GetMetaLoc()
	return LoadPersistedColumnData(
		ctx,
		blk.rt,
		blk.meta.AsCommonID(),
		def,
		location,
		mp,
	)
}

func (blk *baseBlock) loadPersistedDeletes(
	ctx context.Context,
	mp *mpool.MPool,
) (bat *containers.Batch, persistedByCN bool, deltalocCommitTS types.TS, err error) {
	location, deltalocCommitTS := blk.meta.GetDeltaLocAndCommitTS()
	if location.IsEmpty() {
		return
	}
	pkName := blk.meta.GetSchema().GetPrimaryKey().Name
	bat, persistedByCN, err = LoadPersistedDeletes(
		ctx,
		pkName,
		blk.rt.Fs,
		location,
		mp,
	)
	return
}

func (blk *baseBlock) FillPersistedDeletes(
	ctx context.Context,
	txn txnif.TxnReader,
	view *containers.BaseView,
	mp *mpool.MPool,
) (err error) {
	blk.fillPersistedDeletesInRange(
		ctx,
		types.TS{},
		txn.GetStartTS(),
		view,
		mp,
	)
	return nil
}

func (blk *baseBlock) fillPersistedDeletesInRange(
	ctx context.Context,
	start, end types.TS,
	view *containers.BaseView,
	mp *mpool.MPool,
) (err error) {
	err = blk.foreachPersistedDeletesCommittedInRange(
		ctx,
		start,
		end,
		true,
		func(i int, rowIdVec *vector.Vector) {
			rowid := vector.GetFixedAt[types.Rowid](rowIdVec, i)
			row := rowid.GetRowOffset()
			if view.DeleteMask == nil {
				view.DeleteMask = nulls.NewWithSize(int(row) + 1)
			}
			view.DeleteMask.Add(uint64(row))
		},
		nil,
		mp,
	)
	return err
}

func (blk *baseBlock) persistedCollectDeleteMaskInRange(
	ctx context.Context,
	start, end types.TS,
	mp *mpool.MPool,
) (deletes *nulls.Nulls, err error) {
	err = blk.foreachPersistedDeletesCommittedInRange(
		ctx,
		start,
		end,
		true,
		func(i int, rowIdVec *vector.Vector) {
			rowid := vector.GetFixedAt[types.Rowid](rowIdVec, i)
			row := rowid.GetRowOffset()
			if deletes == nil {
				deletes = nulls.NewWithSize(int(row) + 1)
			}
			deletes.Add(uint64(row))
		},
		nil,
		mp,
	)
	return
}

// for each deletes in [start,end]
func (blk *baseBlock) foreachPersistedDeletesCommittedInRange(
	ctx context.Context,
	start, end types.TS,
	skipAbort bool,
	loopOp func(int, *vector.Vector),
	postOp func(*containers.Batch),
	mp *mpool.MPool,
) (err error) {
	// commitTS of deltalocation is the commitTS of deletes persisted by CN batches
	deletes, persistedByCN, deltalocCommitTS, err := blk.loadPersistedDeletes(ctx, mp)
	if deletes == nil || err != nil {
		return
	}
	logutil.Infof("foreachPersistedDeletesCommittedInRange: blk %s, start %v, end %v, delete is %v, persistedByCN is %v", blk.meta.ID.String(), start.ToString(), end.ToString(), deletes.Length(), persistedByCN)
	if persistedByCN {
		if deltalocCommitTS.Equal(txnif.UncommitTS) {
			return
		}
		if deltalocCommitTS.Less(start) || deltalocCommitTS.Greater(end) {
			return
		}
		rowIdVec := deletes.Vecs[0].GetDownstreamVector()
		for i := 0; i < deletes.Length(); i++ {
			loopOp(i, rowIdVec)
		}
		commitTSVec := containers.NewConstFixed[types.TS](types.T_TS.ToType(), deltalocCommitTS, deletes.Length())
		abortVec := containers.NewConstFixed[bool](types.T_bool.ToType(), false, deletes.Length())
		deletes.AddVector(catalog.AttrCommitTs, commitTSVec)
		deletes.AddVector(catalog.AttrAborted, abortVec)
		logutil.Infof("foreachPersistedDeletesCommittedInRange1: blk %s, start %v, end %v, delete is %v, persistedByCN is %v, commitTS is %v", blk.meta.ID.String(), start.ToString(), end.ToString(), deletes.Length(), persistedByCN, deltalocCommitTS.ToString())
	} else {
		abortVec := deletes.Vecs[3].GetDownstreamVector()
		commitTsVec := deletes.Vecs[1].GetDownstreamVector()
		rowIdVec := deletes.Vecs[0].GetDownstreamVector()

		rstart, rend := blockio.FindIntervalForBlock(vector.MustFixedCol[types.Rowid](rowIdVec), &blk.meta.ID)
		for i := rstart; i < rend; i++ {
			if skipAbort {
				abort := vector.GetFixedAt[bool](abortVec, i)
				if abort {
					continue
				}
			}
			commitTS := vector.GetFixedAt[types.TS](commitTsVec, i)
			if commitTS.GreaterEq(start) && commitTS.LessEq(end) {
				loopOp(i, rowIdVec)
			}
		}
	}
	if postOp != nil {
		postOp(deletes)
	}
	return
}

func (blk *baseBlock) Prefetch(idxes []uint16) error {
	node := blk.PinNode()
	defer node.Unref()
	if !node.IsPersisted() {
		return nil
	} else {
		key := blk.meta.GetMetaLoc()
		return blockio.Prefetch(idxes, []uint16{key.ID()}, blk.rt.Fs.Service, key)
	}
}

func (blk *baseBlock) ResolvePersistedColumnDatas(
	ctx context.Context,
	txn txnif.TxnReader,
	readSchema *catalog.Schema,
	colIdxs []int,
	skipDeletes bool,
	mp *mpool.MPool,
) (view *containers.BlockView, err error) {

	view = containers.NewBlockView()
	vecs, err := LoadPersistedColumnDatas(
		ctx, readSchema, blk.rt, blk.meta.AsCommonID(), colIdxs, blk.meta.GetMetaLoc(), mp,
	)
	if err != nil {
		return nil, err
	}
	for i, vec := range vecs {
		view.SetData(colIdxs[i], vec)
	}

	if skipDeletes {
		return
	}

	defer func() {
		if err != nil {
			view.Close()
		}
	}()

	blk.RLock()
	err = blk.FillInMemoryDeletesLocked(txn, view.BaseView, blk.RWMutex)
	blk.RUnlock()

	if err = blk.FillPersistedDeletes(ctx, txn, view.BaseView, mp); err != nil {
		return
	}
	return
}

func (blk *baseBlock) ResolvePersistedColumnData(
	ctx context.Context,
	txn txnif.TxnReader,
	readSchema *catalog.Schema,
	colIdx int,
	skipDeletes bool,
	mp *mpool.MPool,
) (view *containers.ColumnView, err error) {
	view = containers.NewColumnView(colIdx)
	vec, err := blk.LoadPersistedColumnData(context.Background(), readSchema, colIdx, mp)
	if err != nil {
		return
	}
	view.SetData(vec)

	if skipDeletes {
		return
	}

	defer func() {
		if err != nil {
			view.Close()
		}
	}()

	if err = blk.FillPersistedDeletes(ctx, txn, view.BaseView, mp); err != nil {
		return
	}

	blk.RLock()
	err = blk.FillInMemoryDeletesLocked(txn, view.BaseView, blk.RWMutex)
	blk.RUnlock()
	return
}

func (blk *baseBlock) dedupWithLoad(
	ctx context.Context,
	txn txnif.TxnReader,
	keys containers.Vector,
	sels *nulls.Bitmap,
	rowmask *roaring.Bitmap,
	isAblk bool,
	mp *mpool.MPool,
) (err error) {
	schema := blk.meta.GetSchema()
	def := schema.GetSingleSortKey()
	view, err := blk.ResolvePersistedColumnData(
		ctx,
		txn,
		schema,
		def.Idx,
		false,
		mp,
	)
	if err != nil {
		return
	}
	if rowmask != nil {
		if view.DeleteMask == nil {
			view.DeleteMask = common.RoaringToMOBitmap(rowmask)
		} else {
			common.MOOrRoaringBitmap(view.DeleteMask, rowmask)
		}
	}
	defer view.Close()
	var dedupFn any
	if isAblk {
		dedupFn = containers.MakeForeachVectorOp(
			keys.GetType().Oid, dedupAlkFunctions, view.GetData(), view.DeleteMask, def, blk.LoadPersistedCommitTS, txn,
		)
	} else {
		dedupFn = containers.MakeForeachVectorOp(
			keys.GetType().Oid, dedupNABlkFunctions, view.GetData(), view.DeleteMask, def,
		)
	}
	err = containers.ForeachVector(keys, dedupFn, sels)
	return
}

func (blk *baseBlock) PersistedBatchDedup(
	ctx context.Context,
	txn txnif.TxnReader,
	isCommitting bool,
	keys containers.Vector,
	keysZM index.ZM,
	rowmask *roaring.Bitmap,
	isAblk bool,
	bf objectio.BloomFilter,
	mp *mpool.MPool,
) (err error) {
	pkIndex, err := MakeImmuIndex(
		ctx,
		blk.meta,
		bf,
		blk.rt,
	)
	if err != nil {
		return
	}
	sels, err := pkIndex.BatchDedup(
		ctx,
		keys,
		keysZM,
		blk.rt,
	)
	if err == nil || !moerr.IsMoErrCode(err, moerr.OkExpectedPossibleDup) {
		return
	}
	return blk.dedupWithLoad(ctx, txn, keys, sels, rowmask, isAblk, mp)
}

func (blk *baseBlock) getPersistedValue(
	ctx context.Context,
	txn txnif.TxnReader,
	schema *catalog.Schema,
	row, col int,
	skipMemory bool,
	mp *mpool.MPool,
) (v any, isNull bool, err error) {
	view := containers.NewColumnView(col)
	if err = blk.FillPersistedDeletes(ctx, txn, view.BaseView, mp); err != nil {
		return
	}
	if !skipMemory {
		blk.RLock()
		err = blk.FillInMemoryDeletesLocked(txn, view.BaseView, blk.RWMutex)
		blk.RUnlock()
		if err != nil {
			return
		}
	}
	if view.DeleteMask.Contains(uint64(row)) {
		err = moerr.NewNotFoundNoCtx()
		return
	}
	view2, err := blk.ResolvePersistedColumnData(ctx, txn, schema, col, true, mp)
	if err != nil {
		return
	}
	defer view2.Close()
	v, isNull = view2.GetValue(row)
	return
}

func (blk *baseBlock) DeletesInfo() string {
	blk.RLock()
	defer blk.RUnlock()
	return blk.mvcc.GetDeleteChain().StringLocked()
}

func (blk *baseBlock) RangeDelete(
	txn txnif.AsyncTxn,
	start, end uint32,
	pk containers.Vector,
	dt handle.DeleteType) (node txnif.DeleteNode, err error) {
	blk.Lock()
	defer blk.Unlock()
	if blk.meta.GetSegment().ID.ToString() == "c8c5fe8d-7d44-11ee-865a-b07b25f84010" {
		if start == 11 {
			logutil.Infof("blk is %v: %v, start %d, end %d, delete is %v", blk.meta.String(), txn.GetStartTS().ToString(), start, end, blk.mvcc.GetDeleteChain().StringLocked())
		}
	}
	if err = blk.mvcc.CheckNotDeleted(start, end, txn.GetStartTS()); err != nil {
		logutil.Infof("blk is %v: %v, start %d, end %d, delete is %v", blk.meta.String(), txn.GetStartTS().ToString(), start, end, blk.mvcc.GetDeleteChain().StringLocked())
		panic("fsdfsdfsdf")
		return
	}
	node = blk.mvcc.CreateDeleteNode(txn, dt)
	node.RangeDeleteLocked(start, end, pk, common.MutMemAllocator)
	return
}

func (blk *baseBlock) TryDeleteByDeltaloc(
	txn txnif.AsyncTxn,
	deltaLoc objectio.Location) (node txnif.DeleteNode, ok bool, err error) {
	if blk.meta.IsAppendable() {
		return
	}
	err2 := blk.meta.CheckConflict(txn)
	if err2 != nil {
		return
	}
	blk.Lock()
	defer blk.Unlock()
	if !blk.mvcc.GetDeleteChain().IsEmpty() {
		return
	}
	node = blk.mvcc.CreatePersistedDeleteNode(txn, deltaLoc)
	ok = true
	return
}

func (blk *baseBlock) PPString(level common.PPLevel, depth int, prefix string) string {
	s := fmt.Sprintf("%s | [Rows=%d]", blk.meta.PPString(level, depth, prefix), blk.Rows())
	if level >= common.PPL1 {
		blk.RLock()
		s2 := blk.mvcc.StringLocked()
		blk.RUnlock()
		if s2 != "" {
			s = fmt.Sprintf("%s\n%s", s, s2)
		}
	}
	return s
}

func (blk *baseBlock) HasDeleteIntentsPreparedIn(from, to types.TS) (found, isPersist bool) {
	blk.RLock()
	defer blk.RUnlock()
	return blk.mvcc.GetDeleteChain().HasDeleteIntentsPreparedInLocked(from, to)
}

func (blk *baseBlock) CollectChangesInRange(
	ctx context.Context,
	startTs, endTs types.TS,
	mp *mpool.MPool,
) (view *containers.BlockView, err error) {
	view = containers.NewBlockView()
	view.DeleteMask, err = blk.inMemoryCollectDeletesInRange(startTs, endTs)
	blk.fillPersistedDeletesInRange(ctx, startTs, endTs, view.BaseView, mp)
	return
}

func (blk *baseBlock) inMemoryCollectDeletesInRange(start, end types.TS) (deletes *nulls.Bitmap, err error) {
	blk.RLock()
	defer blk.RUnlock()
	deleteChain := blk.mvcc.GetDeleteChain()
	deletes, err =
		deleteChain.CollectDeletesInRange(start, end, blk.RWMutex)
	return
}

func (blk *baseBlock) CollectDeleteInRange(
	ctx context.Context,
	start, end types.TS,
	withAborted bool,
	mp *mpool.MPool,
) (bat *containers.Batch, err error) {
	bat, minTS, err := blk.inMemoryCollectDeleteInRange(
		ctx,
		start,
		end,
		withAborted,
		mp,
	)
	if err != nil {
		return
	}
	if !minTS.IsEmpty() && end.Greater(minTS) {
		end = minTS.Prev()
	}
	bat, err = blk.persistedCollectDeleteInRange(
		ctx,
		bat,
		start,
		end,
		withAborted,
		mp,
	)
	return
}

func (blk *baseBlock) inMemoryCollectDeleteInRange(
	ctx context.Context,
	start, end types.TS,
	withAborted bool,
	mp *mpool.MPool,
) (bat *containers.Batch, minTS types.TS, err error) {
	blk.RLock()
	schema := blk.meta.GetSchema()
	pkDef := schema.GetPrimaryKey()
<<<<<<< HEAD
	rowID, ts, pk, abort, abortedMap, deletes, minTS := blk.mvcc.CollectDeleteLocked(start.Next(), end, pkDef.Type, mp)
=======
	rowID, ts, pk, abort, abortedMap, deletes, minTS := blk.mvcc.CollectDeleteLocked(start.Next(), end, pkDef.Type)
	if ts != nil {
		for i := 0; i < ts.Length(); i++ {
			tss := types.TS{}
			tp := types.TS{}
			if i == 0 {
				continue
			}
			tss = ts.Get(i).(types.TS)
			tp = ts.Get(i - 1).(types.TS)
			if tss.Less(tp) {
				logutil.Infof("ts %v less than %v", tss, tp)
				//panic(fmt.Sprintf("ts %v less than %v", tss, tp))
			}
		}
	}
>>>>>>> c888cb24
	blk.RUnlock()
	if rowID == nil {
		return
	}
	// for deleteNode version less than 2, pk doesn't exist in memory
	// collect pk by block.Foreach
	if len(deletes) != 0 {
		pkIdx := pkDef.Idx
		blk.Foreach(ctx, schema, pkIdx, func(v any, isNull bool, row int) error {
			pk.Append(v, false)
			return nil
		}, deletes, mp)
	}
	// batch: rowID, ts, pkVec, abort
	bat = containers.NewBatch()
	bat.AddVector(catalog.PhyAddrColumnName, rowID)
	bat.AddVector(catalog.AttrCommitTs, ts)
	bat.AddVector(pkDef.Name, pk)
	if withAborted {
		bat.AddVector(catalog.AttrAborted, abort)
	} else {
		abort.Close()
		bat.Deletes = abortedMap
		bat.Compact()
	}
	return
}

// collect the row if its committs is in [start,end]
func (blk *baseBlock) persistedCollectDeleteInRange(
	ctx context.Context,
	b *containers.Batch,
	start, end types.TS,
	withAborted bool,
	mp *mpool.MPool,
) (bat *containers.Batch, err error) {
	if b != nil {
		bat = b
	}
	t := types.T_int32.ToType()
	sels := blk.rt.VectorPool.Transient.GetVector(&t)
	defer sels.Close()
	selsVec := sels.GetDownstreamVector()
	blk.foreachPersistedDeletesCommittedInRange(
		ctx,
		start, end,
		!withAborted,
		func(row int, rowIdVec *vector.Vector) {
			_ = vector.AppendFixed[int32](selsVec, int32(row), false, mp)
		},
		func(delBat *containers.Batch) {
			if sels.Length() == 0 {
				return
			}
			if bat == nil {
				bat = containers.NewBatchWithCapacity(len(delBat.Attrs))
				for i, name := range delBat.Attrs {
					if !withAborted && name == catalog.AttrAborted {
						continue
					}
					bat.AddVector(
						name,
						blk.rt.VectorPool.Transient.GetVector(delBat.Vecs[i].GetType()),
					)
				}
			}
			for _, name := range bat.Attrs {
				retVec := bat.GetVectorByName(name)
				srcVec := delBat.GetVectorByName(name)
				retVec.PreExtend(sels.Length())
				retVec.GetDownstreamVector().Union(
					srcVec.GetDownstreamVector(),
					vector.MustFixedCol[int32](sels.GetDownstreamVector()),
					retVec.GetAllocator(),
				)
			}
		},
		mp,
	)
	return bat, nil
}

func (blk *baseBlock) adjustScore(
	rawScoreFn func() (int, bool),
	ttl time.Duration,
	force bool) int {
	score, dropped := rawScoreFn()
	if dropped {
		return 0
	}
	if force {
		score = 100
	}
	if score == 0 || score > 1 {
		return score
	}
	var ratio float32
	if blk.meta.IsAppendable() {
		currRows := uint32(blk.Rows())
		ratio = float32(currRows) / float32(blk.meta.GetSchema().BlockMaxRows)
		if ratio >= 0 && ratio < 0.2 {
			ttl = 3*ttl - ttl/2
		} else if ratio >= 0.2 && ratio < 0.4 {
			ttl = 2 * ttl
		} else if ratio >= 0.4 && ratio < 0.6 {
			ttl = 2*ttl - ttl/2
		}
	}

	deleteCnt := blk.mvcc.GetDeleteCnt()
	ratio = float32(deleteCnt) / float32(blk.meta.GetSchema().BlockMaxRows)
	if ratio <= 1 && ratio > 0.5 {
		ttl /= 8
	} else if ratio <= 0.5 && ratio > 0.3 {
		ttl /= 4
	} else if ratio <= 0.3 && ratio > 0.2 {
		ttl /= 2
	} else if ratio <= 0.2 && ratio > 0.1 {
		ttl /= 1
	} else {
		factor := 1.25 - ratio
		factor = factor * factor * factor * factor
		ttl = time.Duration(float32(ttl) * factor)
	}

	if time.Now().After(blk.ttl.Add(ttl)) {
		return 100
	}
	return 1
}

func (blk *baseBlock) OnReplayDelete(node txnif.DeleteNode) (err error) {
	blk.mvcc.OnReplayDeleteNode(node)
	err = node.OnApply()
	return
}

func (blk *baseBlock) OnReplayAppend(_ txnif.AppendNode) (err error) {
	panic("not supported")
}

func (blk *baseBlock) OnReplayAppendPayload(_ *containers.Batch) (err error) {
	panic("not supported")
}

func (blk *baseBlock) MakeAppender() (appender data.BlockAppender, err error) {
	panic("not supported")
}

func (blk *baseBlock) GetRowsOnReplay() uint64 {
	rows := uint64(blk.mvcc.GetTotalRow())
	metaLoc := blk.meta.GetMetaLoc()
	if metaLoc.IsEmpty() {
		return rows
	}
	fileRows := uint64(metaLoc.Rows())
	if rows > fileRows {
		return rows
	}
	return fileRows
}

func (blk *baseBlock) GetTotalChanges() int {
	return int(blk.mvcc.GetDeleteCnt())
}

func (blk *baseBlock) IsAppendable() bool { return false }

func (blk *baseBlock) MutationInfo() string {
	rows := blk.Rows()
	deleteCnt := blk.mvcc.GetDeleteCnt()
	s := fmt.Sprintf("Block %s Mutation Info: Changes=%d/%d",
		blk.meta.AsCommonID().BlockString(),
		deleteCnt,
		rows)
	return s
}

func (blk *baseBlock) BuildCompactionTaskFactory() (
	factory tasks.TxnTaskFactory,
	taskType tasks.TaskType,
	scopes []common.ID,
	err error) {

	if !blk.impl.PrepareCompact() {
		return
	}

	factory = jobs.CompactBlockTaskFactory(blk.meta, blk.rt)
	taskType = tasks.DataCompactionTask
	scopes = append(scopes, *blk.meta.AsCommonID())
	return
}

func (blk *baseBlock) CollectAppendInRange(
	start, end types.TS, withAborted bool, mp *mpool.MPool,
) (*containers.BatchWithVersion, error) {
	return nil, nil
}<|MERGE_RESOLUTION|>--- conflicted
+++ resolved
@@ -701,10 +701,7 @@
 	blk.RLock()
 	schema := blk.meta.GetSchema()
 	pkDef := schema.GetPrimaryKey()
-<<<<<<< HEAD
 	rowID, ts, pk, abort, abortedMap, deletes, minTS := blk.mvcc.CollectDeleteLocked(start.Next(), end, pkDef.Type, mp)
-=======
-	rowID, ts, pk, abort, abortedMap, deletes, minTS := blk.mvcc.CollectDeleteLocked(start.Next(), end, pkDef.Type)
 	if ts != nil {
 		for i := 0; i < ts.Length(); i++ {
 			tss := types.TS{}
@@ -720,7 +717,6 @@
 			}
 		}
 	}
->>>>>>> c888cb24
 	blk.RUnlock()
 	if rowID == nil {
 		return
