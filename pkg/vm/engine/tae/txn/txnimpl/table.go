// Copyright 2021 Matrix Origin
//
// Licensed under the Apache License, Version 2.0 (the "License");
// you may not use this file except in compliance with the License.
// You may obtain a copy of the License at
//
//      http://www.apache.org/licenses/LICENSE-2.0
//
// Unless required by applicable law or agreed to in writing, software
// distributed under the License is distributed on an "AS IS" BASIS,
// WITHOUT WARRANTIES OR CONDITIONS OF ANY KIND, either express or implied.
// See the License for the specific language governing permissions and
// limitations under the License.

package txnimpl

import (
	"bytes"
	"context"
	"fmt"
	"runtime/trace"
	"time"

	"github.com/matrixorigin/matrixone/pkg/fileservice"
	"github.com/matrixorigin/matrixone/pkg/util"

	"github.com/matrixorigin/matrixone/pkg/perfcounter"

	"github.com/RoaringBitmap/roaring"

	"github.com/matrixorigin/matrixone/pkg/common/moerr"
	"github.com/matrixorigin/matrixone/pkg/common/moprobe"
	"github.com/matrixorigin/matrixone/pkg/container/nulls"
	"github.com/matrixorigin/matrixone/pkg/container/types"
	"github.com/matrixorigin/matrixone/pkg/container/vector"
	"github.com/matrixorigin/matrixone/pkg/logutil"
	"github.com/matrixorigin/matrixone/pkg/objectio"
	apipb "github.com/matrixorigin/matrixone/pkg/pb/api"
	"github.com/matrixorigin/matrixone/pkg/vm/engine/tae/blockio"
	"github.com/matrixorigin/matrixone/pkg/vm/engine/tae/catalog"
	"github.com/matrixorigin/matrixone/pkg/vm/engine/tae/common"
	"github.com/matrixorigin/matrixone/pkg/vm/engine/tae/containers"
	"github.com/matrixorigin/matrixone/pkg/vm/engine/tae/iface/handle"
	"github.com/matrixorigin/matrixone/pkg/vm/engine/tae/iface/txnif"
	"github.com/matrixorigin/matrixone/pkg/vm/engine/tae/index"
	"github.com/matrixorigin/matrixone/pkg/vm/engine/tae/model"
	"github.com/matrixorigin/matrixone/pkg/vm/engine/tae/wal"
)

var (
	ErrDuplicateNode = moerr.NewInternalErrorNoCtx("tae: duplicate node")
)

type txnEntries struct {
	entries []txnif.TxnEntry
	mask    *roaring.Bitmap
}

func newTxnEntries() *txnEntries {
	return &txnEntries{
		entries: make([]txnif.TxnEntry, 0),
		mask:    roaring.New(),
	}
}

func (entries *txnEntries) Len() int {
	return len(entries.entries)
}

func (entries *txnEntries) Append(entry txnif.TxnEntry) {
	entries.entries = append(entries.entries, entry)
}

func (entries *txnEntries) Delete(idx int) {
	entries.mask.Add(uint32(idx))
}

func (entries *txnEntries) IsDeleted(idx int) bool {
	return entries.mask.ContainsInt(idx)
}

func (entries *txnEntries) AnyDelete() bool {
	return !entries.mask.IsEmpty()
}

func (entries *txnEntries) Close() {
	entries.mask = nil
	entries.entries = nil
}

type txnTable struct {
	store           *txnStore
	createEntry     txnif.TxnEntry
	dropEntry       txnif.TxnEntry
	entry           *catalog.TableEntry
	schema          *catalog.Schema
	tombstoneSchema *catalog.Schema
	logs            []wal.LogEntry

	tableSpace        *tableSpace
	dedupedObjectHint uint64
	dedupedBlockID    *types.Blockid

	tombstoneTableSpace        *tableSpace
	tombstoneDedupedObjectHint uint64
	tombstoneDedupedBlockID    *types.Blockid

	txnEntries *txnEntries
	csnStart   uint32

	idx int
}

func newTxnTable(store *txnStore, entry *catalog.TableEntry) (*txnTable, error) {
	schema, tombstoneSchema := entry.GetVisibleSchema(store.txn)
	if schema == nil {
		return nil, moerr.NewInternalErrorNoCtx("No visible schema for ts %s", store.txn.GetStartTS().ToString())
	}
	tbl := &txnTable{
		store:           store,
		entry:           entry,
		schema:          schema,
		tombstoneSchema: tombstoneSchema,
		logs:            make([]wal.LogEntry, 0),
		txnEntries:      newTxnEntries(),
	}
	return tbl, nil
}
func (tbl *txnTable) PrePreareTransfer(phase string, ts types.TS) (err error) {
	return tbl.TransferDeletes(ts, phase)
}

func (tbl *txnTable) TransferDeleteIntent(
	id *common.ID,
	row uint32) (changed bool, nid *common.ID, nrow uint32, err error) {
	pinned, err := tbl.store.rt.TransferTable.Pin(*id)
	if err != nil {
		err = nil
		return
	}
	defer pinned.Close()
	entry, err := tbl.store.warChecker.CacheGet(
		tbl.entry.GetDB().ID,
		id.TableID,
		id.ObjectID(),
		true)
	if err != nil {
		panic(err)
	}
	ts := types.BuildTS(time.Now().UTC().UnixNano(), 0)
	if err = readWriteConfilictCheck(entry.BaseEntryImpl, ts); err == nil {
		return
	}
	err = nil
	nid = &common.ID{
		TableID: id.TableID,
	}
	rowID, ok := pinned.Item().Transfer(row)
	if !ok {
		err = moerr.NewTxnWWConflictNoCtx(0, "")
		return
	}
	changed = true
	nid.BlockID, nrow = rowID.Decode()
	return
}

func (tbl *txnTable) TransferDeletes(ts types.TS, phase string) (err error) {
	if tbl.store.rt.TransferTable == nil {
		return
	}
	if tbl.tombstoneTableSpace == nil {
		return
	}
	// transfer deltaloc
	id := tbl.entry.AsCommonID()
	for offset, objID := range tbl.tombstoneTableSpace.objs {
		id.SetObjectID(objID)
		if err = tbl.store.warChecker.checkOne(
			id,
			ts,
		); err == nil {
			continue
		}
		// if the error is not a r-w conflict. something wrong really happened
		if !moerr.IsMoErrCode(err, moerr.ErrTxnRWConflict) {
			return
		}
		stats := tbl.tombstoneTableSpace.stats[offset]
		loc := catalog.BuildLocation(stats, id.BlockID.Sequence(), tbl.schema.BlockMaxRows)
		vectors, closeFunc, err := blockio.LoadColumns2(
			tbl.store.ctx,
			[]uint16{0, 1},
			nil,
			tbl.store.rt.Fs.Service,
			loc,
			fileservice.Policy(0),
			false,
			nil,
		)
		if err != nil {
			return err
		}
		for i := 0; i < vectors[0].Length(); i++ {
			rowID := vectors[0].Get(i).(types.Rowid)
			blkID2, offset := rowID.Decode()
			if *blkID2.Object() != *id.ObjectID() {
				panic(fmt.Sprintf("logic err, id.Object %v, rowID %v", id.ObjectID().String(), rowID.String()))
			}
			pk := vectors[1].Get(i)
			// try to transfer the delete node
			// here are some possible returns
			// nil: transferred successfully
			// ErrTxnRWConflict: the target block was also be compacted
			// ErrTxnWWConflict: w-w error
			if _, err = tbl.TransferDeleteRows(id, offset, pk, phase, ts); err != nil {
				return err
			}
		}
		rowID := vectors[0].Get(0).(types.Rowid)
		blkID2, _ := rowID.Decode()
		readObjID := tbl.entry.AsCommonID()
		readObjID.BlockID = blkID2
		tbl.store.warChecker.Delete(readObjID)
		closeFunc()
		if offset == len(tbl.tombstoneTableSpace.stats)-1 {
			tbl.tombstoneTableSpace.stats = tbl.tombstoneTableSpace.stats[:offset]
		} else {
			tbl.tombstoneTableSpace.stats =
				append(tbl.tombstoneTableSpace.stats[:offset], tbl.tombstoneTableSpace.stats[offset+1:]...)
		}

	}
	transferd := &nulls.Nulls{}
	// transfer in memory deletes
	if len(tbl.tombstoneTableSpace.nodes) == 0 {
		return
	}
	deletes := tbl.tombstoneTableSpace.nodes[0].(*anode).data
	for i := 0; i < deletes.Length(); i++ {
		rowID := deletes.GetVectorByName(catalog.AttrRowID).Get(i).(types.Rowid)
		id.SetObjectID(rowID.BorrowObjectID())
		blkID, rowOffset := rowID.Decode()
		_, blkOffset := blkID.Offsets()
		id.SetBlockOffset(blkOffset)
		// search the read set to check wether the delete node relevant
		// block was deleted.
		// if not deleted, go to next
		// if deleted, try to transfer the delete node
		if err = tbl.store.warChecker.checkOne(
			id,
			ts,
		); err == nil {
			continue
		}

		// if the error is not a r-w conflict. something wrong really happened
		if !moerr.IsMoErrCode(err, moerr.ErrTxnRWConflict) {
			return
		}
		transferd.Add(uint64(i))
		tbl.store.warChecker.Delete(id)
		pk := deletes.GetVectorByName(catalog.AttrPKVal).Get(i)

		// try to transfer the delete node
		// here are some possible returns
		// nil: transferred successfully
		// ErrTxnRWConflict: the target block was also be compacted
		// ErrTxnWWConflict: w-w error
		if _, err = tbl.TransferDeleteRows(id, rowOffset, pk, phase, ts); err != nil {
			return
		}
	}
	deletes.Deletes = transferd
	deletes.Compact()
	return
}

// recurTransferDelete recursively transfer the deletes to the target block.
// memo stores the pined transfer hash page for deleted and committed blocks.
// id is the deleted and committed block to transfer
func (tbl *txnTable) recurTransferDelete(
	memo map[types.Blockid]*common.PinnedItem[*model.TransferHashPage],
	page *model.TransferHashPage,
	id *common.ID, // the block had been deleted and committed.
	row uint32,
	pk any,
	depth int,
	ts types.TS) error {

	var page2 *common.PinnedItem[*model.TransferHashPage]

	rowID, ok := page.Transfer(row)
	if !ok {
		err := moerr.NewTxnWWConflictNoCtx(0, "")
		msg := fmt.Sprintf("table-%d blk-%d delete row-%d depth-%d",
			id.TableID,
			id.BlockID,
			row,
			depth)
		logutil.Warnf("[ts=%s]TransferDeleteNode: %v",
			tbl.store.txn.GetStartTS().ToString(),
			msg)
		return err
	}
	blockID, offset := rowID.Decode()
	newID := &common.ID{
		DbID:    id.DbID,
		TableID: id.TableID,
		BlockID: blockID,
	}

	//check if the target block had been soft deleted and committed before ts,
	//if not, transfer the deletes to the target block,
	//otherwise recursively transfer the deletes to the next target block.
	err := tbl.store.warChecker.checkOne(newID, ts)
	if err == nil {
		pkType := tbl.schema.GetSingleSortKeyType()
		pkVec := tbl.store.rt.VectorPool.Small.GetVector(&pkType)
		pkVec.Append(pk, false)
		defer pkVec.Close()
		//transfer the deletes to the target block.
		if err = tbl.RangeDelete(newID, offset, offset, pkVec, handle.DT_Normal); err != nil {
			return err
		}
		common.DoIfInfoEnabled(func() {
			logutil.Infof("depth-%d %s transfer delete from blk-%s row-%d to blk-%s row-%d",
				depth,
				tbl.schema.Name,
				id.BlockID.String(),
				row,
				blockID.String(),
				offset)
		})
		return nil
	}
	tbl.store.warChecker.conflictSet[*newID.ObjectID()] = true
	//prepare for recursively transfer the deletes to the next target block.
	if page2, ok = memo[blockID]; !ok {
		page2, err = tbl.store.rt.TransferTable.Pin(*newID)
		if err != nil {
			return err
		}
		memo[blockID] = page2
	}

	rowID, ok = page2.Item().Transfer(offset)
	if !ok {
		err := moerr.NewTxnWWConflictNoCtx(0, "")
		msg := fmt.Sprintf("table-%d blk-%d delete row-%d depth-%d",
			newID.TableID,
			newID.BlockID,
			offset,
			depth)
		logutil.Warnf("[ts=%s]TransferDeleteNode: %v",
			tbl.store.txn.GetStartTS().ToString(),
			msg)
		return err
	}
	blockID, offset = rowID.Decode()
	newID = &common.ID{
		DbID:    id.DbID,
		TableID: id.TableID,
		BlockID: blockID,
	}
	//caudal recursion
	return tbl.recurTransferDelete(
		memo,
		page2.Item(),
		newID,
		offset,
		pk,
		depth+1,
		ts)
}

func (tbl *txnTable) TransferDeleteRows(
	id *common.ID,
	row uint32,
	pk any,
	phase string,
	ts types.TS) (transferred bool, err error) {
	memo := make(map[types.Blockid]*common.PinnedItem[*model.TransferHashPage])
	common.DoIfInfoEnabled(func() {
		logutil.Info("[Start]",
			common.AnyField("txn-start-ts", tbl.store.txn.GetStartTS().ToString()),
			common.OperationField("transfer-deletes"),
			common.OperandField(id.BlockString()),
			common.AnyField("phase", phase))
	})
	defer func() {
		common.DoIfInfoEnabled(func() {
			logutil.Info("[End]",
				common.AnyField("txn-start-ts", tbl.store.txn.GetStartTS().ToString()),
				common.OperationField("transfer-deletes"),
				common.OperandField(id.BlockString()),
				common.AnyField("phase", phase),
				common.ErrorField(err))
		})
		for _, m := range memo {
			m.Close()
		}
	}()

	pinned, err := tbl.store.rt.TransferTable.Pin(*id)
	// cannot find a transferred record. maybe the transferred record was TTL'ed
	// here we can convert the error back to r-w conflict
	if err != nil {
		err = moerr.NewTxnRWConflictNoCtx()
		return
	}
	memo[id.BlockID] = pinned

	// logutil.Infof("TransferDeleteNode deletenode %s", node.DeleteNode.(*updates.DeleteNode).GeneralVerboseString())
	page := pinned.Item()
	depth := 0
	if err = tbl.recurTransferDelete(memo, page, id, row, pk, depth, ts); err != nil {
		return
	}

	return
}

func (tbl *txnTable) WaitSynced() {
	for _, e := range tbl.logs {
		if err := e.WaitDone(); err != nil {
			panic(err)
		}
		e.Free()
	}
}

func (tbl *txnTable) CollectCmd(cmdMgr *commandManager) (err error) {
	tbl.csnStart = uint32(cmdMgr.GetCSN())
	for idx, txnEntry := range tbl.txnEntries.entries {
		if tbl.txnEntries.IsDeleted(idx) {
			continue
		}
		csn := cmdMgr.GetCSN()
		cmd, err := txnEntry.MakeCommand(csn)
		// logutil.Infof("%d-%d",csn,cmd.GetType())
		if err != nil {
			return err
		}
		if cmd == nil {
			panic(txnEntry)
		}
		cmdMgr.AddCmd(cmd)
	}
	if tbl.tableSpace != nil {
		if err = tbl.tableSpace.CollectCmd(cmdMgr); err != nil {
			return
		}
	}
	if tbl.tombstoneTableSpace != nil {
		if err = tbl.tombstoneTableSpace.CollectCmd(cmdMgr); err != nil {
			return
		}
	}
	return
}

func (tbl *txnTable) GetObject(id *types.Objectid, isTombstone bool) (obj handle.Object, err error) {
	meta, err := tbl.store.warChecker.CacheGet(
		tbl.entry.GetDB().ID,
		tbl.entry.ID,
		id,
		isTombstone)
	if err != nil {
		return
	}
	obj = buildObject(tbl, meta)
	return
}

func (tbl *txnTable) SoftDeleteObject(id *types.Objectid, isTombstone bool) (err error) {
	txnEntry, err := tbl.entry.DropObjectEntry(id, tbl.store.txn, isTombstone)
	if err != nil {
		return
	}
	tbl.store.IncreateWriteCnt()
	if txnEntry != nil {
		tbl.txnEntries.Append(txnEntry)
	}
	tbl.store.txn.GetMemo().AddObject(tbl.entry.GetDB().GetID(), tbl.entry.ID, id, isTombstone)
	return
}

<<<<<<< HEAD
func (tbl *txnTable) CreateObject(is1PC bool, isTombstone bool) (obj handle.Object, err error) {
	perfcounter.Update(tbl.store.ctx, func(counter *perfcounter.CounterSet) {
		counter.TAE.Object.Create.Add(1)
	})
	return tbl.createObject(catalog.ES_Appendable, is1PC, nil, isTombstone)
}

func (tbl *txnTable) CreateNonAppendableObject(is1PC bool, opts *objectio.CreateObjOpt, isTombstone bool) (obj handle.Object, err error) {
	perfcounter.Update(tbl.store.ctx, func(counter *perfcounter.CounterSet) {
		counter.TAE.Object.CreateNonAppendable.Add(1)
	})
	return tbl.createObject(catalog.ES_NotAppendable, is1PC, opts, isTombstone)
}

func (tbl *txnTable) createObject(state catalog.EntryState, is1PC bool, opts *objectio.CreateObjOpt, isTombstone bool) (obj handle.Object, err error) {
=======
func (tbl *txnTable) CreateObject() (obj handle.Object, err error) {
	perfcounter.Update(tbl.store.ctx, func(counter *perfcounter.CounterSet) {
		counter.TAE.Object.Create.Add(1)
	})
	return tbl.createObject(catalog.ES_Appendable, nil)
}

func (tbl *txnTable) CreateNonAppendableObject(opts *objectio.CreateObjOpt) (obj handle.Object, err error) {
	perfcounter.Update(tbl.store.ctx, func(counter *perfcounter.CounterSet) {
		counter.TAE.Object.CreateNonAppendable.Add(1)
	})
	return tbl.createObject(catalog.ES_NotAppendable, opts)
}

func (tbl *txnTable) createObject(state catalog.EntryState, opts *objectio.CreateObjOpt) (obj handle.Object, err error) {
>>>>>>> 96e5a0a1
	var factory catalog.ObjectDataFactory
	if tbl.store.dataFactory != nil {
		factory = tbl.store.dataFactory.MakeObjectFactory()
	}
	var meta *catalog.ObjectEntry
	if meta, err = tbl.entry.CreateObject(tbl.store.txn, state, opts, factory, isTombstone); err != nil {
		return
	}
	obj = newObject(tbl, meta)
	tbl.store.IncreateWriteCnt()
<<<<<<< HEAD
	tbl.store.txn.GetMemo().AddObject(tbl.entry.GetDB().ID, tbl.entry.ID, &meta.ID, isTombstone)
	if is1PC {
		meta.Set1PC()
	}
=======
	tbl.store.txn.GetMemo().AddObject(tbl.entry.GetDB().ID, tbl.entry.ID, &meta.ID)
>>>>>>> 96e5a0a1
	tbl.txnEntries.Append(meta)
	return
}

func (tbl *txnTable) LogTxnEntry(entry txnif.TxnEntry, readedObject, readedTombstone []*common.ID) (err error) {
	tbl.store.IncreateWriteCnt()
	tbl.txnEntries.Append(entry)
	for _, id := range readedObject {
		// warChecker skip non-block read
		if objectio.IsEmptyBlkid(&id.BlockID) {
			continue
		}

		// record block into read set
		tbl.store.warChecker.InsertByID(
			tbl.entry.GetDB().ID,
			id.TableID,
			id.ObjectID(),
			false)
	}
	for _, id := range readedTombstone {
		// warChecker skip non-block read
		if objectio.IsEmptyBlkid(&id.BlockID) {
			continue
		}

		// record block into read set
		tbl.store.warChecker.InsertByID(
			tbl.entry.GetDB().ID,
			id.TableID,
			id.ObjectID(),
			true)
	}
	return
}

func (tbl *txnTable) SetCreateEntry(e txnif.TxnEntry) {
	if tbl.createEntry != nil {
		panic("logic error")
	}
	tbl.store.IncreateWriteCnt()
	tbl.store.txn.GetMemo().AddCatalogChange()
	tbl.createEntry = e
	tbl.txnEntries.Append(e)
}

func (tbl *txnTable) SetDropEntry(e txnif.TxnEntry) error {
	if tbl.dropEntry != nil {
		panic("logic error")
	}
	tbl.store.IncreateWriteCnt()
	tbl.store.txn.GetMemo().AddCatalogChange()
	tbl.dropEntry = e
	tbl.txnEntries.Append(e)
	return nil
}

func (tbl *txnTable) IsDeleted() bool {
	return tbl.dropEntry != nil
}

// GetLocalSchema returns the schema remains in the txn table, rather than the
// latest schema in TableEntry
func (tbl *txnTable) GetLocalSchema(isTombstone bool) *catalog.Schema {
	if isTombstone {
		return tbl.tombstoneSchema
	}
	return tbl.schema
}

func (tbl *txnTable) GetMeta() *catalog.TableEntry {
	return tbl.entry
}

func (tbl *txnTable) GetID() uint64 {
	return tbl.entry.GetID()
}

func (tbl *txnTable) Close() error {
	var err error
	if tbl.tableSpace != nil {
		if err = tbl.tableSpace.Close(); err != nil {
			return err
		}
		tbl.tableSpace = nil
	}
	if tbl.tombstoneTableSpace != nil {
		if err = tbl.tombstoneTableSpace.Close(); err != nil {
			return err
		}
		tbl.tombstoneTableSpace = nil
	}
	tbl.logs = nil
	tbl.txnEntries = nil
	return nil
}

func (tbl *txnTable) Append(ctx context.Context, data *containers.Batch) (err error) {
	if tbl.schema.HasPK() && !tbl.schema.IsSecondaryIndexTable() {
		dedupType := tbl.store.txn.GetDedupType()
		if dedupType == txnif.FullDedup {
			//do PK deduplication check against txn's work space.
			if err = tbl.DedupWorkSpace(
				data.Vecs[tbl.schema.GetSingleSortKeyIdx()], false); err != nil {
				return
			}
			//do PK deduplication check against txn's snapshot data.
			if err = tbl.DedupSnapByPK(
				ctx,
				data.Vecs[tbl.schema.GetSingleSortKeyIdx()], false, false); err != nil {
				return
			}
		} else if dedupType == txnif.FullSkipWorkSpaceDedup {
			if err = tbl.DedupSnapByPK(
				ctx,
				data.Vecs[tbl.schema.GetSingleSortKeyIdx()], false, false); err != nil {
				return
			}
		} else if dedupType == txnif.IncrementalDedup {
			if err = tbl.DedupSnapByPK(
				ctx,
				data.Vecs[tbl.schema.GetSingleSortKeyIdx()], true, false); err != nil {
				return
			}
		}
	}
	if tbl.tableSpace == nil {
		tbl.tableSpace = newTableSpace(tbl, false)
	}
	return tbl.tableSpace.Append(data)
}
func (tbl *txnTable) AddObjsWithMetaLoc(ctx context.Context, stats containers.Vector) (err error) {
	return stats.Foreach(func(v any, isNull bool, row int) error {
		s := objectio.ObjectStats(v.([]byte))
		return tbl.addObjsWithMetaLoc(ctx, s, false)
	}, nil)
}
func (tbl *txnTable) addObjsWithMetaLoc(ctx context.Context, stats objectio.ObjectStats, isTombstone bool) (err error) {
	var pkVecs []containers.Vector
	var closeFuncs []func()
	defer func() {
		for _, v := range pkVecs {
			v.Close()
		}
		for _, f := range closeFuncs {
			f()
		}
	}()
	var tableSpace *tableSpace
	if isTombstone {
		tableSpace = tbl.tombstoneTableSpace
	} else {
		tableSpace = tbl.tableSpace
	}
	if tableSpace != nil && tableSpace.isStatsExisted(stats) {
		return nil
	}
	metaLocs := make([]objectio.Location, 0)
	blkCount := stats.BlkCnt()
	totalRow := stats.Rows()
	blkMaxRows := tbl.schema.BlockMaxRows
	for i := uint16(0); i < uint16(blkCount); i++ {
		var blkRow uint32
		if totalRow > blkMaxRows {
			blkRow = blkMaxRows
		} else {
			blkRow = totalRow
		}
		totalRow -= blkRow
		metaloc := objectio.BuildLocation(stats.ObjectName(), stats.Extent(), blkRow, i)

		metaLocs = append(metaLocs, metaloc)
	}
	schema := tbl.schema
	if isTombstone {
		schema = tbl.tombstoneSchema
	}
	if schema.HasPK() && !tbl.schema.IsSecondaryIndexTable() {
		dedupType := tbl.store.txn.GetDedupType()
		if dedupType == txnif.FullDedup {
			//TODO::parallel load pk.
			for _, loc := range metaLocs {
				var vectors []containers.Vector
				var closeFunc func()
				//Extend lifetime of vectors is within the function.
				//No NeedCopy. closeFunc is required after use.
				//VectorPool is nil.
				if isTombstone {
					vectors, closeFunc, err = blockio.LoadColumns2(
						ctx,
						[]uint16{uint16(schema.GetSingleSortKeyIdx())},
						nil,
						tbl.store.rt.Fs.Service,
						loc,
						fileservice.Policy(0),
						false,
						nil,
					)
				} else {
					vectors, closeFunc, err = blockio.LoadColumns2(
						ctx,
						[]uint16{uint16(schema.GetSingleSortKeyIdx())},
						nil,
						tbl.store.rt.Fs.Service,
						loc,
						fileservice.Policy(0),
						false,
						nil,
					)
				}
				if err != nil {
					return err
				}
				closeFuncs = append(closeFuncs, closeFunc)
				pkVecs = append(pkVecs, vectors[0])
			}
			for _, v := range pkVecs {
				//do PK deduplication check against txn's work space.
				if err = tbl.DedupWorkSpace(v, isTombstone); err != nil {
					return
				}
				//do PK deduplication check against txn's snapshot data.
				if err = tbl.DedupSnapByPK(ctx, v, false, isTombstone); err != nil {
					return
				}
			}
		} else if dedupType == txnif.FullSkipWorkSpaceDedup {
			//do PK deduplication check against txn's snapshot data.
			if err = tbl.DedupSnapByMetaLocs(ctx, metaLocs, false, isTombstone); err != nil {
				return
			}
		} else if dedupType == txnif.IncrementalDedup {
			//do PK deduplication check against txn's snapshot data.
			if err = tbl.DedupSnapByMetaLocs(ctx, metaLocs, true, isTombstone); err != nil {
				return
			}
		}
	}
	if isTombstone {
		if tbl.tombstoneTableSpace == nil {
			tbl.tombstoneTableSpace = newTableSpace(tbl, isTombstone)
			tableSpace = tbl.tombstoneTableSpace
		}
	} else {
		if tbl.tableSpace == nil {
			tbl.tableSpace = newTableSpace(tbl, isTombstone)
			tableSpace = tbl.tableSpace
		}
	}
	return tableSpace.AddObjsWithMetaLoc(pkVecs, stats)
}

func (tbl *txnTable) LocalDeletesToString() string {
	s := fmt.Sprintf("<txnTable-%d>[LocalDeletes]:\n", tbl.GetID())
	if tbl.tableSpace != nil {
		s = fmt.Sprintf("%s%s", s, tbl.tableSpace.DeletesToString())
	}
	return s
}

func (tbl *txnTable) IsLocalDeleted(row uint32) bool {
	if tbl.tableSpace == nil {
		return false
	}
	return tbl.tableSpace.IsDeleted(row)
}

func (tbl *txnTable) GetByFilter(ctx context.Context, filter *handle.Filter) (id *common.ID, offset uint32, err error) {
	if filter.Op != handle.FilterEq {
		panic("logic error")
	}
	if tbl.tableSpace != nil {
		id, offset, err = tbl.tableSpace.GetByFilter(filter)
		if err == nil {
			return
		}
		err = nil
	}
	pkType := &tbl.schema.GetPrimaryKey().Type
	pks := tbl.store.rt.VectorPool.Small.GetVector(pkType)
	defer pks.Close()
	pks.Append(filter.Val, false)
	rowIDs := tbl.store.rt.VectorPool.Small.GetVector(&objectio.RowidType)
	defer rowIDs.Close()
	rowIDs.Append(nil, true)
	pksZM := index.NewZM(pkType.Oid, pkType.Scale)
	if err = index.BatchUpdateZM(pksZM, pks.GetDownstreamVector()); err != nil {
		return
	}
	h := newRelation(tbl)
	blockIt := h.MakeObjectIt(false, false)
	for blockIt.Valid() {
		h := blockIt.GetObject()
		defer h.Close()
		if h.IsUncommitted() {
			blockIt.Next()
			continue
		}
		obj := h.GetMeta().(*catalog.ObjectEntry)
		obj.RLock()
		shouldSkip := obj.IsCreatingOrAbortedLocked()
		obj.RUnlock()
		if shouldSkip {
			continue
		}
		objData := obj.GetObjectData()
		if err = objData.GetDuplicatedRows(
			context.Background(),
			tbl.store.txn,
			pks,
			pksZM,
			false,
			false,
			objectio.BloomFilter{},
			rowIDs,
			common.WorkspaceAllocator,
		); err != nil && !moerr.IsMoErrCode(err, moerr.ErrTxnWWConflict) {
			return
		}
		err = tbl.findDeletes(tbl.store.ctx, rowIDs, false, false)
		if err != nil && !moerr.IsMoErrCode(err, moerr.ErrTxnWWConflict) {
			return
		}
		if !rowIDs.IsNull(0) {
			rowID := rowIDs.Get(0).(types.Rowid)
			id = obj.AsCommonID()
			id.SetBlockOffset(rowID.GetBlockOffset())
			offset = rowID.GetRowOffset()
			var deleted bool
			deleted, err = tbl.IsDeletedInWorkSpace(id.BlockID, offset)
			if err != nil {
				return nil, 0, err
			}
			if deleted {
				break
			}
			return
		}
		blockIt.Next()
	}
	if err == nil {
		err = moerr.NewNotFoundNoCtx()
	}
	return
}

func (tbl *txnTable) GetLocalValue(row uint32, col uint16) (v any, isNull bool, err error) {
	if tbl.tableSpace == nil {
		return
	}
	return tbl.tableSpace.GetValue(row, col)
}

func (tbl *txnTable) GetValue(ctx context.Context, id *common.ID, row uint32, col uint16, skipCheckDelete bool) (v any, isNull bool, err error) {
	if tbl.tableSpace != nil && id.ObjectID().Eq(tbl.tableSpace.entry.ID) {
		return tbl.tableSpace.GetValue(row, col)
	}
	meta, err := tbl.store.warChecker.CacheGet(
		tbl.entry.GetDB().ID,
		id.TableID,
		id.ObjectID(), false)
	if err != nil {
		panic(err)
	}
	block := meta.GetObjectData()
	_, blkIdx := id.BlockID.Offsets()
	return block.GetValue(ctx, tbl.store.txn, tbl.GetLocalSchema(false), blkIdx, int(row), int(col), skipCheckDelete, common.WorkspaceAllocator)
}
func (tbl *txnTable) UpdateObjectStats(id *common.ID, stats *objectio.ObjectStats, isTombstone bool) error {
	meta, err := tbl.entry.GetObjectByID(id.ObjectID(), isTombstone)
	if err != nil {
		return err
	}
	isNewNode, err := meta.UpdateObjectInfo(tbl.store.txn, stats)
	if err != nil {
		return err
	}
	tbl.store.txn.GetMemo().AddObject(tbl.entry.GetDB().ID, tbl.entry.ID, &meta.ID, isTombstone)
	if isNewNode {
		tbl.txnEntries.Append(meta)
	}
	return nil
}

<<<<<<< HEAD
=======
func (tbl *txnTable) UpdateDeltaLoc(id *common.ID, deltaloc objectio.Location) (err error) {
	meta, err := tbl.store.warChecker.CacheGet(
		tbl.entry.GetDB().ID,
		id.TableID,
		id.ObjectID())
	if err != nil {
		panic(err)
	}
	_, blkIdx := id.BlockID.Offsets()
	isNewNode, entry, err := meta.GetObjectData().UpdateDeltaLoc(tbl.store.txn, blkIdx, deltaloc)
	if err != nil {
		return
	}
	tbl.store.txn.GetMemo().AddObject(tbl.entry.GetDB().ID, id.TableID, id.ObjectID())
	if isNewNode {
		tbl.txnEntries.Append(entry)
	}
	return
}

>>>>>>> 96e5a0a1
func (tbl *txnTable) AlterTable(ctx context.Context, req *apipb.AlterTableReq) error {
	switch req.Kind {
	case apipb.AlterKind_UpdateConstraint,
		apipb.AlterKind_UpdateComment,
		apipb.AlterKind_AddColumn,
		apipb.AlterKind_DropColumn,
		apipb.AlterKind_RenameTable,
		apipb.AlterKind_UpdatePolicy,
		apipb.AlterKind_AddPartition,
		apipb.AlterKind_RenameColumn:
	default:
		return moerr.NewNYI(ctx, "alter table %s", req.Kind.String())
	}
	tbl.store.IncreateWriteCnt()
	tbl.store.txn.GetMemo().AddCatalogChange()
	isNewNode, newSchema, err := tbl.entry.AlterTable(ctx, tbl.store.txn, req)
	if isNewNode {
		tbl.txnEntries.Append(tbl.entry)
	}
	if err != nil {
		return err
	}
	if req.Kind == apipb.AlterKind_RenameTable {
		rename := req.GetRenameTable()
		// udpate name index in db entry
		tenantID := newSchema.AcInfo.TenantID
		err = tbl.entry.GetDB().RenameTableInTxn(rename.OldName, rename.NewName, tbl.entry.ID, tenantID, tbl.store.txn, isNewNode)
		if err != nil {
			return err
		}
	}

	tbl.schema = newSchema // update new schema to txn local schema
	//TODO(aptend): handle written data in localobj, keep the batch aligned with the new schema
	return err
}

func (tbl *txnTable) UncommittedRows() uint32 {
	if tbl.tableSpace == nil {
		return 0
	}
	return tbl.tableSpace.Rows()
}
func (tbl *txnTable) NeedRollback() bool {
	return tbl.createEntry != nil && tbl.dropEntry != nil
}

// PrePrepareDedup do deduplication check for 1PC Commit or 2PC Prepare
func (tbl *txnTable) PrePrepareDedup(ctx context.Context, isTombstone bool) (err error) {
	var tableSpace *tableSpace
	var schema *catalog.Schema
	if isTombstone {
		tableSpace = tbl.tombstoneTableSpace
		schema = tbl.tombstoneSchema
	} else {
		tableSpace = tbl.tableSpace
		schema = tbl.schema
	}
	if tableSpace == nil || !schema.HasPK() || tbl.schema.IsSecondaryIndexTable() {
		return
	}
	var zm index.ZM
	pkColPos := schema.GetSingleSortKeyIdx()
	for _, node := range tableSpace.nodes {
		if node.IsPersisted() {
			err = tbl.DoPrecommitDedupByNode(ctx, node, isTombstone)
			if err != nil {
				return
			}
			continue
		}
		pkVec, err := node.WindowColumn(0, node.Rows(), pkColPos)
		if err != nil {
			return err
		}
		if zm.Valid() {
			zm.ResetMinMax()
		} else {
			pkType := pkVec.GetType()
			zm = index.NewZM(pkType.Oid, pkType.Scale)
		}
		if err = index.BatchUpdateZM(zm, pkVec.GetDownstreamVector()); err != nil {
			pkVec.Close()
			return err
		}
		if err = tbl.DoPrecommitDedupByPK(pkVec, zm, isTombstone); err != nil {
			pkVec.Close()
			return err
		}
		pkVec.Close()
	}
	return
}

func (tbl *txnTable) updateDedupedObjectHintAndBlockID(hint uint64, id *types.Blockid, isTombstone bool) {
	if isTombstone {
		if tbl.tombstoneDedupedObjectHint == 0 {
			tbl.tombstoneDedupedObjectHint = hint
			tbl.tombstoneDedupedBlockID = id
			return
		}
		if tbl.tombstoneDedupedObjectHint > hint {
			tbl.tombstoneDedupedObjectHint = hint
			tbl.tombstoneDedupedObjectHint = hint
			return
		}
		if tbl.tombstoneDedupedObjectHint == hint && tbl.tombstoneDedupedBlockID.Compare(*id) > 0 {
			tbl.tombstoneDedupedBlockID = id
		}
	} else {
		if tbl.dedupedObjectHint == 0 {
			tbl.dedupedObjectHint = hint
			tbl.dedupedBlockID = id
			return
		}
		if tbl.dedupedObjectHint > hint {
			tbl.dedupedObjectHint = hint
			tbl.dedupedObjectHint = hint
			return
		}
		if tbl.dedupedObjectHint == hint && tbl.dedupedBlockID.Compare(*id) > 0 {
			tbl.dedupedBlockID = id
		}
	}
}

func (tbl *txnTable) quickSkipThisObject(
	ctx context.Context,
	keysZM index.ZM,
	meta *catalog.ObjectEntry,
) (ok bool, err error) {
	zm, err := meta.GetPKZoneMap(ctx)
	if err != nil {
		return
	}
	ok = !zm.FastIntersect(keysZM)
	return
}

func (tbl *txnTable) tryGetCurrentObjectBF(
	ctx context.Context,
	currLocation objectio.Location,
	prevBF objectio.BloomFilter,
	prevObjName *objectio.ObjectNameShort,
) (currBf objectio.BloomFilter, err error) {
	if len(currLocation) == 0 {
		return
	}
	if objectio.IsSameObjectLocVsShort(currLocation, prevObjName) {
		currBf = prevBF
		return
	}
	currBf, err = objectio.FastLoadBF(
		ctx,
		currLocation,
		false,
		tbl.store.rt.Fs.Service,
	)
	return
}

// DedupSnapByPK 1. checks whether these primary keys exist in the list of block
// which are visible and not dropped at txn's snapshot timestamp.
// 2. It is called when appending data into this table.
func (tbl *txnTable) DedupSnapByPK(ctx context.Context, keys containers.Vector, dedupAfterSnapshotTS bool, isTombstone bool) (err error) {
	r := trace.StartRegion(ctx, "DedupSnapByPK")
	defer r.End()
	it := newObjectItOnSnap(tbl, isTombstone)
	maxObjectHint := uint64(0)
	pkType := keys.GetType()
	keysZM := index.NewZM(pkType.Oid, pkType.Scale)
	if err = index.BatchUpdateZM(keysZM, keys.GetDownstreamVector()); err != nil {
		return
	}
	var (
		name objectio.ObjectNameShort
		bf   objectio.BloomFilter
	)
	rowIDs := tbl.store.rt.VectorPool.Small.GetVector(&objectio.RowidType)
	defer rowIDs.Close()
	if err = vector.AppendMultiFixed[types.Rowid](
		rowIDs.GetDownstreamVector(),
		types.EmptyRowid,
		true,
		keys.Length(),
		common.WorkspaceAllocator,
	); err != nil {
		return
	}
	maxBlockID := &types.Blockid{}
	for it.Valid() {
		objH := it.GetObject()
		obj := objH.GetMeta().(*catalog.ObjectEntry)
		objH.Close()
		ObjectHint := obj.SortHint
		if ObjectHint > maxObjectHint {
			maxObjectHint = ObjectHint
		}
		objData := obj.GetObjectData()
		if objData == nil {
			it.Next()
			continue
		}
		if dedupAfterSnapshotTS && objData.CoarseCheckAllRowsCommittedBefore(tbl.store.txn.GetSnapshotTS()) {
			it.Next()
			continue
		}
		stats := obj.GetObjectStats()
		if !stats.ObjectLocation().IsEmpty() {
			var skip bool
			if skip, err = tbl.quickSkipThisObject(ctx, keysZM, obj); err != nil {
				return
			} else if skip {
				it.Next()
				continue
			}
		}
		if obj.HasCommittedPersistedData() {
			if bf, err = tbl.tryGetCurrentObjectBF(
				ctx,
				stats.ObjectLocation(),
				bf,
				&name,
			); err != nil {
				return
			}
		}
		name = *stats.ObjectShortName()

		if err = objData.GetDuplicatedRows(
			ctx,
			tbl.store.txn,
			keys,
			keysZM,
			false,
			true,
			bf,
			rowIDs,
			common.WorkspaceAllocator,
		); err != nil {
			// logutil.Infof("%s, %s, %v", obj.String(), rowmask, err)
			return
		}
		it.Next()
	}
	if !isTombstone {
		err = tbl.findDeletes(ctx, rowIDs, dedupAfterSnapshotTS, false)
		if err != nil {
			return
		}
	}
	for i := 0; i < rowIDs.Length(); i++ {
		var colName string
		if isTombstone {
			colName = tbl.tombstoneSchema.GetPrimaryKey().Name
		} else {
			colName = tbl.schema.GetPrimaryKey().Name
		}
		if !rowIDs.IsNull(i) {
			entry := common.TypeStringValue(*keys.GetType(), keys.Get(i), false)
			return moerr.NewDuplicateEntryNoCtx(entry, colName)
		}
	}

	tbl.updateDedupedObjectHintAndBlockID(maxObjectHint, maxBlockID, isTombstone)
	return
}
func (tbl *txnTable) findDeletes(ctx context.Context, rowIDs containers.Vector, dedupAfterSnapshotTS, isCommitting bool) (err error) {
	maxObjectHint := uint64(0)
	pkType := rowIDs.GetType()
	keysZM := index.NewZM(pkType.Oid, pkType.Scale)
	if err = index.BatchUpdateZM(keysZM, rowIDs.GetDownstreamVector()); err != nil {
		return
	}
	var (
		bf objectio.BloomFilter
	)
	tbl.contains(ctx, rowIDs, keysZM, common.WorkspaceAllocator)
	it := tbl.entry.MakeObjectIt(false, true)
	for ; it.Valid(); it.Next() {
		obj := it.Get().GetPayload()
		ObjectHint := obj.SortHint
		if ObjectHint > maxObjectHint {
			maxObjectHint = ObjectHint
		}
		objData := obj.GetObjectData()
		if objData == nil {
			continue
		}
		if dedupAfterSnapshotTS && objData.CoarseCheckAllRowsCommittedBefore(tbl.store.txn.GetSnapshotTS()) {
			continue
		}
		obj.RLock()
		skip := obj.IsCreatingOrAbortedLocked()
		obj.RUnlock()
		if skip {
			continue
		}
		stats := obj.GetObjectStats()
		if !stats.ObjectLocation().IsEmpty() {
			var skip bool
			if skip, err = tbl.quickSkipThisObject(ctx, keysZM, obj); err != nil {
				return
			} else if skip {
				continue
			}
		}

		if err = objData.Contains(
			ctx,
			tbl.store.txn,
			isCommitting,
			rowIDs,
			keysZM,
			bf,
			common.WorkspaceAllocator,
		); err != nil {
			// logutil.Infof("%s, %s, %v", obj.String(), rowmask, err)
			return
		}
	}
	return
}

// DedupSnapByMetaLocs 1. checks whether the Primary Key of all the input blocks exist in the list of block
// which are visible and not dropped at txn's snapshot timestamp.
// 2. It is called when appending blocks into this table.
func (tbl *txnTable) DedupSnapByMetaLocs(ctx context.Context, metaLocs []objectio.Location, dedupAfterSnapshotTS bool, isTombstone bool) (err error) {
	maxObjectHint := uint64(0)
	maxBlockID := &types.Blockid{}
	for _, loc := range metaLocs {
		//TODO::laod zm index first, then load pk column if necessary.
		//Extend lifetime of vectors is within the function.
		//No NeedCopy. closeFunc is required after use.
		//VectorPool is nil.
		vectors, closeFunc, err2 := blockio.LoadColumns2(
			ctx,
			[]uint16{uint16(tbl.schema.GetSingleSortKeyIdx())},
			nil,
			tbl.store.rt.Fs.Service,
			loc,
			fileservice.Policy(0),
			false,
			nil,
		)
		if err2 != nil {
			return err2
		}
		defer closeFunc()
		keys := vectors[0]
		rowIDs := tbl.store.rt.VectorPool.Small.GetVector(&objectio.RowidType)
		defer rowIDs.Close()
		if err = vector.AppendMultiFixed[types.Rowid](
			rowIDs.GetDownstreamVector(),
			types.EmptyRowid,
			true,
			keys.Length(),
			common.WorkspaceAllocator,
		); err != nil {
			return
		}
		it := newObjectItOnSnap(tbl, isTombstone)
		for it.Valid() {
			obj := it.GetObject().GetMeta().(*catalog.ObjectEntry)
			ObjectHint := obj.SortHint
			if ObjectHint > maxObjectHint {
				maxObjectHint = ObjectHint
			}
			objData := obj.GetObjectData()
			if objData == nil {
				it.Next()
				continue
			}

			// if it is in the incremental deduplication scenario
			// coarse check whether all rows in this block are committed before the snapshot timestamp
			// if true, skip this block's deduplication
			if dedupAfterSnapshotTS &&
				objData.CoarseCheckAllRowsCommittedBefore(tbl.store.txn.GetSnapshotTS()) {
				it.Next()
				continue
			}

			if err = objData.GetDuplicatedRows(
				ctx,
				tbl.store.txn,
				keys,
				nil,
				false,
				true,
				objectio.BloomFilter{},
				rowIDs,
				common.WorkspaceAllocator,
			); err != nil {
				// logutil.Infof("%s, %s, %v", obj.String(), rowmask, err)
				keys.Close()
				return
			}
			if !isTombstone {
				err = tbl.findDeletes(ctx, rowIDs, dedupAfterSnapshotTS, false)
				if err != nil {
					return
				}
			}
			for i := 0; i < rowIDs.Length(); i++ {
				var colName string
				if isTombstone {
					colName = tbl.tombstoneSchema.GetPrimaryKey().Name
				} else {
					colName = tbl.schema.GetPrimaryKey().Name
				}
				if !rowIDs.IsNull(i) {
					entry := common.TypeStringValue(*keys.GetType(), keys.Get(i), false)
					keys.Close()
					return moerr.NewDuplicateEntryNoCtx(entry, colName)
				}
			}
			keys.Close()
			it.Next()
		}
		tbl.updateDedupedObjectHintAndBlockID(maxObjectHint, maxBlockID, isTombstone)
	}
	return
}

// DoPrecommitDedupByPK 1. it do deduplication by traversing all the Objects/blocks, and
// skipping over some blocks/Objects which being active or drop-committed or aborted;
//  2. it is called when txn dequeues from preparing queue.
//  3. we should make this function run quickly as soon as possible.
//     TODO::it would be used to do deduplication with the logtail.
func (tbl *txnTable) DoPrecommitDedupByPK(pks containers.Vector, pksZM index.ZM, isTombstone bool) (err error) {
	moprobe.WithRegion(context.Background(), moprobe.TxnTableDoPrecommitDedupByPK, func() {
		rowIDs := tbl.store.rt.VectorPool.Small.GetVector(&objectio.RowidType)
		defer rowIDs.Close()
		if err = vector.AppendMultiFixed[types.Rowid](
			rowIDs.GetDownstreamVector(),
			types.EmptyRowid,
			true,
			pks.Length(),
			common.WorkspaceAllocator,
		); err != nil {
			return
		}
		objIt := tbl.entry.MakeObjectIt(false, isTombstone)
		for objIt.Valid() {
			obj := objIt.Get().GetPayload()
			dedupedHint := tbl.dedupedObjectHint
			if isTombstone {
				dedupedHint = tbl.tombstoneDedupedObjectHint
			}
			if obj.SortHint < dedupedHint {
				break
			}
			{
				obj.RLock()
				//FIXME:: Why need to wait committing here? waiting had happened at Dedup.
				//needwait, txnToWait := obj.NeedWaitCommitting(tbl.store.txn.GetStartTS())
				//if needwait {
				//	obj.RUnlock()
				//	txnToWait.GetTxnState(true)
				//	obj.RLock()
				//}
				shouldSkip := obj.HasDropCommittedLocked() || obj.IsCreatingOrAbortedLocked()
				obj.RUnlock()
				if shouldSkip {
					objIt.Next()
					continue
				}
			}
			objData := obj.GetObjectData()
			if err = objData.GetDuplicatedRows(
				context.Background(),
				tbl.store.txn,
				pks,
				pksZM,
				true,
				true,
				objectio.BloomFilter{},
				rowIDs,
				common.WorkspaceAllocator,
			); err != nil {
				return
			}
			if !isTombstone {
				err = tbl.findDeletes(tbl.store.ctx, rowIDs, false, true)
				if err != nil {
					return
				}
			}
			for i := 0; i < rowIDs.Length(); i++ {
				var colName string
				if isTombstone {
					colName = tbl.tombstoneSchema.GetPrimaryKey().Name
				} else {
					colName = tbl.schema.GetPrimaryKey().Name
				}
				if !rowIDs.IsNull(i) {
					entry := common.TypeStringValue(*pks.GetType(), pks.Get(i), false)
					err = moerr.NewDuplicateEntryNoCtx(entry, colName)
					return
				}
			}
			objIt.Next()
		}
	})
	return
}

func (tbl *txnTable) DoPrecommitDedupByNode(ctx context.Context, node InsertNode, isTombstone bool) (err error) {
	objIt := tbl.entry.MakeObjectIt(false, isTombstone)
	var pks containers.Vector
	//loaded := false
	//TODO::load ZM/BF index first, then load PK column if necessary.
	if pks == nil {
		colV, err := node.GetColumnDataById(ctx, tbl.schema.GetSingleSortKeyIdx(), common.WorkspaceAllocator)
		if err != nil {
			return err
		}
		colV.ApplyDeletes()
		pks = colV.Orphan()
		defer pks.Close()
	}
	rowIDs := tbl.store.rt.VectorPool.Small.GetVector(&objectio.RowidType)
	defer rowIDs.Close()
	if err = vector.AppendMultiFixed[types.Rowid](
		rowIDs.GetDownstreamVector(),
		types.EmptyRowid,
		true,
		pks.Length(),
		common.WorkspaceAllocator,
	); err != nil {
		return
	}
	for objIt.Valid() {
		obj := objIt.Get().GetPayload()
		dedupedHint := tbl.dedupedObjectHint
		if isTombstone {
			dedupedHint = tbl.tombstoneDedupedObjectHint
		}
		if obj.SortHint < dedupedHint {
			break
		}
		{
			obj.RLock()
			//FIXME:: Why need to wait committing here? waiting had happened at Dedup.
			//needwait, txnToWait := obj.NeedWaitCommitting(tbl.store.txn.GetStartTS())
			//if needwait {
			//	obj.RUnlock()
			//	txnToWait.GetTxnState(true)
			//	obj.RLock()
			//}
			shouldSkip := obj.HasDropCommittedLocked() || obj.IsCreatingOrAbortedLocked()
			obj.RUnlock()
			if shouldSkip {
				objIt.Next()
				continue
			}
		}

		err = nil
		objData := obj.GetObjectData()
		if err = objData.GetDuplicatedRows(
			context.Background(),
			tbl.store.txn,
			pks,
			nil,
			true,
			true,
			objectio.BloomFilter{},
			rowIDs,
			common.WorkspaceAllocator,
		); err != nil {
			return err
		}
		objIt.Next()
	}
	return
}
func (tbl *txnTable) getSchema(isTombstone bool) *catalog.Schema {
	if isTombstone {
		return tbl.tombstoneSchema
	} else {
		return tbl.schema
	}
}
func (tbl *txnTable) DedupWorkSpace(key containers.Vector, isTombstone bool) (err error) {
	index := NewSimpleTableIndex()
	//Check whether primary key is duplicated.
	if err = index.BatchInsert(
		tbl.getSchema(isTombstone).GetSingleSortKey().Name,
		key,
		0,
		key.Length(),
		0,
		true); err != nil {
		return
	}

	var tableSpace *tableSpace
	if isTombstone {
		tableSpace = tbl.tombstoneTableSpace
	} else {
		tableSpace = tbl.tableSpace
	}
	if tableSpace != nil {
		//Check whether primary key is duplicated in txn's workspace.
		if err = tableSpace.BatchDedup(key); err != nil {
			return
		}
	}
	return
}

func (tbl *txnTable) DoBatchDedup(key containers.Vector) (err error) {
	index := NewSimpleTableIndex()
	//Check whether primary key is duplicated.
	if err = index.BatchInsert(
		tbl.schema.GetSingleSortKey().Name,
		key,
		0,
		key.Length(),
		0,
		true); err != nil {
		return
	}

	if tbl.tableSpace != nil {
		//Check whether primary key is duplicated in txn's workspace.
		if err = tbl.tableSpace.BatchDedup(key); err != nil {
			return
		}
	}
	//Check whether primary key is duplicated in txn's snapshot data.
	err = tbl.DedupSnapByPK(context.Background(), key, false, false)
	return
}

func (tbl *txnTable) BatchDedupLocal(bat *containers.Batch) (err error) {
	if tbl.tableSpace == nil || !tbl.schema.HasPK() {
		return
	}
	err = tbl.tableSpace.BatchDedup(bat.Vecs[tbl.schema.GetSingleSortKeyIdx()])
	return
}

func (tbl *txnTable) PrepareRollback() (err error) {
	for idx, txnEntry := range tbl.txnEntries.entries {
		if tbl.txnEntries.IsDeleted(idx) {
			continue
		}
		if err = txnEntry.PrepareRollback(); err != nil {
			break
		}
	}
	return
}

func (tbl *txnTable) ApplyAppend() (err error) {
	if tbl.tableSpace != nil {
		err = tbl.tableSpace.ApplyAppend()
	}
	if err != nil {
		return
	}
	if tbl.tombstoneTableSpace != nil {
		err = tbl.tombstoneTableSpace.ApplyAppend()
	}
	return
}

func (tbl *txnTable) PrePrepare() (err error) {
	if tbl.tableSpace != nil {
		err = tbl.tableSpace.PrepareApply()
	}
	if err != nil {
		return
	}
	if tbl.tombstoneTableSpace != nil {
		err = tbl.tombstoneTableSpace.PrepareApply()
	}
	return
}

func (tbl *txnTable) dumpCore(errMsg string) {
	var errInfo bytes.Buffer
	errInfo.WriteString(fmt.Sprintf("Table: %s", tbl.entry.String()))
	errInfo.WriteString(fmt.Sprintf("\nTxn: %s", tbl.store.txn.String()))
	errInfo.WriteString(fmt.Sprintf("\nErr: %s", errMsg))
	logutil.Error(errInfo.String())
	util.EnableCoreDump()
	util.CoreDump()
}

func (tbl *txnTable) PrepareCommit() (err error) {
	nodeCount := len(tbl.txnEntries.entries)
	for idx, node := range tbl.txnEntries.entries {
		if tbl.txnEntries.IsDeleted(idx) {
			continue
		}
		if err = node.PrepareCommit(); err != nil {
			if moerr.IsMoErrCode(err, moerr.ErrTxnNotFound) {
				var buf bytes.Buffer
				buf.WriteString(fmt.Sprintf("%d/%d No Txn, node type %T, ", idx, len(tbl.txnEntries.entries), node))
				obj, ok := node.(*catalog.ObjectEntry)
				if ok {
					buf.WriteString(fmt.Sprintf("obj %v, ", obj.StringWithLevel(3)))
				}
				for idx2, node2 := range tbl.txnEntries.entries {
					buf.WriteString(fmt.Sprintf("%d. node type %T, ", idx2, node2))
					obj, ok := node2.(*catalog.ObjectEntry)
					if ok {
						buf.WriteString(fmt.Sprintf("obj %v, ", obj.StringWithLevel(3)))
					}
				}
				tbl.dumpCore(buf.String())
			}
			break
		}
	}
	// In flush and merge, it transfers deletes when prepare commit.
	// It may adds new txn entries.
	// Prepare commit them, if the length of tbl.txnEntries.entries changes.
	if len(tbl.txnEntries.entries) != nodeCount {
		for idx := nodeCount; idx < len(tbl.txnEntries.entries); idx++ {
			if tbl.txnEntries.IsDeleted(idx) {
				continue
			}
			if err = tbl.txnEntries.entries[idx].PrepareCommit(); err != nil {
				break
			}
		}
	}
	return
}

func (tbl *txnTable) PreApplyCommit() (err error) {
	return tbl.ApplyAppend()
}

func (tbl *txnTable) ApplyCommit() (err error) {
	csn := tbl.csnStart
	for idx, node := range tbl.txnEntries.entries {
		if tbl.txnEntries.IsDeleted(idx) {
			continue
		}
		if err = node.ApplyCommit(tbl.store.txn.GetID()); err != nil {
			if moerr.IsMoErrCode(err, moerr.ErrTxnNotFound) {
				var buf bytes.Buffer
				buf.WriteString(fmt.Sprintf("%d/%d No Txn, node type %T, ", idx, len(tbl.txnEntries.entries), node))
				obj, ok := node.(*catalog.ObjectEntry)
				if ok {
					buf.WriteString(fmt.Sprintf("obj %v, ", obj.StringWithLevel(3)))
				}
				for idx2, node2 := range tbl.txnEntries.entries {
					buf.WriteString(fmt.Sprintf("%d. node type %T, ", idx2, node2))
					obj, ok := node2.(*catalog.ObjectEntry)
					if ok {
						buf.WriteString(fmt.Sprintf("obj %v, ", obj.StringWithLevel(3)))
					}
				}
				tbl.dumpCore(buf.String())
			}
			if moerr.IsMoErrCode(err, moerr.ErrMissingTxn) {
				var buf bytes.Buffer
				buf.WriteString(fmt.Sprintf("%d/%d missing txn, node type %T, ", idx, len(tbl.txnEntries.entries), node))
				obj, ok := node.(*catalog.ObjectEntry)
				if ok {
					buf.WriteString(fmt.Sprintf("obj %v, ", obj.StringWithLevel(3)))
				}
				for idx2, node2 := range tbl.txnEntries.entries {
					buf.WriteString(fmt.Sprintf("%d. node type %T, ", idx2, node2))
					obj, ok := node2.(*catalog.ObjectEntry)
					if ok {
						buf.WriteString(fmt.Sprintf("obj %v, ", obj.StringWithLevel(3)))
					}
				}
				tbl.dumpCore(buf.String())
			}
			break
		}
		csn++
	}
	return
}

func (tbl *txnTable) ApplyRollback() (err error) {
	csn := tbl.csnStart
	for idx, node := range tbl.txnEntries.entries {
		if tbl.txnEntries.IsDeleted(idx) {
			continue
		}
		if err = node.ApplyRollback(); err != nil {
			break
		}
		csn++
	}
	return
}

func (tbl *txnTable) CleanUp() {
	if tbl.tableSpace != nil {
		tbl.tableSpace.CloseAppends()
	}
	if tbl.tombstoneTableSpace != nil {
		tbl.tombstoneTableSpace.CloseAppends()
	}
}<|MERGE_RESOLUTION|>--- conflicted
+++ resolved
@@ -486,39 +486,21 @@
 	return
 }
 
-<<<<<<< HEAD
-func (tbl *txnTable) CreateObject(is1PC bool, isTombstone bool) (obj handle.Object, err error) {
+func (tbl *txnTable) CreateObject(isTombstone bool) (obj handle.Object, err error) {
 	perfcounter.Update(tbl.store.ctx, func(counter *perfcounter.CounterSet) {
 		counter.TAE.Object.Create.Add(1)
 	})
-	return tbl.createObject(catalog.ES_Appendable, is1PC, nil, isTombstone)
-}
-
-func (tbl *txnTable) CreateNonAppendableObject(is1PC bool, opts *objectio.CreateObjOpt, isTombstone bool) (obj handle.Object, err error) {
+	return tbl.createObject(catalog.ES_Appendable, nil, isTombstone)
+}
+
+func (tbl *txnTable) CreateNonAppendableObject( opts *objectio.CreateObjOpt, isTombstone bool) (obj handle.Object, err error) {
 	perfcounter.Update(tbl.store.ctx, func(counter *perfcounter.CounterSet) {
 		counter.TAE.Object.CreateNonAppendable.Add(1)
 	})
-	return tbl.createObject(catalog.ES_NotAppendable, is1PC, opts, isTombstone)
-}
-
-func (tbl *txnTable) createObject(state catalog.EntryState, is1PC bool, opts *objectio.CreateObjOpt, isTombstone bool) (obj handle.Object, err error) {
-=======
-func (tbl *txnTable) CreateObject() (obj handle.Object, err error) {
-	perfcounter.Update(tbl.store.ctx, func(counter *perfcounter.CounterSet) {
-		counter.TAE.Object.Create.Add(1)
-	})
-	return tbl.createObject(catalog.ES_Appendable, nil)
-}
-
-func (tbl *txnTable) CreateNonAppendableObject(opts *objectio.CreateObjOpt) (obj handle.Object, err error) {
-	perfcounter.Update(tbl.store.ctx, func(counter *perfcounter.CounterSet) {
-		counter.TAE.Object.CreateNonAppendable.Add(1)
-	})
-	return tbl.createObject(catalog.ES_NotAppendable, opts)
-}
-
-func (tbl *txnTable) createObject(state catalog.EntryState, opts *objectio.CreateObjOpt) (obj handle.Object, err error) {
->>>>>>> 96e5a0a1
+	return tbl.createObject(catalog.ES_NotAppendable, opts, isTombstone)
+}
+
+func (tbl *txnTable) createObject(state catalog.EntryState,opts *objectio.CreateObjOpt, isTombstone bool) (obj handle.Object, err error) {
 	var factory catalog.ObjectDataFactory
 	if tbl.store.dataFactory != nil {
 		factory = tbl.store.dataFactory.MakeObjectFactory()
@@ -529,14 +511,7 @@
 	}
 	obj = newObject(tbl, meta)
 	tbl.store.IncreateWriteCnt()
-<<<<<<< HEAD
 	tbl.store.txn.GetMemo().AddObject(tbl.entry.GetDB().ID, tbl.entry.ID, &meta.ID, isTombstone)
-	if is1PC {
-		meta.Set1PC()
-	}
-=======
-	tbl.store.txn.GetMemo().AddObject(tbl.entry.GetDB().ID, tbl.entry.ID, &meta.ID)
->>>>>>> 96e5a0a1
 	tbl.txnEntries.Append(meta)
 	return
 }
@@ -921,29 +896,6 @@
 	return nil
 }
 
-<<<<<<< HEAD
-=======
-func (tbl *txnTable) UpdateDeltaLoc(id *common.ID, deltaloc objectio.Location) (err error) {
-	meta, err := tbl.store.warChecker.CacheGet(
-		tbl.entry.GetDB().ID,
-		id.TableID,
-		id.ObjectID())
-	if err != nil {
-		panic(err)
-	}
-	_, blkIdx := id.BlockID.Offsets()
-	isNewNode, entry, err := meta.GetObjectData().UpdateDeltaLoc(tbl.store.txn, blkIdx, deltaloc)
-	if err != nil {
-		return
-	}
-	tbl.store.txn.GetMemo().AddObject(tbl.entry.GetDB().ID, id.TableID, id.ObjectID())
-	if isNewNode {
-		tbl.txnEntries.Append(entry)
-	}
-	return
-}
-
->>>>>>> 96e5a0a1
 func (tbl *txnTable) AlterTable(ctx context.Context, req *apipb.AlterTableReq) error {
 	switch req.Kind {
 	case apipb.AlterKind_UpdateConstraint,
