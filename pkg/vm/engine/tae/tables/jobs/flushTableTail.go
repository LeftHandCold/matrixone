--- conflicted
+++ resolved
@@ -83,16 +83,11 @@
 	aTombstoneHandles       []handle.Object
 	createdTombstoneHandles handle.Object
 
-<<<<<<< HEAD
 	createdMergedObjectName    string
 	createdMergedTombstoneName string
 
 	mergeRowsCnt, aObjDeletesCnt, tombstoneMergeRowsCnt int
-=======
-	mergeRowsCnt, aObjDeletesCnt, nObjDeletesCnt int
-
 	createAt time.Time
->>>>>>> 399697ec
 }
 
 // A note about flush start timestamp
@@ -229,7 +224,6 @@
 			return nil, txnif.ErrTxnNeedRetry
 		}
 	}
-<<<<<<< HEAD
 
 	task.transMappings = mergesort.NewBlkTransferBooking(len(task.aObjHandles))
 	task.doTransfer = !strings.Contains(task.schema.Comment, pkgcatalog.MO_COMMENT_NO_DEL_HINT)
@@ -239,9 +233,7 @@
 
 	task.BaseTask = tasks.NewBaseTask(task, tasks.DataCompactionTask, ctx)
 
-=======
 	task.createAt = time.Now()
->>>>>>> 399697ec
 	return
 }
 
@@ -323,16 +315,10 @@
 	//// phase seperator
 	///////////////////
 
-<<<<<<< HEAD
 	phaseDesc = "1-flushing appendable objects for snapshot"
+	inst := time.Now()
 	snapshotSubtasks, err := task.flushAObjsForSnapshot(ctx, false)
-=======
-	phaseDesc = "1-flushing appendable blocks for snapshot"
-
-	inst := time.Now()
-	snapshotSubtasks, err := task.flushAObjsForSnapshot(ctx)
 	statFlushAobj := time.Since(inst)
->>>>>>> 399697ec
 	if err != nil {
 		return
 	}
@@ -344,16 +330,10 @@
 	//// phase seperator
 	///////////////////
 
-<<<<<<< HEAD
 	phaseDesc = "1-flushing appendable tombstones for snapshot"
+	inst = time.Now()
 	tombstoneSnapshotSubtasks, err := task.flushAObjsForSnapshot(ctx, true)
-=======
-	phaseDesc = "1-write all deletes from naobjs"
-	// just collect deletes, do not soft delete it, leave that to merge task.
-	inst = time.Now()
-	deleteTask, emptyMap, err := task.flushAllDeletesFromDelSrc(ctx)
-	statFlushDel := time.Since(inst)
->>>>>>> 399697ec
+	statFlushTombStone := time.Since(inst)
 	if err != nil {
 		return
 	}
@@ -367,7 +347,6 @@
 
 	phaseDesc = "1-merge aobjects"
 	// merge aobjects, no need to wait, it is a sync procedure, that is why put it
-<<<<<<< HEAD
 	// after flushAObjsForSnapshot
 	if err = task.mergeAObjs(ctx, false); err != nil {
 		return
@@ -385,15 +364,11 @@
 	phaseDesc = "1-merge atombstones"
 	// merge atombstones, no need to wait, it is a sync procedure, that is why put it
 	// after flushAObjsForSnapshot
+	inst = time.Now()
 	if err = task.mergeAObjs(ctx, true); err != nil {
-=======
-	// after flushAObjsForSnapshot and flushAllDeletesFromNObjs
-	inst = time.Now()
-	if err = task.mergeAObjs(ctx); err != nil {
->>>>>>> 399697ec
-		return
-	}
-	statMergeAobj := time.Since(inst)
+		return
+	}
+	statMergeATombstones := time.Since(inst)
 
 	if v := ctx.Value(TestFlushBailoutPos1{}); v != nil {
 		err = moerr.NewInternalErrorNoCtx("test merge bail out")
@@ -405,12 +380,8 @@
 	///////////////////
 	phaseDesc = "1-waiting flushing appendable blocks for snapshot"
 	// wait flush tasks
-<<<<<<< HEAD
+	inst = time.Now()
 	if err = task.waitFlushAObjForSnapshot(ctx, snapshotSubtasks, false); err != nil {
-=======
-	inst = time.Now()
-	if err = task.waitFlushAObjForSnapshot(ctx, snapshotSubtasks); err != nil {
->>>>>>> 399697ec
 		return
 	}
 	statWaitAobj := time.Since(inst)
@@ -419,14 +390,9 @@
 	//// phase seperator
 	///////////////////
 
-<<<<<<< HEAD
 	phaseDesc = "1-waiting flushing appendable tombstones for snapshot"
+	inst = time.Now()
 	if err = task.waitFlushAObjForSnapshot(ctx, tombstoneSnapshotSubtasks, true); err != nil {
-=======
-	phaseDesc = "1-wait flushing all deletes from naobjs"
-	inst = time.Now()
-	if err = task.waitFlushAllDeletesFromDelSrc(ctx, deleteTask, emptyMap); err != nil {
->>>>>>> 399697ec
 		return
 	}
 	statWaitDels := time.Since(inst)
@@ -835,171 +801,6 @@
 	return nil
 }
 
-<<<<<<< HEAD
-=======
-// flushAllDeletesFromDelSrc collects all deletes from objs and flush them into one obj
-func (task *flushTableTailTask) flushAllDeletesFromDelSrc(ctx context.Context) (subtask *flushDeletesTask, emtpyDelObjIdx []*bitmap.Bitmap, err error) {
-	var bufferBatch *containers.Batch
-	defer func() {
-		if err != nil && bufferBatch != nil {
-			bufferBatch.Close()
-		}
-	}()
-	emtpyDelObjIdx = make([]*bitmap.Bitmap, len(task.delSrcMetas))
-	var (
-		enableDetailRecord = len(task.delSrcMetas) > SlowDelCollectNObj
-		tbl                *catalog.TableEntry
-		tombstone          data.Tombstone
-		locMap             = make(map[string]int)
-		now                = time.Now()
-		recorder           = &common.DeletesCollectRecorder{TempCache: make(map[string]common.TempDelCacheEntry)}
-		totalRecorder      = &common.DeletesCollectBoard{}
-		loopCnt, readCnt   int
-	)
-
-	if enableDetailRecord {
-		ctx = context.WithValue(ctx, common.RecorderKey{}, recorder)
-		tbl = task.rel.GetMeta().(*catalog.TableEntry)
-		defer func() {
-			for _, v := range recorder.TempCache {
-				v.Bat = nil
-				v.Release()
-			}
-		}()
-	}
-
-	for i, obj := range task.delSrcMetas {
-		objData := obj.GetObjectData()
-		var deletes *containers.Batch
-		emptyDelObjs := &bitmap.Bitmap{}
-		emptyDelObjs.InitWithSize(int64(obj.BlockCnt()))
-		if enableDetailRecord {
-			tombstone = tbl.TryGetTombstone(obj.ID)
-		}
-		for j := 0; j < obj.BlockCnt(); j++ {
-			loopCnt++
-			found, _ := objData.HasDeleteIntentsPreparedInByBlock(uint16(j), types.TS{}, task.txn.GetStartTS())
-			if !found {
-				emptyDelObjs.Add(uint64(j))
-				continue
-			}
-			if enableDetailRecord && tombstone != nil {
-				if loc := tombstone.GetLatestDeltaloc(uint16(j)); loc != nil {
-					sloc := loc.String()
-					locMap[sloc]++
-					if locMap[sloc] == 10 { // trigger cache only once
-						recorder.TempCache[sloc] = common.TempDelCacheEntry{}
-					}
-				}
-			}
-			recorder.LoadCost = 0
-			if deletes, err = objData.CollectDeleteInRangeByBlock(
-				ctx, uint16(j), types.TS{}, task.txn.GetStartTS(), true, common.MergeAllocator,
-			); err != nil {
-				return
-			}
-			readCnt++
-			if enableDetailRecord {
-				totalRecorder.Add(recorder)
-			}
-			if deletes == nil || deletes.Length() == 0 {
-				emptyDelObjs.Add(uint64(j))
-				continue
-			}
-			if bufferBatch == nil {
-				bufferBatch = makeDeletesTempBatch(deletes, task.rt.VectorPool.Transient)
-			}
-			task.nObjDeletesCnt += deletes.Length()
-			// deletes is closed by Extend
-			bufferBatch.Extend(deletes)
-		}
-		emtpyDelObjIdx[i] = emptyDelObjs
-	}
-
-	if cost := time.Since(now); cost > SlowDelCollect {
-		buf := &bytes.Buffer{}
-		buf.WriteString(
-			fmt.Sprintf("slowflush: task %d collect tombstone for %d-%s cost %v, loopN %d, readN %d",
-				task.ID(), task.rel.ID(), task.schema.Name, cost, loopCnt, readCnt))
-		if enableDetailRecord {
-			buf.WriteString(fmt.Sprintf(" | %s | location distribution(%v):%v",
-				totalRecorder.String(), len(locMap), locMap))
-		}
-		logutil.Infof(buf.String())
-	}
-
-	if bufferBatch != nil {
-		// make sure every batch in deltaloc object is sorted by rowid
-		_, err = mergesort.SortBlockColumns(bufferBatch.Vecs, 0, task.rt.VectorPool.Transient)
-		if err != nil {
-			return
-		}
-		subtask = NewFlushDeletesTask(tasks.WaitableCtx, task.rt.Fs, bufferBatch, task.ID())
-		if err = task.rt.Scheduler.Schedule(subtask); err != nil {
-			return
-		}
-	}
-	return
-}
-
-// waitFlushAllDeletesFromDelSrc waits all io tasks about flushing deletes from objs, update locations but skip those in emtpyDelObjIdx
-func (task *flushTableTailTask) waitFlushAllDeletesFromDelSrc(ctx context.Context, subtask *flushDeletesTask, emtpyDelObjIdx []*bitmap.Bitmap) (err error) {
-	if subtask == nil {
-		return
-	}
-	ictx, cancel := context.WithTimeout(ctx, 6*time.Minute)
-	defer cancel()
-	if err = subtask.WaitDone(ictx); err != nil {
-		return err
-	}
-	task.createdDeletesObjectName = subtask.name.String()
-	deltaLoc := blockio.EncodeLocation(
-		subtask.name,
-		subtask.blocks[0].GetExtent(),
-		uint32(subtask.delta.Length()),
-		subtask.blocks[0].GetID())
-
-	v2.TaskFlushDeletesCountHistogram.Observe(float64(task.nObjDeletesCnt))
-	v2.TaskFlushDeletesSizeHistogram.Observe(float64(deltaLoc.Extent().End()))
-	logutil.Infof("[FlushTabletail] task %d update %s for approximate %d objs", task.ID(), deltaLoc, len(task.delSrcHandles))
-	for i, hdl := range task.delSrcHandles {
-		for j := 0; j < hdl.GetMeta().(*catalog.ObjectEntry).BlockCnt(); j++ {
-			if emtpyDelObjIdx[i] != nil && emtpyDelObjIdx[i].Contains(uint64(j)) {
-				continue
-			}
-			if err = hdl.UpdateDeltaLoc(uint16(j), deltaLoc); err != nil {
-				return err
-			}
-
-		}
-	}
-	return
-}
-
-func makeDeletesTempBatch(template *containers.Batch, pool *containers.VectorPool) *containers.Batch {
-	bat := containers.NewBatchWithCapacity(len(template.Attrs))
-	for i, name := range template.Attrs {
-		bat.AddVector(name, pool.GetVector(template.Vecs[i].GetType()))
-	}
-	return bat
-}
-
-func relaseFlushDelTask(task *flushDeletesTask, err error) {
-	if err != nil && task != nil {
-		logutil.Infof("[FlushTabletail] release flush del task bat because of err %v", err)
-		ictx, cancel := context.WithTimeout(
-			context.Background(),
-			10*time.Second, /*6*time.Minute,*/
-		)
-		defer cancel()
-		task.WaitDone(ictx)
-	}
-	if task != nil && task.delta != nil {
-		task.delta.Close()
-	}
-}
-
->>>>>>> 399697ec
 func releaseFlushObjTasks(subtasks []*flushObjTask, err error) {
 	if err != nil {
 		logutil.Infof("[FlushTabletail] release flush aobj bat because of err %v", err)
