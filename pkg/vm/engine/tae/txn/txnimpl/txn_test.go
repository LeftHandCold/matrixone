--- conflicted
+++ resolved
@@ -610,11 +610,7 @@
 	assert.Nil(t, err)
 	rel, err := db.CreateRelation(schema)
 	assert.Nil(t, err)
-<<<<<<< HEAD
-	_, err = rel.CreateObject(false, false)
-=======
-	_, err = rel.CreateObject()
->>>>>>> 96e5a0a1
+	_, err = rel.CreateObject(false)
 	assert.Nil(t, err)
 	err = txn1.Commit(context.Background())
 	assert.Nil(t, err)
@@ -634,11 +630,7 @@
 	}
 	assert.Equal(t, 1, cnt)
 
-<<<<<<< HEAD
-	_, err = rel.CreateObject(false, false)
-=======
-	_, err = rel.CreateObject()
->>>>>>> 96e5a0a1
+	_, err = rel.CreateObject(false)
 	assert.Nil(t, err)
 
 	objIt = rel.MakeObjectIt(false, true)
@@ -694,11 +686,7 @@
 	rel, _ := db.CreateRelation(schema)
 	objCnt := 10
 	for i := 0; i < objCnt; i++ {
-<<<<<<< HEAD
-		_, err := rel.CreateObject(false, false)
-=======
-		_, err := rel.CreateObject()
->>>>>>> 96e5a0a1
+		_, err := rel.CreateObject(false)
 		assert.Nil(t, err)
 	}
 
