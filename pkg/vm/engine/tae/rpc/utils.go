// Copyright 2022 Matrix Origin
//
// Licensed under the Apache License, Version 2.0 (the "License");
// you may not use this file except in compliance with the License.
// You may obtain a copy of the License at
//
// http://www.apache.org/licenses/LICENSE-2.0
//
// Unless required by applicable law or agreed to in writing, software
// distributed under the License is distributed on an "AS IS" BASIS,
// WITHOUT WARRANTIES OR CONDITIONS OF ANY KIND, either express or implied.
// See the License for the specific language governing permissions and
// limitations under the License.

package rpc

import (
	"context"

	"github.com/matrixorigin/matrixone/pkg/common/util"
	"github.com/matrixorigin/matrixone/pkg/logutil"
	"github.com/matrixorigin/matrixone/pkg/objectio"
	"github.com/matrixorigin/matrixone/pkg/pb/txn"
	v2 "github.com/matrixorigin/matrixone/pkg/util/metric/v2"
	"github.com/matrixorigin/matrixone/pkg/vm/engine/tae/blockio"
	"github.com/matrixorigin/matrixone/pkg/vm/engine/tae/catalog"
	"github.com/matrixorigin/matrixone/pkg/vm/engine/tae/db"
	"github.com/matrixorigin/matrixone/pkg/vm/engine/tae/logtail"
	"go.uber.org/zap"
	"golang.org/x/exp/slices"
)

type mItem struct {
	objcnt   int
	did, tid uint64
}

type itemSet []mItem

func (is itemSet) Len() int { return len(is) }

func (is itemSet) Less(i, j int) bool {
	return is[i].objcnt < is[j].objcnt
}

func (is itemSet) Swap(i, j int) {
	is[i], is[j] = is[j], is[i]
}

func (is *itemSet) Push(x any) {
	item := x.(mItem)
	*is = append(*is, item)
}

func (is *itemSet) Pop() any {
	old := *is
	n := len(old)
	item := old[n-1]
	// old[n-1] = nil // avoid memory leak
	*is = old[0 : n-1]
	return item
}

func (is *itemSet) Clear() {
	old := *is
	*is = old[:0]
}

func (h *Handle) prefetchDeleteRowID(_ context.Context, req *db.WriteReq) error {
	if len(req.TombstoneStats) == 0 {
		return nil
	}

	//for loading deleted rowid.
<<<<<<< HEAD
	columnIdx := 0
	pkIdx := 1

	//start loading jobs asynchronously,should create a new root context.
	for _, stats := range req.TombstoneStats {
		loc := stats.BlockLocation(uint16(0), objectio.BlockMaxRows)
		pref, err := blockio.BuildPrefetchParams(h.db.Runtime.Fs.Service, loc)
		if err != nil {
			return err
		}
		for i := range stats.BlkCnt() {
			pref.AddBlockWithType(
				[]uint16{uint16(columnIdx), uint16(pkIdx)},
				[]uint16{uint16(i)},
				uint16(objectio.SchemaTombstone))
		}

		if err = blockio.PrefetchWithMerged(h.db.Opts.SID, pref); err != nil {
			return err
		}
	}

=======
	//start loading jobs asynchronously,should create a new root context.
	for _, key := range req.DeltaLocs {
		location, err := blockio.EncodeLocationFromString(key)
		if err != nil {
			return err
		}
		err = blockio.Prefetch(h.db.Opts.SID, h.db.Runtime.Fs.Service, location)
		if err != nil {
			return err
		}
	}
>>>>>>> 9ddd8636
	return nil
}

func (h *Handle) prefetchMetadata(_ context.Context, req *db.WriteReq) (int, error) {
	if len(req.MetaLocs) == 0 {
		return 0, nil
	}
	//start loading jobs asynchronously,should create a new root context.
	objCnt := 0
	var objectName objectio.ObjectNameShort
	for _, meta := range req.MetaLocs {
		loc, err := blockio.EncodeLocationFromString(meta)
		if err != nil {
			return 0, err
		}
		if !objectio.IsSameObjectLocVsShort(loc, &objectName) {
			err := blockio.PrefetchMeta(h.db.Opts.SID, h.db.Runtime.Fs.Service, loc)
			if err != nil {
				return 0, err
			}
			objCnt++
			objectName = *loc.Name().Short()
		}
	}
	logutil.Info(
		"CN-COMMIT-S3",
		zap.Int("table-id", int(req.TableID)),
		zap.String("table-name", req.TableName),
		zap.Int("obj-cnt", objCnt),
	)
	return objCnt, nil
}

// TryPrefetchTxn only prefetch data written by CN, do not change the state machine of TxnEngine.
func (h *Handle) TryPrefetchTxn(ctx context.Context, meta txn.TxnMeta) error {
	txnCtx, _ := h.txnCtxs.Load(util.UnsafeBytesToString(meta.GetID()))

	metaLocCnt := 0
	deltaLocCnt := 0

	defer func() {
		if metaLocCnt != 0 {
			v2.TxnCNCommittedMetaLocationQuantityGauge.Set(float64(metaLocCnt))
		}

		if deltaLocCnt != 0 {
			v2.TxnCNCommittedDeltaLocationQuantityGauge.Set(float64(deltaLocCnt))
		}
	}()

	for _, e := range txnCtx.reqs {
		if r, ok := e.(*db.WriteReq); ok && r.FileName != "" {
			if r.Type == db.EntryDelete {
				// start to load deleted row ids
				deltaLocCnt += 1
				if err := h.prefetchDeleteRowID(ctx, r); err != nil {
					return err
				}
			} else if r.Type == db.EntryInsert {
				objCnt, err := h.prefetchMetadata(ctx, r)
				if err != nil {
					return err
				}
				metaLocCnt += objCnt
			}
		}
	}
	return nil
}

func traverseCatalogForNewAccounts(c *catalog.Catalog, memo *logtail.TNUsageMemo, ids []uint64) {
	if len(ids) == 0 {
		return
	}
	processor := new(catalog.LoopProcessor)
	processor.DatabaseFn = func(entry *catalog.DBEntry) error {
		if entry.HasDropCommitted() {
			return nil
		}

		accId := entry.GetTenantID()
		if !slices.Contains(ids, uint64(accId)) {
			return nil
		}

		tblIt := entry.MakeTableIt(true)
		for tblIt.Valid() {
			insUsage := logtail.UsageData{
				AccId: uint64(accId), DbId: entry.ID, TblId: tblIt.Get().GetPayload().ID}

			tblEntry := tblIt.Get().GetPayload()
			if tblEntry.HasDropCommitted() {
				tblIt.Next()
				continue
			}

			objIt := tblEntry.MakeTombstoneObjectIt()
			for objIt.Next() {
				objEntry := objIt.Item()
				// PXU TODO
				if !objEntry.IsAppendable() && !objEntry.HasDropCommitted() && objEntry.IsCommitted() {
					insUsage.Size += uint64(objEntry.GetCompSize())
				}
			}
			objIt.Release()

			if insUsage.Size > 0 {
				memo.UpdateNewAccCache(insUsage, false)
			}

			tblIt.Next()
		}
		return nil
	}

	c.RecurLoop(processor)
}<|MERGE_RESOLUTION|>--- conflicted
+++ resolved
@@ -71,43 +71,14 @@
 		return nil
 	}
 
-	//for loading deleted rowid.
-<<<<<<< HEAD
-	columnIdx := 0
-	pkIdx := 1
-
 	//start loading jobs asynchronously,should create a new root context.
 	for _, stats := range req.TombstoneStats {
-		loc := stats.BlockLocation(uint16(0), objectio.BlockMaxRows)
-		pref, err := blockio.BuildPrefetchParams(h.db.Runtime.Fs.Service, loc)
-		if err != nil {
-			return err
-		}
-		for i := range stats.BlkCnt() {
-			pref.AddBlockWithType(
-				[]uint16{uint16(columnIdx), uint16(pkIdx)},
-				[]uint16{uint16(i)},
-				uint16(objectio.SchemaTombstone))
-		}
-
-		if err = blockio.PrefetchWithMerged(h.db.Opts.SID, pref); err != nil {
-			return err
-		}
-	}
-
-=======
-	//start loading jobs asynchronously,should create a new root context.
-	for _, key := range req.DeltaLocs {
-		location, err := blockio.EncodeLocationFromString(key)
-		if err != nil {
-			return err
-		}
-		err = blockio.Prefetch(h.db.Opts.SID, h.db.Runtime.Fs.Service, location)
+		location := stats.BlockLocation(uint16(0), objectio.BlockMaxRows)
+		err := blockio.Prefetch(h.db.Opts.SID, h.db.Runtime.Fs.Service, location)
 		if err != nil {
 			return err
 		}
 	}
->>>>>>> 9ddd8636
 	return nil
 }
 
