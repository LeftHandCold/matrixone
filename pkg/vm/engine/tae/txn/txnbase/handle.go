--- conflicted
+++ resolved
@@ -76,20 +76,10 @@
 func (rel *TxnRelation) AddBlksWithMetaLoc(context.Context, []objectio.Location) error {
 	return nil
 }
-<<<<<<< HEAD
-func (rel *TxnRelation) GetMeta() any                                                         { return nil }
-func (rel *TxnRelation) GetDB() (handle.Database, error)                                      { return nil, nil }
-func (rel *TxnRelation) GetSegment(id *types.Objectid) (seg handle.Segment, err error)        { return }
-func (rel *TxnRelation) SoftDeleteSegment(id *types.Objectid) (err error)                     { return }
-func (rel *TxnRelation) CreateSegment(bool) (seg handle.Segment, err error)                   { return }
-func (rel *TxnRelation) CreateNonAppendableSegment(bool) (seg handle.Segment, err error)      { return }
-func (rel *TxnRelation) GetValue(*common.ID, uint32, uint16) (v any, isNull bool, err error)  { return }
-func (rel *TxnRelation) GetValueByPhyAddrKey(any, int) (v any, isNull bool, err error)        { return }
-=======
 func (rel *TxnRelation) GetMeta() any                                                    { return nil }
 func (rel *TxnRelation) GetDB() (handle.Database, error)                                 { return nil, nil }
-func (rel *TxnRelation) GetSegment(id *types.Segmentid) (seg handle.Segment, err error)  { return }
-func (rel *TxnRelation) SoftDeleteSegment(id *types.Segmentid) (err error)               { return }
+func (rel *TxnRelation) GetSegment(id *types.Objectid) (seg handle.Segment, err error)  { return }
+func (rel *TxnRelation) SoftDeleteSegment(id *types.Objectid) (err error)               { return }
 func (rel *TxnRelation) CreateSegment(bool) (seg handle.Segment, err error)              { return }
 func (rel *TxnRelation) CreateNonAppendableSegment(bool) (seg handle.Segment, err error) { return }
 func (rel *TxnRelation) GetValue(*common.ID, uint32, uint16) (v any, isNull bool, err error) {
@@ -98,7 +88,6 @@
 func (rel *TxnRelation) GetValueByPhyAddrKey(any, int) (v any, isNull bool, err error) {
 	return
 }
->>>>>>> 242e7c4a
 func (rel *TxnRelation) Update(*common.ID, uint32, uint16, any, bool) (err error)             { return }
 func (rel *TxnRelation) DeleteByPhyAddrKey(any) (err error)                                   { return }
 func (rel *TxnRelation) DeleteByPhyAddrKeys(containers.Vector, containers.Vector) (err error) { return }
