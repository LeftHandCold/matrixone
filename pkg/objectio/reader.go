// Copyright 2021 Matrix Origin
//
// Licensed under the Apache License, Version 2.0 (the "License");
// you may not use this file except in compliance with the License.
// You may obtain a copy of the License at
//
//      http://www.apache.org/licenses/LICENSE-2.0
//
// Unless required by applicable law or agreed to in writing, software
// distributed under the License is distributed on an "AS IS" BASIS,
// WITHOUT WARRANTIES OR CONDITIONS OF ANY KIND, either express or implied.
// See the License for the specific language governing permissions and
// limitations under the License.

package objectio

import (
	"context"
	"github.com/matrixorigin/matrixone/pkg/vm/engine/tae/index"
	"sync/atomic"

	"github.com/matrixorigin/matrixone/pkg/common/mpool"
	"github.com/matrixorigin/matrixone/pkg/container/types"

	"github.com/matrixorigin/matrixone/pkg/fileservice"
)

type baseObjectReader struct {
	Object
	ReaderOptions
	oname     *ObjectName
	metaExt   *Extent
	metaCache atomic.Pointer[ObjectMeta]
}

func newObjectReaderWithStrV1(name string, fs fileservice.FileService, opts ...ReaderOptionFunc) (objectReader, error) {
	reader := &baseObjectReader{
		Object: Object{
			name: name,
			fs:   fs,
		},
	}
	for _, f := range opts {
		f(&reader.ReaderOptions)
	}
	return reader, nil
}

func newObjectReaderV1(
	oname *ObjectName,
	metaExt *Extent,
	fs fileservice.FileService,
	opts ...ReaderOptionFunc,
) (objectReader, error) {
	name := oname.String()
	reader := &baseObjectReader{
		Object: Object{
			name: name,
			fs:   fs,
		},
		oname:   oname,
		metaExt: metaExt,
	}
	for _, f := range opts {
		f(&reader.ReaderOptions)
	}
	return reader, nil
}

func (r *baseObjectReader) Init(location Location, fs fileservice.FileService) {
	oName := location.Name()
	extent := location.Extent()
	r.name = oName.String()
	r.oname = &oName
	r.metaExt = &extent
	r.fs = fs
	r.metaCache.Store(nil)
}

func (r *baseObjectReader) Reset() {
	r.metaExt = nil
	r.oname = nil
	r.metaCache.Store(nil)
}

func (r *baseObjectReader) GetObject() *Object {
	return &r.Object
}

func (r *baseObjectReader) GetMetaExtent() *Extent {
	return r.metaExt
}

func (r *baseObjectReader) GetObjectName() *ObjectName {
	return r.oname
}

func (r *baseObjectReader) GetName() string {
	return r.name
}

func (r *baseObjectReader) CacheMetaExtent(ext *Extent) {
	r.metaExt = ext
}

func (r *baseObjectReader) ReadZM(
	ctx context.Context,
	blk uint16,
	seqnums []uint16,
	m *mpool.MPool,
) (zms []ZoneMap, err error) {
	var metaHeader ObjectMeta
	if metaHeader, err = r.ReadMeta(ctx, m); err != nil {
		return
	}
	meta, _ := metaHeader.DataMeta()
	blkMeta := meta.GetBlockMeta(uint32(blk))
	zms = blkMeta.ToColumnZoneMaps(seqnums)
	return
}

func (r *baseObjectReader) ReadMeta(
	ctx context.Context,
	m *mpool.MPool,
) (meta ObjectMeta, err error) {
	if r.withMetaCache {
		cache := r.metaCache.Load()
		if cache != nil {
			meta = *cache
			return
		}
	}
	if r.oname != nil {
		// read table data block
		if meta, err = LoadObjectMetaByExtent(ctx, r.oname, r.metaExt, r.noLRUCache, r.fs); err != nil {
			return
		}
	} else {
		// read gc/ckp/etl ... data
		if meta, err = ReadObjectMeta(ctx, r.name, r.metaExt, r.noLRUCache, r.fs); err != nil {
			return
		}
	}
	if r.withMetaCache {
		r.metaCache.Store(&meta)
	}
	return
}

func (r *baseObjectReader) ReadOneBlock(
	ctx context.Context,
	idxs []uint16,
	typs []types.Type,
	blk uint16,
	m *mpool.MPool,
) (ioVec *fileservice.IOVector, err error) {
	var metaHeader ObjectMeta
	if metaHeader, err = r.ReadMeta(ctx, m); err != nil {
		return
	}
	meta, _ := metaHeader.DataMeta()
	return ReadOneBlockWithMeta(ctx, &meta, r.name, blk, idxs, typs, m, r.fs, constructorFactory)
}

<<<<<<< HEAD
func (r *baseObjectReader) ReadOneSubBlock(
=======
func (r *objectReaderV1) ReadSubBlock(
>>>>>>> 81a30440
	ctx context.Context,
	idxs []uint16,
	typs []types.Type,
	blk uint16,
	m *mpool.MPool,
) (ioVecs []*fileservice.IOVector, err error) {
	var metaHeader ObjectMeta
	if metaHeader, err = r.ReadMeta(ctx, m); err != nil {
		return
	}
	meta, _ := metaHeader.SubMeta(blk)
	ioVecs = make([]*fileservice.IOVector, 0)
	for i := uint32(0); i < meta.BlockCount(); i++ {
		var ioVec *fileservice.IOVector
		ioVec, err = ReadOneBlockWithMeta(ctx, &meta, r.name, meta.BlockHeader().StartID()+uint16(i), idxs, typs, m, r.fs, constructorFactory)
		if err != nil {
			return
		}
		ioVecs = append(ioVecs, ioVec)
	}
	return
}

func (r *baseObjectReader) ReadAll(
	ctx context.Context,
	idxs []uint16,
	m *mpool.MPool,
) (ioVec *fileservice.IOVector, err error) {
	var metaHeader ObjectMeta
	if metaHeader, err = r.ReadMeta(ctx, m); err != nil {
		return
	}
	meta, _ := metaHeader.DataMeta()
	return ReadAllBlocksWithMeta(ctx, &meta, r.name, idxs, r.noLRUCache, m, r.fs, constructorFactory)
}

// ReadOneBF read one bloom filter
func (r *baseObjectReader) ReadOneBF(
	ctx context.Context,
	blk uint16,
) (bf StaticFilter, size uint32, err error) {
	var metaHeader ObjectMeta
	if metaHeader, err = r.ReadMeta(ctx, nil); err != nil {
		return
	}
	meta, _ := metaHeader.DataMeta()
	extent := meta.BlockHeader().BFExtent()
	bfs, err := ReadBloomFilter(ctx, r.name, &extent, r.noLRUCache, r.fs)
	if err != nil {
		return
	}
	buf := bfs.GetBloomFilter(uint32(blk))
	bf = index.NewEmptyBinaryFuseFilter()
	err = index.DecodeBloomFilter(bf, buf)
	if err != nil {
		return
	}
	size = uint32(len(buf))
	return bf, size, nil
}

func (r *baseObjectReader) ReadAllBF(
	ctx context.Context,
) (bfs BloomFilter, size uint32, err error) {
	var metaHeader ObjectMeta
	var buf []byte
	if metaHeader, err = r.ReadMeta(ctx, nil); err != nil {
		return
	}
	meta, _ := metaHeader.DataMeta()
	extent := meta.BlockHeader().BFExtent()
	if buf, err = ReadBloomFilter(ctx, r.name, &extent, r.noLRUCache, r.fs); err != nil {
		return
	}
	return buf, extent.OriginSize(), nil
}

func (r *baseObjectReader) ReadExtent(
	ctx context.Context,
	extent Extent,
) ([]byte, error) {
	v, err := ReadExtent(
		ctx,
		r.name,
		&extent,
		r.noLRUCache,
		r.fs,
		constructorFactory)
	if err != nil {
		return nil, err
	}

	var obj any
	obj, err = Decode(v)
	if err != nil {
		return nil, err
	}

	return obj.([]byte), nil
}

func (r *baseObjectReader) ReadMultiBlocks(
	ctx context.Context,
	opts map[uint16]*ReadBlockOptions,
	m *mpool.MPool,
) (ioVec *fileservice.IOVector, err error) {
	var metaHeader ObjectMeta
	if metaHeader, err = r.ReadMeta(ctx, m); err != nil {
		return
	}
	meta, _ := metaHeader.DataMeta()
	return ReadMultiBlocksWithMeta(
		ctx,
		r.name,
		&meta,
		opts,
		false,
		m,
		r.fs,
		constructorFactory)
}

func (r *baseObjectReader) ReadMultiSubBlocks(
	ctx context.Context,
	opts map[uint16]*ReadBlockOptions,
	m *mpool.MPool,
) (ioVec *fileservice.IOVector, err error) {
	var metaHeader ObjectMeta
	if metaHeader, err = r.ReadMeta(ctx, m); err != nil {
		return
	}
	ioVec = &fileservice.IOVector{
		FilePath: r.name,
		Entries:  make([]fileservice.IOEntry, 0),
	}
	for _, opt := range opts {
		meta, _ := metaHeader.SubMeta(uint16(ConvertToSchemaType(opt.Id)))
		for seqnum := range opt.Idxes {
			blkmeta := meta.GetBlockMeta(uint32(meta.BlockHeader().StartID()))
			if seqnum > blkmeta.GetMaxSeqnum() || blkmeta.ColumnMeta(seqnum).DataType() == 0 {
				// prefetch, do not generate
				continue
			}
			col := blkmeta.ColumnMeta(seqnum)
			ioVec.Entries = append(ioVec.Entries, fileservice.IOEntry{
				Offset: int64(col.Location().Offset()),
				Size:   int64(col.Location().Length()),

				ToObjectBytes: constructorFactory(int64(col.Location().OriginSize()), col.Location().Alg()),
			})
		}
	}

	err = r.fs.Read(ctx, ioVec)
	return
}

func (r *baseObjectReader) ReadAllMeta(
	ctx context.Context,
	m *mpool.MPool,
) (ObjectMeta, error) {
	if r.metaExt == nil {
		header, err := r.ReadHeader(ctx, m)
		if err != nil {
			return nil, err
		}
		ext := header.Extent()
		r.CacheMetaExtent(&ext)
	}
	return r.ReadMeta(ctx, m)
}

func (r *baseObjectReader) ReadHeader(ctx context.Context, m *mpool.MPool) (h Header, err error) {
	ext := NewExtent(0, 0, HeaderSize, HeaderSize)
	v, err := ReadExtent(ctx, r.name, &ext, r.noLRUCache, r.fs, constructorFactory)
	if err != nil {
		return
	}
	h = Header(v)
	return
}

type ReaderOptions struct {
	// noLRUCache true means NOT cache IOVector in FileService's cache
	noLRUCache bool
	// withMetaCache true means cache objectDataMetaV1 in the Reader
	// Note: if withMetaCache is true, cleanup is needed
	withMetaCache bool
}

type ReaderOptionFunc func(opt *ReaderOptions)

func WithNoLRUCacheOption(noLRUCache bool) ReaderOptionFunc {
	return ReaderOptionFunc(func(opt *ReaderOptions) {
		opt.noLRUCache = noLRUCache
	})
}

func WithLocalMetaCacheOption(withMetaCache bool) ReaderOptionFunc {
	return ReaderOptionFunc(func(opt *ReaderOptions) {
		opt.withMetaCache = withMetaCache
	})
}<|MERGE_RESOLUTION|>--- conflicted
+++ resolved
@@ -162,11 +162,7 @@
 	return ReadOneBlockWithMeta(ctx, &meta, r.name, blk, idxs, typs, m, r.fs, constructorFactory)
 }
 
-<<<<<<< HEAD
-func (r *baseObjectReader) ReadOneSubBlock(
-=======
-func (r *objectReaderV1) ReadSubBlock(
->>>>>>> 81a30440
+func (r *baseObjectReader) ReadSubBlock(
 	ctx context.Context,
 	idxs []uint16,
 	typs []types.Type,
