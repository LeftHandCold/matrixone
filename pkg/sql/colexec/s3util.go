// Copyright 2022 Matrix Origin
//
// Licensed under the Apache License, Version 2.0 (the "License");
// you may not use this file except in compliance with the License.
// You may obtain a copy of the License at
//
//      http://www.apache.org/licenses/LICENSE-2.0
//
// Unless required by applicable law or agreed to in writing, software
// distributed under the License is distributed on an "AS IS" BASIS,
// WITHOUT WARRANTIES OR CONDITIONS OF ANY KIND, either express or implied.
// See the License for the specific language governing permissions and
// limitations under the License.

package colexec

import (
	"github.com/matrixorigin/matrixone/pkg/catalog"
	"github.com/matrixorigin/matrixone/pkg/common/moerr"
	"github.com/matrixorigin/matrixone/pkg/common/mpool"
	"github.com/matrixorigin/matrixone/pkg/container/batch"
	"github.com/matrixorigin/matrixone/pkg/container/nulls"
	"github.com/matrixorigin/matrixone/pkg/container/types"
	"github.com/matrixorigin/matrixone/pkg/container/vector"
	"github.com/matrixorigin/matrixone/pkg/defines"
	"github.com/matrixorigin/matrixone/pkg/fileservice"
	"github.com/matrixorigin/matrixone/pkg/partition"
	"github.com/matrixorigin/matrixone/pkg/pb/plan"
	"github.com/matrixorigin/matrixone/pkg/sort"
	"github.com/matrixorigin/matrixone/pkg/sql/util"
	"github.com/matrixorigin/matrixone/pkg/vm/engine"
	"github.com/matrixorigin/matrixone/pkg/vm/engine/tae/dataio"
	"github.com/matrixorigin/matrixone/pkg/vm/engine/tae/dataio/blockio"
	"github.com/matrixorigin/matrixone/pkg/vm/engine/tae/options"
	"github.com/matrixorigin/matrixone/pkg/vm/process"
)

type WriteS3Container struct {
	// in fact, len(sortIndex) is 1 at most.
	sortIndex        []int
	nameToNullablity map[string]bool
	pk               map[string]bool

	writer  dataio.Writer
	lengths []uint64

	metaLocBat *batch.Batch

	// buffers[i] stands the i-th buffer batch used
	// for merge sort (corresponding to table_i,table_i could be unique
	// table or main table)
	buffers []*batch.Batch

	// tableBatches[i] used to store the batches of table_i
	// when the batches' size is over 64M, we will use merge
	// sort, and then write a segment in s3
	tableBatches [][]*batch.Batch

	// tableBatchSizes are used to record the table_i's batches's
	// size in tableBatches
	tableBatchSizes []uint64

	sels []int64
}

const (
	// when batches's  size of table is over this, we will
	// trigger write s3
	WriteS3Threshold uint64 = 64 * mpool.MB
	// when over 10M, give a tag
	TagS3Size uint64 = 10 * mpool.MB
)

func (container *WriteS3Container) GetMetaLocBat() *batch.Batch {
	return container.metaLocBat
}

func (container *WriteS3Container) SetMp(attrs []*engine.Attribute) {
	for i := 0; i < len(attrs); i++ {
		if attrs[i].Primary {
			container.pk[attrs[i].Name] = true
		}
		if attrs[i].Default == nil {
			continue
		}
		container.nameToNullablity[attrs[i].Name] = attrs[i].Default.NullAbility
	}
}

func (container *WriteS3Container) Init(num int) {
	container.tableBatchSizes = make([]uint64, num)
	container.tableBatches = make([][]*batch.Batch, num)
	container.buffers = make([]*batch.Batch, num)
	container.pk = make(map[string]bool)
	container.nameToNullablity = make(map[string]bool)
	container.sels = make([]int64, options.DefaultBlockMaxRows)
	for i := 0; i < int(options.DefaultBlockMaxRows); i++ {
		container.sels[i] = int64(i)
	}
	container.resetMetaLocBat()
}

func (container *WriteS3Container) AddSortIdx(sortIdx int) {
	container.sortIndex = append(container.sortIndex, sortIdx)
}

func NewWriteS3Container(tableDef *plan.TableDef) *WriteS3Container {
	unique_nums := 0
	for _, idx := range tableDef.Indexes {
		if idx.Unique {
			unique_nums++
		}
	}

	container := &WriteS3Container{
		sortIndex:        make([]int, 0, 1),
		pk:               make(map[string]bool),
		nameToNullablity: make(map[string]bool),
		// main table and unique tables
		buffers:         make([]*batch.Batch, unique_nums+1),
		tableBatches:    make([][]*batch.Batch, unique_nums+1),
		tableBatchSizes: make([]uint64, unique_nums+1),
		sels:            make([]int64, options.DefaultBlockMaxRows),
	}

	for i := 0; i < int(options.DefaultBlockMaxRows); i++ {
		container.sels[i] = int64(i)
	}

	// Get CPkey index
	if tableDef.CompositePkey != nil {
		// the serialized cpk col is located in the last of the bat.vecs
		container.sortIndex = append(container.sortIndex, len(tableDef.Cols))
	} else {
		// Get Single Col pk index
		for num, colDef := range tableDef.Cols {
			if colDef.Primary {
				container.sortIndex = append(container.sortIndex, num)
				break
			}
		}
		if tableDef.ClusterBy != nil {
			if util.JudgeIsCompositeClusterByColumn(tableDef.ClusterBy.Name) {
				// the serialized clusterby col is located in the last of the bat.vecs
				container.sortIndex = append(container.sortIndex, len(tableDef.Cols))
			} else {
				for num, colDef := range tableDef.Cols {
					if colDef.Name == tableDef.ClusterBy.Name {
						container.sortIndex = append(container.sortIndex, num)
					}
				}
			}
		}
	}

	// get NameNullAbility
	for _, def := range tableDef.Cols {
		container.nameToNullablity[def.Name] = def.Default.NullAbility
		if def.Primary {
			container.pk[def.Name] = true
		}
	}
	if tableDef.CompositePkey != nil {
		def := tableDef.CompositePkey
		container.nameToNullablity[def.Name] = def.Default.NullAbility
		container.pk[def.Name] = true
	}

	//if tableDef.Indexes != nil {
	//	for _, indexdef := range tableDef.Indexes {
	//		if indexdef.Unique {
	//			for j := range indexdef.Field.Cols {
	//				coldef := indexdef.Field.Cols[j]
	//				container.nameToNullablity[coldef.Name] = coldef.Default.NullAbility
	//			}
	//		} else {
	//			continue
	//		}
	//	}
	//}

	if tableDef.ClusterBy != nil {
		container.nameToNullablity[tableDef.ClusterBy.Name] = true
	}
	container.resetMetaLocBat()

	return container
}

func (container *WriteS3Container) resetMetaLocBat() {
	// A simple explanation of the two vectors held by metaLocBat
	// vecs[0] to mark which table this metaLoc belongs to: [0] means insertTable itself, [1] means the first uniqueIndex table, [2] means the second uniqueIndex table and so on
	// vecs[1] store relative block metadata
	attrs := []string{catalog.BlockMeta_TableIdx_Insert, catalog.BlockMeta_MetaLoc}
	metaLocBat := batch.New(true, attrs)
	metaLocBat.Vecs[0] = vector.New(types.Type{Oid: types.T(types.T_int16)})
	metaLocBat.Vecs[1] = vector.New(types.New(types.T_text,
		0, 0))

	container.metaLocBat = metaLocBat
}

func (container *WriteS3Container) WriteEnd(proc *process.Process) {
	if container.metaLocBat.Vecs[0].Length() > 0 {
		container.metaLocBat.SetZs(container.metaLocBat.Vecs[0].Length(), proc.GetMPool())
		proc.SetInputBatch(container.metaLocBat)
		container.resetMetaLocBat()
	}
}

func (container *WriteS3Container) WriteS3CacheBatch(proc *process.Process) error {
	for i := range container.tableBatches {
		if container.tableBatchSizes[i] >= TagS3Size {
			if err := container.MergeBlock(i, len(container.tableBatches[i]), proc, true); err != nil {
				return err
			}
		} else if container.tableBatchSizes[i] < TagS3Size && container.tableBatchSizes[i] > 0 {
			for j := 0; j < len(container.tableBatches[i]); j++ {
				// use negative value to show it's a normal batch
				container.metaLocBat.Vecs[0].Append(int16(-i-1), false, proc.GetMPool())
				bytes, err := container.tableBatches[i][j].MarshalBinary()
				if err != nil {
					return err
				}
				container.metaLocBat.Vecs[1].Append(bytes, false, proc.GetMPool())
			}
		}
	}
	container.WriteEnd(proc)
	return nil
}

func (container *WriteS3Container) InitBuffers(bat *batch.Batch, idx int) {
	if container.buffers[idx] == nil {
		container.buffers[idx] = getNewBatch(bat)
	}
}

// the return value can be 1,0,-1
// 1: the tableBatches[idx] is over threshold
// 0: the tableBatches[idx] is equal to threshold
// -1: the tableBatches[idx] is less than threshold
func (container *WriteS3Container) Put(bat *batch.Batch, idx int) int {
	container.tableBatchSizes[idx] += uint64(bat.Size())
	container.tableBatches[idx] = append(container.tableBatches[idx], bat)
	if container.tableBatchSizes[idx] == WriteS3Threshold {
		return 0
	} else if container.tableBatchSizes[idx] > WriteS3Threshold {
		return 1
	}
	return -1
}

func GetFixedCols[T types.FixedSizeT](bats []*batch.Batch, idx int, stopIdx int) (cols [][]T) {
	for i := range bats {
		cols = append(cols, vector.GetFixedVectorValues[T](bats[i].Vecs[idx]))
	}
	if stopIdx != -1 {
		cols[len(cols)-1] = cols[len(cols)-1][:stopIdx+1]
	}
	return
}

func GetStrCols(bats []*batch.Batch, idx int, stopIdx int) (cols [][]string) {
	for i := range bats {
		cols = append(cols, vector.GetStrVectorValues(bats[i].Vecs[idx]))
	}
	if stopIdx != -1 {
		cols[len(cols)-1] = cols[len(cols)-1][:stopIdx+1]
	}
	return
}

// cacheOvershold means whether we need to cahce the data part which is over 64M
func (container *WriteS3Container) MergeBlock(idx int, length int, proc *process.Process, cacheOvershold bool) error {
	bats := container.tableBatches[idx][:length]
	stopIdx := -1
	var hackLogic bool
	if container.tableBatchSizes[idx] > WriteS3Threshold && cacheOvershold {
		container.buffers[idx].CleanOnlyData()
		lastBatch := container.tableBatches[idx][length-1]
		size := container.tableBatchSizes[idx] - uint64(lastBatch.Size())
		for i := 0; i < len(lastBatch.Zs); i++ {
			for j := 0; j < len(lastBatch.Vecs); j++ {
				vector.UnionOne(container.buffers[idx].Vecs[j], lastBatch.Vecs[j], int64(i), proc.GetMPool())
			}
			if size+uint64(container.buffers[idx].Size()) == WriteS3Threshold {
				stopIdx = i
				break
			} else if size+uint64(container.buffers[idx].Size()) > WriteS3Threshold {
				// hack logic:
				// 1. if the first row of lastBatch result the size is over WriteS3Threshold
				// the stopIdx will be -1, that's not true, because -1 means
				// the batches' size of all batch (include the last batch) is
				// equal to WriteS3Threshold
				// 2. and there is another extreme situation: the the first row
				// of lastBatch result the size is over WriteS3Threshold and the
				// last batch is the first batch
				// for above, we just care about the fisrt one,the second is no need
				stopIdx = i - 1
				if stopIdx == -1 {
					hackLogic = true
				}
				break
			}
		}
		if stopIdx != -1 {
			container.buffers[idx].SetZs(stopIdx+1, proc.GetMPool())
			container.buffers[idx].Shrink(container.sels[:stopIdx+1])
		}
	}
	if stopIdx == -1 && hackLogic {
		bats = bats[:len(bats)-1]
	}
	sortIdx := -1
	for i := range bats {
		// sort bats firstly
		// for main table
		if idx == 0 && len(container.sortIndex) != 0 {
			SortByKey(proc, bats[i], container.sortIndex, proc.GetMPool())
			sortIdx = container.sortIndex[0]
		}
	}
	// just write ahead, no need to sort
	if sortIdx == -1 {
		if err := GenerateWriter(container, proc); err != nil {
			return err
		}

		for i := range bats {
			// stopIdx!=-1 means the all batches' size is over 64M
			if stopIdx != -1 && i == len(bats)-1 {
				break
			}
			if err := WriteBlock(container, bats[i]); err != nil {
				return err
			}
		}
		if stopIdx != -1 {
			if err := WriteBlock(container, container.buffers[idx]); err != nil {
				return err
			}
			container.buffers[idx].CleanOnlyData()
		}
		if err := WriteEndBlocks(container, proc, idx); err != nil {
			return err
		}
	} else {
		var merge MergeInterface
		var nulls []*nulls.Nulls
		for i := 0; i < len(bats); i++ {
			nulls = append(nulls, bats[i].Vecs[container.sortIndex[0]].Nsp)
		}
		pos := container.sortIndex[0]
		switch bats[0].Vecs[sortIdx].Typ.Oid {
		case types.T_bool:
			merge = NewMerge(len(bats), sort.NewBoolLess(), GetFixedCols[bool](bats, pos, stopIdx), nulls)
		case types.T_int8:
			merge = NewMerge(len(bats), sort.NewGenericCompLess[int8](), GetFixedCols[int8](bats, pos, stopIdx), nulls)
		case types.T_int16:
			merge = NewMerge(len(bats), sort.NewGenericCompLess[int16](), GetFixedCols[int16](bats, pos, stopIdx), nulls)
		case types.T_int32:
			merge = NewMerge(len(bats), sort.NewGenericCompLess[int32](), GetFixedCols[int32](bats, pos, stopIdx), nulls)
		case types.T_int64:
			merge = NewMerge(len(bats), sort.NewGenericCompLess[int64](), GetFixedCols[int64](bats, pos, stopIdx), nulls)
		case types.T_uint8:
			merge = NewMerge(len(bats), sort.NewGenericCompLess[uint8](), GetFixedCols[uint8](bats, pos, stopIdx), nulls)
		case types.T_uint16:
			merge = NewMerge(len(bats), sort.NewGenericCompLess[uint16](), GetFixedCols[uint16](bats, pos, stopIdx), nulls)
		case types.T_uint32:
			merge = NewMerge(len(bats), sort.NewGenericCompLess[uint32](), GetFixedCols[uint32](bats, pos, stopIdx), nulls)
		case types.T_uint64:
			merge = NewMerge(len(bats), sort.NewGenericCompLess[uint64](), GetFixedCols[uint64](bats, pos, stopIdx), nulls)
		case types.T_float32:
			merge = NewMerge(len(bats), sort.NewGenericCompLess[float32](), GetFixedCols[float32](bats, pos, stopIdx), nulls)
		case types.T_float64:
			merge = NewMerge(len(bats), sort.NewGenericCompLess[float64](), GetFixedCols[float64](bats, pos, stopIdx), nulls)
		case types.T_date:
			merge = NewMerge(len(bats), sort.NewGenericCompLess[types.Date](), GetFixedCols[types.Date](bats, pos, stopIdx), nulls)
		case types.T_datetime:
			merge = NewMerge(len(bats), sort.NewGenericCompLess[types.Datetime](), GetFixedCols[types.Datetime](bats, pos, stopIdx), nulls)
		case types.T_time:
			merge = NewMerge(len(bats), sort.NewGenericCompLess[types.Time](), GetFixedCols[types.Time](bats, pos, stopIdx), nulls)
		case types.T_timestamp:
			merge = NewMerge(len(bats), sort.NewGenericCompLess[types.Timestamp](), GetFixedCols[types.Timestamp](bats, pos, stopIdx), nulls)
		case types.T_decimal64:
			merge = NewMerge(len(bats), sort.NewDecimal64Less(), GetFixedCols[types.Decimal64](bats, pos, stopIdx), nulls)
		case types.T_decimal128:
			merge = NewMerge(len(bats), sort.NewDecimal128Less(), GetFixedCols[types.Decimal128](bats, pos, stopIdx), nulls)
		case types.T_uuid:
			merge = NewMerge(len(bats), sort.NewUuidCompLess(), GetFixedCols[types.Uuid](bats, pos, stopIdx), nulls)
		case types.T_char, types.T_varchar, types.T_blob, types.T_text:
			merge = NewMerge(len(bats), sort.NewGenericCompLess[string](), GetStrCols(bats, pos, stopIdx), nulls)
		}
		if err := GenerateWriter(container, proc); err != nil {
			return err
		}
		lens := 0
		size := len(bats)
		container.buffers[idx].CleanOnlyData()
		var batchIndex int
		var rowIndex int
		for size > 0 {
			batchIndex, rowIndex, size = merge.GetNextPos()
			for i := range container.buffers[idx].Vecs {
				vector.UnionOne(container.buffers[idx].Vecs[i], bats[batchIndex].Vecs[i], int64(rowIndex), proc.GetMPool())
			}
			lens++
			if lens == int(options.DefaultBlockMaxRows) {
				lens = 0
				if err := WriteBlock(container, container.buffers[idx]); err != nil {
					return err
				}
				// force clean
				container.buffers[idx].CleanOnlyData()
			}
		}
		if lens > 0 {
			if err := WriteBlock(container, container.buffers[idx]); err != nil {
				return err
			}
		}
		if err := WriteEndBlocks(container, proc, idx); err != nil {
			return err
		}
		// force clean
		container.buffers[idx].CleanOnlyData()
	}
	if stopIdx == -1 {
		if hackLogic {
			container.tableBatchSizes[idx] = uint64(container.tableBatches[idx][length-1].Size())
			container.tableBatches[idx] = container.tableBatches[idx][length-1:]
		} else {
			container.tableBatchSizes[idx] = 0
			container.tableBatches[idx] = container.tableBatches[idx][:0]
		}
	} else {
		lastBatch := container.tableBatches[idx][length-1]
		lastBatch.Shrink(container.sels[stopIdx+1:])
		container.tableBatches[idx] = container.tableBatches[idx][:0]
		container.tableBatches[idx] = append(container.tableBatches[idx], lastBatch)
		container.tableBatchSizes[idx] = uint64(lastBatch.Size())
	}
	return nil
}

// write s3 batch logic:
// container will cache the batches in memory
// and when the batches size is over 10M, we will
// give a tag to say we need to write these data into
// s3, but not immediately. We will continuelly wait until
// no more data or the data size is over 64M,at this time
// we will trigger write s3
func (container *WriteS3Container) WriteS3Batch(bat *batch.Batch, proc *process.Process, idx int) error {
	container.InitBuffers(bat, idx)
	res := container.Put(bat, idx)
	switch res {
	case 1:
		container.MergeBlock(idx, len(container.tableBatches[idx]), proc, true)
	case 0:
		container.MergeBlock(idx, len(container.tableBatches[idx]), proc, true)
	case -1:
		proc.SetInputBatch(&batch.Batch{})
	}
	return nil
}

func getNewBatch(bat *batch.Batch) *batch.Batch {
	attrs := make([]string, len(bat.Attrs))
	copy(attrs, bat.Attrs)
	newBat := batch.New(true, attrs)
	for i := range bat.Vecs {
		newBat.Vecs[i] = vector.New(bat.Vecs[i].GetType())
	}
	return newBat
}

func GenerateWriter(container *WriteS3Container, proc *process.Process) error {
	segId, err := Srv.GenerateSegment()

	if err != nil {
		return err
	}
	s3, err := fileservice.Get[fileservice.FileService](proc.FileService, defines.SharedFileServiceName)
	if err != nil {
		return err
	}
	container.writer, err = blockio.NewBlockWriter(s3, segId)
	if err != nil {
		return err
	}
	container.lengths = container.lengths[:0]
	return nil
}

// referece to pkg/sql/colexec/order/order.go logic
func SortByKey(proc *process.Process, bat *batch.Batch, sortIndex []int, m *mpool.MPool) error {
	// Not-Null Check
	for i := 0; i < len(sortIndex); i++ {
		if nulls.Any(bat.Vecs[i].Nsp) {
			// return moerr.NewConstraintViolation(proc.Ctx, fmt.Sprintf("Column '%s' cannot be null", n.InsertCtx.TableDef.Cols[i].GetName()))
			return moerr.NewConstraintViolation(proc.Ctx, "Primary key can not be null")
		}
	}

	var strCol []string
	sels := make([]int64, len(bat.Zs))
	for i := 0; i < len(bat.Zs); i++ {
		sels[i] = int64(i)
	}
	ovec := bat.GetVector(int32(sortIndex[0]))
	if ovec.Typ.IsString() {
		strCol = vector.GetStrVectorValues(ovec)
	} else {
		strCol = nil
	}
	sort.Sort(false, false, false, sels, ovec, strCol)
	if len(sortIndex) == 1 {
		return bat.Shuffle(sels, m)
	}
	ps := make([]int64, 0, 16)
	ds := make([]bool, len(sels))
	for i, j := 1, len(sortIndex); i < j; i++ {
		ps = partition.Partition(sels, ds, ps, ovec)
		vec := bat.Vecs[sortIndex[i]]
		if vec.Typ.IsString() {
			strCol = vector.GetStrVectorValues(vec)
		} else {
			strCol = nil
		}
		for i, j := 0, len(ps); i < j; i++ {
			if i == j-1 {
				sort.Sort(false, false, false, sels[ps[i]:], vec, strCol)
			} else {
				sort.Sort(false, false, false, sels[ps[i]:ps[i+1]], vec, strCol)
			}
		}
		ovec = vec
	}
	return bat.Shuffle(sels, m)
}

func getPrimaryKeyIdx(pk map[string]bool, Attrs []string) (bool, uint16) {
	found := false
	var idx uint16
	for i := range Attrs {
		if pk[Attrs[i]] {
			idx = uint16(i)
			found = true
			break
		}
	}
	return found, idx
}

// WriteBlock WriteBlock writes one batch to a buffer and generate related indexes for this batch
// For more information, please refer to the comment about func Write in Writer interface
<<<<<<< HEAD
func WriteBlock(container *WriteS3Container, bat *batch.Batch, proc *process.Process) error {
	isPK, pkIdx := getPrimaryKeyIdx(container.pk, bat.Attrs)
	if isPK {
		container.writer.SetPrimaryKey(pkIdx)
	}
	_, err := container.writer.WriteBatch(bat)
=======
func WriteBlock(container *WriteS3Container, bat *batch.Batch) error {
	fd, err := container.writer.Write(bat)
>>>>>>> b2b85136

	if err != nil {
		return err
	}
	// atomic.AddUint64(&n.Affected, uint64(bat.Vecs[0].Length()))

	container.lengths = append(container.lengths, uint64(bat.Vecs[0].Length()))

	return nil
}

// WriteEndBlocks WriteEndBlocks write batches in buffer to fileservice(aka s3 in this feature) and get meta data about block on fileservice and put it into metaLocBat
// For more information, please refer to the comment about func WriteEnd in Writer interface
func WriteEndBlocks(container *WriteS3Container, proc *process.Process, idx int) error {
	blocks, _, err := container.writer.Sync(proc.Ctx)
	if err != nil {
		return err
	}
	for j := range blocks {
		metaLoc, err := blockio.EncodeLocation(
			blocks[j].GetExtent(),
			uint32(container.lengths[j]),
			blocks,
		)
		if err != nil {
			return err
		}
		container.metaLocBat.Vecs[0].Append(int16(idx), false, proc.GetMPool())
		container.metaLocBat.Vecs[1].Append([]byte(metaLoc), false, proc.GetMPool())
	}
	// for i := range container.unique_writer {
	// 	if blocks, err = container.unique_writer[i].WriteEnd(proc.Ctx); err != nil {
	// 		return err
	// 	}
	// 	for j := range blocks {
	// 		metaLoc, err := blockio.EncodeLocation(
	// 			blocks[0].GetExtent(),
	// 			uint32(container.unique_lengths[i][j]),
	// 			blocks,
	// 		)
	// 		if err != nil {
	// 			return err
	// 		}
	// 		metaLocBat.Vecs[0].Append(uint16(i+1), false, proc.GetMPool())
	// 		metaLocBat.Vecs[1].Append([]byte(metaLoc), false, proc.GetMPool())
	// 	}
	// }
	return nil
}<|MERGE_RESOLUTION|>--- conflicted
+++ resolved
@@ -555,17 +555,12 @@
 
 // WriteBlock WriteBlock writes one batch to a buffer and generate related indexes for this batch
 // For more information, please refer to the comment about func Write in Writer interface
-<<<<<<< HEAD
-func WriteBlock(container *WriteS3Container, bat *batch.Batch, proc *process.Process) error {
+func WriteBlock(container *WriteS3Container, bat *batch.Batch) error {
 	isPK, pkIdx := getPrimaryKeyIdx(container.pk, bat.Attrs)
 	if isPK {
 		container.writer.SetPrimaryKey(pkIdx)
 	}
 	_, err := container.writer.WriteBatch(bat)
-=======
-func WriteBlock(container *WriteS3Container, bat *batch.Batch) error {
-	fd, err := container.writer.Write(bat)
->>>>>>> b2b85136
 
 	if err != nil {
 		return err
