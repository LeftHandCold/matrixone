--- conflicted
+++ resolved
@@ -215,9 +215,6 @@
 	return un.HasDropCommitted()
 }
 
-<<<<<<< HEAD
-func (be *BaseEntryImpl[T]) ensureVisibleAndNotDroppedLocked(txn txnif.TxnReader) bool {
-=======
 func (be *BaseEntryImpl[T]) HasDropIntentLocked() bool {
 	un := be.GetLatestNodeLocked()
 	if un == nil {
@@ -227,8 +224,7 @@
 }
 
 func (be *BaseEntryImpl[T]) ensureVisibleAndNotDropped(txn txnif.TxnReader) bool {
->>>>>>> fdd3eae6
-	visible, dropped := be.GetVisibilityLocked(txn)
+	visible, dropped := be.ensureVisibleAndNotDroppedLocked(txn)
 	if !visible {
 		return false
 	}
