--- conflicted
+++ resolved
@@ -611,17 +611,10 @@
 	node := blk.PinNode()
 	defer node.Unref()
 	if !node.IsPersisted() {
-<<<<<<< HEAD
-		return blk.inMemoryBatchDedup(ctx, node.MustMNode(), txn, precommit, keys, rowmask, zm, bf)
+		return blk.inMemoryBatchDedup(ctx, node.MustMNode(), txn, precommit, keys, keysZM, rowmask, bf)
 	} else {
 		return blk.PersistedBatchDedup(
 			ctx,
-			node.MustPNode(),
-=======
-		return blk.inMemoryBatchDedup(node.MustMNode(), txn, precommit, keys, keysZM, rowmask, bf)
-	} else {
-		return blk.PersistedBatchDedup(
->>>>>>> 893ad67f
 			txn,
 			precommit,
 			keys,
