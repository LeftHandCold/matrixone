// Copyright 2021 Matrix Origin
//
// Licensed under the Apache License, Version 2.0 (the "License");
// you may not use this file except in compliance with the License.
// You may obtain a copy of the License at
//
//      http://www.apache.org/licenses/LICENSE-2.0
//
// Unless required by applicable law or agreed to in writing, software
// distributed under the License is distributed on an "AS IS" BASIS,
// WITHOUT WARRANTIES OR CONDITIONS OF ANY KIND, either express or implied.
// See the License for the specific language governing permissions and
// limitations under the License.

package checkpoint

import (
	"bytes"
	"context"
	"fmt"
	"math/rand"
	"slices"
	"strconv"
	"strings"
	"sync"
	"sync/atomic"
	"time"

	v2 "github.com/matrixorigin/matrixone/pkg/util/metric/v2"
	"go.uber.org/zap"

	"github.com/matrixorigin/matrixone/pkg/util/fault"

	"github.com/matrixorigin/matrixone/pkg/perfcounter"

	"github.com/matrixorigin/matrixone/pkg/vm/engine/tae/containers"
	"github.com/matrixorigin/matrixone/pkg/vm/engine/tae/db/dbutils"
	"github.com/matrixorigin/matrixone/pkg/vm/engine/tae/model"
	"github.com/matrixorigin/matrixone/pkg/vm/engine/tae/tables/jobs"
	"github.com/matrixorigin/matrixone/pkg/vm/engine/tae/tasks"

	"github.com/matrixorigin/matrixone/pkg/common/moerr"
	"github.com/matrixorigin/matrixone/pkg/common/stopper"
	"github.com/matrixorigin/matrixone/pkg/container/types"
	"github.com/matrixorigin/matrixone/pkg/logutil"
	"github.com/matrixorigin/matrixone/pkg/objectio"
	"github.com/matrixorigin/matrixone/pkg/vm/engine/tae/blockio"
	"github.com/matrixorigin/matrixone/pkg/vm/engine/tae/catalog"
	"github.com/matrixorigin/matrixone/pkg/vm/engine/tae/common"
	"github.com/matrixorigin/matrixone/pkg/vm/engine/tae/logstore/sm"
	"github.com/matrixorigin/matrixone/pkg/vm/engine/tae/logtail"
	w "github.com/matrixorigin/matrixone/pkg/vm/engine/tae/tasks/worker"
	"github.com/matrixorigin/matrixone/pkg/vm/engine/tae/wal"
	"github.com/tidwall/btree"
)

type timeBasedPolicy struct {
	interval time.Duration
}

func (p *timeBasedPolicy) Check(last types.TS) bool {
	physical := last.Physical()
	return physical <= time.Now().UTC().UnixNano()-p.interval.Nanoseconds()
}

type countBasedPolicy struct {
	minCount int
}

func (p *countBasedPolicy) Check(current int) bool {
	return current >= p.minCount
}

type globalCheckpointContext struct {
	force       bool
	end         types.TS
	interval    time.Duration
	truncateLSN uint64
	ckpLSN      uint64
}

type tableAndSize struct {
	tbl   *catalog.TableEntry
	asize int
	dsize int
}

// Q: What does runner do?
// A: A checkpoint runner organizes and manages	all checkpoint-related behaviors. It roughly
//    does the following things:
//    - Manage the life cycle of all checkpoints and provide some query interfaces.
//    - A cron job periodically collects and analyzes dirty blocks, and flushes eligible dirty
//      blocks to the remote storage
//    - The cron job periodically test whether a new checkpoint can be created. If it is not
//      satisfied, it will wait for next trigger. Otherwise, it will start the process of
//      creating a checkpoint.

// Q: How to collect dirty blocks?
// A: There is a logtail manager maintains all transaction information that occurred over a
//    period of time. When a checkpoint is generated, we clean up the data before the
//    checkpoint timestamp in logtail.
//
//         |----to prune----|                                           Time
//    -----+----------------+-------------------------------------+----------->
//         t1         checkpoint-t10                             t100
//
//    For each transaction, it maintains a dirty block list.
//
//    [t1]: TB1-[1]
//    [t2]: TB2-[2]
//    [t3]: TB1-[1],TB2-[3]
//    [t4]: []
//    [t5]: TB2[3,4]
//    .....
//    .....
//    When collecting the dirty blocks in [t1, t5], it will get 2 block list, which is represented
//    with `common.Tree`
//                  [t1,t5] - - - - - - - - - <DirtyTreeEntry>
//                  /     \
//               [TB1]   [TB2]
//                 |       |
//                [1]   [2,3,4] - - - - - - - leaf nodes are all dirty blocks
//    We store the dirty tree entries into the internal storage. Over time, we'll see something like
//    this inside the storage:
//    - Entry[t1,  t5]
//    - Entry[t6, t12]
//    - Entry[t13,t29]
//    - Entry[t30,t47]
//    .....
//    .....
//    When collecting the dirty blocks in [t1, t20], it will get 3 dirty trees from [t1,t5],[t6,t12],
//    [t13,t29] and merge the three trees into a tree with all the leaf nodes being dirty blocks.
//
//    In order to reduce the workload of scan, we have always been incremental scan. And also we will
//    continue to clean up the entries in the storage.

// Q: How to test whether a block need to be flushed?
// A: It is an open question. There are a lot of options, just chose a simple strategy for now.
//    Must:
//    - The born transaction of the block was committed
//    - No uncommitted transaction on the block
//    Factors:
//    - Max rows reached
//    - Delete ratio
//    - Max flush timeout

// Q: How to do incremental checkpoint?
// A: 1. Decide a checkpoint timestamp
//    2. Wait all transactions before timestamp were committed
//    3. Wait all dirty blocks before the timestamp were flushed
//    4. Prepare checkpoint data
//    5. Persist the checkpoint data
//    6. Persist the checkpoint meta data
//    7. Notify checkpoint events to all the observers
//    8. Schedule to remove stale checkpoint meta objects

// Q: How to boot from the checkpoints?
// A: When a meta version is created, it contains all information of the previous version. So we always
//
//	delete the stale versions when a new version is created. Over time, the number of objects under
//	`ckp/` is small.
//	1. List all meta objects under `ckp/`. Get the latest meta object and read all checkpoint information
//	   from the meta object.
//	2. Apply the latest global checkpoint
//	3. Apply the incremental checkpoint start from the version right after the global checkpoint to the
//	   latest version.
type runner struct {
	options struct {
		// checkpoint scanner interval duration
		collectInterval time.Duration

		// maximum dirty block flush interval duration
		maxFlushInterval time.Duration

		// minimum incremental checkpoint interval duration
		minIncrementalInterval time.Duration

		// minimum global checkpoint interval duration
		globalMinCount            int
		forceUpdateGlobalInterval bool
		globalVersionInterval     time.Duration

		// minimum count of uncheckpointed transactions allowed before the next checkpoint
		minCount int

		forceFlushTimeout       time.Duration
		forceFlushCheckInterval time.Duration

		dirtyEntryQueueSize int
		waitQueueSize       int
		checkpointQueueSize int

		checkpointBlockRows int
		checkpointSize      int

		reservedWALEntryCount uint64
	}

	ctx context.Context

	// logtail source
	source    logtail.Collector
	catalog   *catalog.Catalog
	rt        *dbutils.Runtime
	observers *observers
	wal       wal.Driver
	disabled  atomic.Bool

	stopper *stopper.Stopper

	// memory storage of the checkpoint entries
	storage struct {
		sync.RWMutex
		entries *btree.BTreeG[*CheckpointEntry]
		globals *btree.BTreeG[*CheckpointEntry]
	}

	gcTS atomic.Value

	// checkpoint policy
	incrementalPolicy *timeBasedPolicy
	globalPolicy      *countBasedPolicy

	dirtyEntryQueue            sm.Queue
	waitQueue                  sm.Queue
	incrementalCheckpointQueue sm.Queue
	globalCheckpointQueue      sm.Queue
	postCheckpointQueue        sm.Queue
	gcCheckpointQueue          sm.Queue

	objMemSizeList []tableAndSize

	checkpointMetaFiles struct {
		sync.RWMutex
		files map[string]struct{}
	}

	onceStart sync.Once
	onceStop  sync.Once
}

func NewRunner(
	ctx context.Context,
	rt *dbutils.Runtime,
	catalog *catalog.Catalog,
	source logtail.Collector,
	wal wal.Driver,
	opts ...Option) *runner {
	r := &runner{
		ctx:       ctx,
		rt:        rt,
		catalog:   catalog,
		source:    source,
		observers: new(observers),
		wal:       wal,
	}
	r.storage.entries = btree.NewBTreeGOptions(func(a, b *CheckpointEntry) bool {
		return a.end.Less(&b.end)
	}, btree.Options{
		NoLocks: true,
	})
	r.storage.globals = btree.NewBTreeGOptions(func(a, b *CheckpointEntry) bool {
		return a.end.Less(&b.end)
	}, btree.Options{
		NoLocks: true,
	})
	for _, opt := range opts {
		opt(r)
	}
	r.fillDefaults()

	r.incrementalPolicy = &timeBasedPolicy{interval: r.options.minIncrementalInterval}
	r.globalPolicy = &countBasedPolicy{minCount: r.options.globalMinCount}
	r.stopper = stopper.NewStopper("CheckpointRunner")
	r.dirtyEntryQueue = sm.NewSafeQueue(r.options.dirtyEntryQueueSize, 100, r.onDirtyEntries)
	r.waitQueue = sm.NewSafeQueue(r.options.waitQueueSize, 100, r.onWaitWaitableItems)
	r.incrementalCheckpointQueue = sm.NewSafeQueue(r.options.checkpointQueueSize, 100, r.onIncrementalCheckpointEntries)
	r.globalCheckpointQueue = sm.NewSafeQueue(r.options.checkpointQueueSize, 100, r.onGlobalCheckpointEntries)
	r.gcCheckpointQueue = sm.NewSafeQueue(100, 100, r.onGCCheckpointEntries)
	r.postCheckpointQueue = sm.NewSafeQueue(1000, 1, r.onPostCheckpointEntries)
	r.checkpointMetaFiles.files = make(map[string]struct{})
	return r
}

func (r *runner) String() string {
	var buf bytes.Buffer
	_, _ = fmt.Fprintf(&buf, "CheckpointRunner<")
	_, _ = fmt.Fprintf(&buf, "collectInterval=%v, ", r.options.collectInterval)
	_, _ = fmt.Fprintf(&buf, "maxFlushInterval=%v, ", r.options.maxFlushInterval)
	_, _ = fmt.Fprintf(&buf, "minIncrementalInterval=%v, ", r.options.minIncrementalInterval)
	_, _ = fmt.Fprintf(&buf, "globalMinCount=%v, ", r.options.globalMinCount)
	_, _ = fmt.Fprintf(&buf, "globalVersionInterval=%v, ", r.options.globalVersionInterval)
	_, _ = fmt.Fprintf(&buf, "minCount=%v, ", r.options.minCount)
	_, _ = fmt.Fprintf(&buf, "forceFlushTimeout=%v, ", r.options.forceFlushTimeout)
	_, _ = fmt.Fprintf(&buf, "forceFlushCheckInterval=%v, ", r.options.forceFlushCheckInterval)
	_, _ = fmt.Fprintf(&buf, "dirtyEntryQueueSize=%v, ", r.options.dirtyEntryQueueSize)
	_, _ = fmt.Fprintf(&buf, "waitQueueSize=%v, ", r.options.waitQueueSize)
	_, _ = fmt.Fprintf(&buf, "checkpointQueueSize=%v, ", r.options.checkpointQueueSize)
	_, _ = fmt.Fprintf(&buf, "checkpointBlockRows=%v, ", r.options.checkpointBlockRows)
	_, _ = fmt.Fprintf(&buf, "checkpointSize=%v, ", r.options.checkpointSize)
	_, _ = fmt.Fprintf(&buf, ">")
	return buf.String()
}

func (r *runner) AddCheckpointMetaFile(name string) {
	r.checkpointMetaFiles.Lock()
	defer r.checkpointMetaFiles.Unlock()
	r.checkpointMetaFiles.files[name] = struct{}{}
}

func (r *runner) RemoveCheckpointMetaFile(name string) {
	r.checkpointMetaFiles.Lock()
	defer r.checkpointMetaFiles.Unlock()
	delete(r.checkpointMetaFiles.files, name)
}

func (r *runner) GetCheckpointMetaFiles() map[string]struct{} {
	r.checkpointMetaFiles.RLock()
	defer r.checkpointMetaFiles.RUnlock()
	files := make(map[string]struct{})
	for k, v := range r.checkpointMetaFiles.files {
		files[k] = v
	}
	return files
}

// Only used in UT
func (r *runner) DebugUpdateOptions(opts ...Option) {
	for _, opt := range opts {
		opt(r)
	}
}

func (r *runner) onGlobalCheckpointEntries(items ...any) {
	for _, item := range items {
		ctx := item.(*globalCheckpointContext)
		doCheckpoint := false
		if ctx.force {
			doCheckpoint = true
		} else {
			entriesCount := r.GetPenddingIncrementalCount()
			if r.globalPolicy.Check(entriesCount) {
				doCheckpoint = true
			}
		}
		if doCheckpoint {
			if _, err := r.doGlobalCheckpoint(
				ctx.end, ctx.ckpLSN, ctx.truncateLSN, ctx.interval,
			); err != nil {
				continue
			}
		}
	}
}

func (r *runner) onGCCheckpointEntries(items ...any) {
	gcTS, needGC := r.getTSTOGC()
	if !needGC {
		return
	}
	r.gcCheckpointEntries(gcTS)
}

func (r *runner) getTSTOGC() (ts types.TS, needGC bool) {
	ts = r.getGCTS()
	if ts.IsEmpty() {
		return
	}
	tsTOGC := r.getTSToGC()
	if tsTOGC.Less(&ts) {
		ts = tsTOGC
	}
	gcedTS := r.getGCedTS()
	if gcedTS.GreaterEq(&ts) {
		return
	}
	needGC = true
	return
}

func (r *runner) gcCheckpointEntries(ts types.TS) {
	if ts.IsEmpty() {
		return
	}
	incrementals := r.GetAllIncrementalCheckpoints()
	for _, incremental := range incrementals {
		if incremental.LessEq(ts) {
			r.DeleteIncrementalEntry(incremental)
		}
	}
	globals := r.GetAllGlobalCheckpoints()
	for _, global := range globals {
		if global.LessEq(ts) {
			r.DeleteGlobalEntry(global)
		}
	}
}

func (r *runner) onIncrementalCheckpointEntries(items ...any) {
	now := time.Now()
	entry := r.MaxCheckpoint()
	// In some unit tests, ckp is managed manually, and ckp deletion (CleanPendingCheckpoint)
	// can be called when the queue still has unexecuted task.
	// Add `entry == nil` here as protective codes
	if entry == nil || entry.GetState() != ST_Running {
		return
	}
	var (
		err           error
		errPhase      string
		lsnToTruncate uint64
		lsn           uint64
		fatal         bool
		fields        []zap.Field
	)
	now = time.Now()

	logutil.Info(
		"Checkpoint-Start",
		zap.String("entry", entry.String()),
	)

	defer func() {
		if err != nil {
			var logger func(msg string, fields ...zap.Field)
			if fatal {
				logger = logutil.Fatal
			} else {
				logger = logutil.Error
			}
			logger(
				"Checkpoint-Error",
				zap.String("entry", entry.String()),
				zap.Error(err),
				zap.String("phase", errPhase),
				zap.Duration("cost", time.Since(now)),
			)
		} else {
			fields = append(fields, zap.Duration("cost", time.Since(now)))
			fields = append(fields, zap.Uint64("truncate", lsnToTruncate))
			fields = append(fields, zap.Uint64("lsn", lsn))
			fields = append(fields, zap.Uint64("reserve", r.options.reservedWALEntryCount))
			fields = append(fields, zap.String("entry", entry.String()))
			logutil.Info(
				"Checkpoint-End",
				fields...,
			)
		}
	}()

	if fields, err = r.doIncrementalCheckpoint(entry); err != nil {
		errPhase = "do-ckp"
		return
	}

	lsn = r.source.GetMaxLSN(entry.start, entry.end)
	if lsn > r.options.reservedWALEntryCount {
		lsnToTruncate = lsn - r.options.reservedWALEntryCount
	}
	entry.SetLSN(lsn, lsnToTruncate)
	entry.SetState(ST_Finished)

	if err = r.saveCheckpoint(
		entry.start, entry.end, lsn, lsnToTruncate,
	); err != nil {
		errPhase = "save-ckp"
		return
	}

	var logEntry wal.LogEntry
	if logEntry, err = r.wal.RangeCheckpoint(1, lsnToTruncate); err != nil {
		errPhase = "wal-ckp"
		fatal = true
		return
	}
	if err = logEntry.WaitDone(); err != nil {
		errPhase = "wait-wal-ckp-done"
		fatal = true
		return
	}

	r.postCheckpointQueue.Enqueue(entry)
	r.globalCheckpointQueue.Enqueue(&globalCheckpointContext{
		end:         entry.end,
		interval:    r.options.globalVersionInterval,
		ckpLSN:      lsn,
		truncateLSN: lsnToTruncate,
	})
}

func (r *runner) DeleteIncrementalEntry(entry *CheckpointEntry) {
	r.storage.Lock()
	defer r.storage.Unlock()
	r.storage.entries.Delete(entry)
	perfcounter.Update(r.ctx, func(counter *perfcounter.CounterSet) {
		counter.TAE.CheckPoint.DeleteIncrementalEntry.Add(1)
	})
}
func (r *runner) DeleteGlobalEntry(entry *CheckpointEntry) {
	r.storage.Lock()
	defer r.storage.Unlock()
	r.storage.globals.Delete(entry)
	perfcounter.Update(r.ctx, func(counter *perfcounter.CounterSet) {
		counter.TAE.CheckPoint.DeleteGlobalEntry.Add(1)
	})
}
func (r *runner) FlushTable(ctx context.Context, dbID, tableID uint64, ts types.TS) (err error) {
	iarg, sarg, flush := fault.TriggerFault("flush_table_error")
	if flush && (iarg == 0 || rand.Int63n(iarg) == 0) {
		return moerr.NewInternalError(ctx, sarg)
	}
	makeCtx := func() *DirtyCtx {
		tree := r.source.ScanInRangePruned(types.TS{}, ts)
		tree.GetTree().Compact()
		tableTree := tree.GetTree().GetTable(tableID)
		if tableTree == nil {
			return nil
		}
		nTree := model.NewTree()
		nTree.Tables[tableID] = tableTree
		entry := logtail.NewDirtyTreeEntry(types.TS{}, ts, nTree)
		dirtyCtx := new(DirtyCtx)
		dirtyCtx.tree = entry
		dirtyCtx.force = true
		return dirtyCtx
	}

	op := func() (ok bool, err error) {
		dirtyCtx := makeCtx()
		if dirtyCtx == nil {
			return true, nil
		}
		if _, err = r.dirtyEntryQueue.Enqueue(dirtyCtx); err != nil {
			return true, nil
		}
		return false, nil
	}

	err = common.RetryWithIntervalAndTimeout(
		op,
		r.options.forceFlushTimeout,
		r.options.forceFlushCheckInterval, true)
	if moerr.IsMoErrCode(err, moerr.ErrInternal) || moerr.IsMoErrCode(err, moerr.OkExpectedEOB) {
		logutil.Warnf("Flush %d-%d :%v", dbID, tableID, err)
		return nil
	}
	return
}

func (r *runner) saveCheckpoint(start, end types.TS, ckpLSN, truncateLSN uint64) (err error) {
	bat := r.collectCheckpointMetadata(start, end, ckpLSN, truncateLSN)
	defer bat.Close()
	name := blockio.EncodeCheckpointMetadataFileName(CheckpointDir, PrefixMetadata, start, end)
	writer, err := objectio.NewObjectWriterSpecial(objectio.WriterCheckpoint, name, r.rt.Fs.Service)
	if err != nil {
		return err
	}
	if _, err = writer.Write(containers.ToCNBatch(bat)); err != nil {
		return
	}

	// TODO: checkpoint entry should maintain the location
	_, err = writer.WriteEnd(r.ctx)
	if err != nil {
		return
	}
	fileName := blockio.EncodeCheckpointMetadataFileNameWithoutDir(PrefixMetadata, start, end)
	r.AddCheckpointMetaFile(fileName)
	return
}

func (r *runner) doIncrementalCheckpoint(entry *CheckpointEntry) (fields []zap.Field, err error) {
<<<<<<< HEAD
	factory := logtail.IncrementalCheckpointDataFactory(entry.start, entry.end, true)
=======
	factory := logtail.IncrementalCheckpointDataFactory(r.rt.SID(), entry.start, entry.end, true, false)
>>>>>>> 6f9754c2
	data, err := factory(r.catalog)
	if err != nil {
		return
	}
	fields = data.ExportStats("")
	defer data.Close()
	cnLocation, tnLocation, _, err := data.WriteTo(r.rt.Fs.Service, r.options.checkpointBlockRows, r.options.checkpointSize)
	if err != nil {
		return
	}
	entry.SetLocation(cnLocation, tnLocation)

	perfcounter.Update(r.ctx, func(counter *perfcounter.CounterSet) {
		counter.TAE.CheckPoint.DoIncrementalCheckpoint.Add(1)
	})
	return
}

func (r *runner) doCheckpointForBackup(entry *CheckpointEntry) (location string, err error) {
	factory := logtail.BackupCheckpointDataFactory(r.rt.SID(), entry.start, entry.end)
	data, err := factory(r.catalog)
	if err != nil {
		return
	}
	defer data.Close()
	cnLocation, tnLocation, _, err := data.WriteTo(r.rt.Fs.Service, r.options.checkpointBlockRows, r.options.checkpointSize)
	if err != nil {
		return
	}
	entry.SetLocation(cnLocation, tnLocation)
	location = fmt.Sprintf("%s:%d:%s:%s:%s", cnLocation.String(), entry.GetVersion(), entry.end.ToString(), tnLocation.String(), entry.start.ToString())
	perfcounter.Update(r.ctx, func(counter *perfcounter.CounterSet) {
		counter.TAE.CheckPoint.DoIncrementalCheckpoint.Add(1)
	})
	return
}

func (r *runner) doGlobalCheckpoint(
	end types.TS, ckpLSN, truncateLSN uint64, interval time.Duration,
) (entry *CheckpointEntry, err error) {
	var (
		errPhase string
		fields   []zap.Field
	)
	now := time.Now()

	entry = NewCheckpointEntry(r.rt.SID(), types.TS{}, end.Next(), ET_Global)
	entry.ckpLSN = ckpLSN
	entry.truncateLSN = truncateLSN

	logutil.Info(
		"Checkpoint-Start",
		zap.String("entry", entry.String()),
	)

	defer func() {
		if err != nil {
			logutil.Error(
				"Checkpoint-Error",
				zap.String("entry", entry.String()),
				zap.String("phase", errPhase),
				zap.Error(err),
				zap.Duration("cost", time.Since(now)),
			)
		} else {
			fields = append(fields, zap.Duration("cost", time.Since(now)))
			fields = append(fields, zap.String("entry", entry.String()))
			logutil.Info(
				"Checkpoint-End",
				fields...,
			)
		}
	}()

	factory := logtail.GlobalCheckpointDataFactory(r.rt.SID(), entry.end, interval)
	data, err := factory(r.catalog)
	if err != nil {
		errPhase = "collect"
		return
	}
	fields = data.ExportStats("")
	defer data.Close()

	cnLocation, tnLocation, _, err := data.WriteTo(
		r.rt.Fs.Service, r.options.checkpointBlockRows, r.options.checkpointSize,
	)
	if err != nil {
		errPhase = "flush"
		return
	}

	entry.SetLocation(cnLocation, tnLocation)
	r.tryAddNewGlobalCheckpointEntry(entry)
	entry.SetState(ST_Finished)

	if err = r.saveCheckpoint(entry.start, entry.end, 0, 0); err != nil {
		errPhase = "save"
		return
	}

	perfcounter.Update(r.ctx, func(counter *perfcounter.CounterSet) {
		counter.TAE.CheckPoint.DoGlobalCheckPoint.Add(1)
	})
	return
}

func (r *runner) onPostCheckpointEntries(entries ...any) {
	for _, e := range entries {
		entry := e.(*CheckpointEntry)

		// 1. broadcast event
		r.observers.OnNewCheckpoint(entry.GetEnd())

		// TODO:
		// 2. remove previous checkpoint

		logutil.Debugf("Post %s", entry.String())
	}
}

func (r *runner) tryAddNewGlobalCheckpointEntry(entry *CheckpointEntry) (success bool) {
	r.storage.Lock()
	defer r.storage.Unlock()
	r.storage.globals.Set(entry)
	return true
}

func (r *runner) tryAddNewIncrementalCheckpointEntry(entry *CheckpointEntry) (success bool) {
	r.storage.Lock()
	defer r.storage.Unlock()
	maxEntry, _ := r.storage.entries.Max()

	// if it's the first entry, add it
	if maxEntry == nil {
		r.storage.entries.Set(entry)
		success = true
		return
	}

	// if it is not the right candidate, skip this request
	// [startTs, endTs] --> [endTs+1, ?]
	endTS := maxEntry.GetEnd()
	startTS := entry.GetStart()
	nextTS := endTS.Next()
	if !nextTS.Equal(&startTS) {
		success = false
		return
	}

	// if the max entry is not finished, skip this request
	if !maxEntry.IsFinished() {
		success = false
		return
	}

	r.storage.entries.Set(entry)

	success = true
	return
}

// Since there is no wal after recovery, the checkpoint lsn before backup must be set to 0.
func (r *runner) tryAddNewBackupCheckpointEntry(entry *CheckpointEntry) (success bool) {
	entry.entryType = ET_Incremental
	success = r.tryAddNewIncrementalCheckpointEntry(entry)
	if !success {
		return
	}
	r.storage.Lock()
	defer r.storage.Unlock()
	it := r.storage.entries.Iter()
	for it.Next() {
		e := it.Item()
		e.ckpLSN = 0
		e.truncateLSN = 0
	}
	return
}

func (r *runner) tryScheduleIncrementalCheckpoint(start, end types.TS) {
	// ts := types.BuildTS(time.Now().UTC().UnixNano(), 0)
	_, count := r.source.ScanInRange(start, end)
	if count < r.options.minCount {
		return
	}
	entry := NewCheckpointEntry(r.rt.SID(), start, end, ET_Incremental)
	r.tryAddNewIncrementalCheckpointEntry(entry)
}

func (r *runner) tryScheduleCheckpoint(endts types.TS) {
	if r.disabled.Load() {
		return
	}
	entry := r.MaxCheckpoint()
	global := r.MaxGlobalCheckpoint()

	// no prev checkpoint found. try schedule the first
	// checkpoint
	if entry == nil {
		if global == nil {
			r.tryScheduleIncrementalCheckpoint(types.TS{}, endts)
			return
		} else {
			maxTS := global.end.Prev()
			if r.incrementalPolicy.Check(maxTS) {
				r.tryScheduleIncrementalCheckpoint(maxTS.Next(), endts)
			}
			return
		}
	}

	if entry.IsPendding() {
		check := func() (done bool) {
			if !r.source.IsCommitted(entry.GetStart(), entry.GetEnd()) {
				return false
			}
			tree := r.source.ScanInRangePruned(entry.GetStart(), entry.GetEnd())
			tree.GetTree().Compact()
			if !tree.IsEmpty() && entry.CheckPrintTime() {
				logutil.Infof("waiting for dirty tree %s", tree.String())
				entry.IncrWaterLine()
			}
			return tree.IsEmpty()
		}

		if !check() {
			logutil.Debugf("%s is waiting", entry.String())
			return
		}
		entry.SetState(ST_Running)
		v2.TaskCkpEntryPendingDurationHistogram.Observe(time.Since(entry.lastPrint).Seconds())
		r.incrementalCheckpointQueue.Enqueue(struct{}{})
		return
	}

	if entry.IsRunning() {
		r.incrementalCheckpointQueue.Enqueue(struct{}{})
		return
	}

	if r.incrementalPolicy.Check(entry.end) {
		r.tryScheduleIncrementalCheckpoint(entry.end.Next(), endts)
	}
}

func (r *runner) fillDefaults() {
	if r.options.forceFlushTimeout <= 0 {
		r.options.forceFlushTimeout = time.Second * 90
	}
	if r.options.forceFlushCheckInterval <= 0 {
		r.options.forceFlushCheckInterval = time.Millisecond * 400
	}
	if r.options.collectInterval <= 0 {
		// TODO: define default value
		r.options.collectInterval = time.Second * 5
	}
	if r.options.dirtyEntryQueueSize <= 0 {
		r.options.dirtyEntryQueueSize = 10000
	}
	if r.options.waitQueueSize <= 1000 {
		r.options.waitQueueSize = 1000
	}
	if r.options.checkpointQueueSize <= 1000 {
		r.options.checkpointQueueSize = 1000
	}
	if r.options.minIncrementalInterval <= 0 {
		r.options.minIncrementalInterval = time.Minute
	}
	if r.options.globalMinCount <= 0 {
		r.options.globalMinCount = 10
	}
	if r.options.minCount <= 0 {
		r.options.minCount = 10000
	}
	if r.options.checkpointBlockRows <= 0 {
		r.options.checkpointBlockRows = logtail.DefaultCheckpointBlockRows
	}
	if r.options.checkpointSize <= 0 {
		r.options.checkpointSize = logtail.DefaultCheckpointSize
	}
}

func (r *runner) onWaitWaitableItems(items ...any) {
	// TODO: change for more waitable items
	start := time.Now()
	for _, item := range items {
		ckpEntry := item.(wal.LogEntry)
		err := ckpEntry.WaitDone()
		if err != nil {
			panic(err)
		}
		ckpEntry.Free()
	}
	logutil.Debugf("Total [%d] WAL Checkpointed | [%s]", len(items), time.Since(start))
}

func (r *runner) fireFlushTabletail(table *catalog.TableEntry, tree *model.TableTree, endTs types.TS) error {
	metas := make([]*catalog.ObjectEntry, 0, 10)
	for _, obj := range tree.Objs {
		object, err := table.GetObjectByID(obj.ID, false)
		if err != nil {
			panic(err)
		}
		metas = append(metas, object)
	}
	tombstoneMetas := make([]*catalog.ObjectEntry, 0, 10)
	for _, obj := range tree.Tombstones {
		object, err := table.GetObjectByID(obj.ID, true)
		if err != nil {
			panic(err)
		}
		tombstoneMetas = append(tombstoneMetas, object)
	}

	// freeze all append
	scopes := make([]common.ID, 0, len(metas))
	for _, meta := range metas {
		if !meta.GetObjectData().PrepareCompact() {
			logutil.Infof("[FlushTabletail] %d-%s / %s false prepareCompact ", table.ID, table.GetLastestSchemaLocked(false).Name, meta.ID().String())
			return moerr.GetOkExpectedEOB()
		}
		scopes = append(scopes, *meta.AsCommonID())
	}
	for _, meta := range tombstoneMetas {
		if !meta.GetObjectData().PrepareCompact() {
			logutil.Infof("[FlushTabletail] %d-%s / %s false prepareCompact ", table.ID, table.GetLastestSchemaLocked(false).Name, meta.ID().String())
			return moerr.GetOkExpectedEOB()
		}
		scopes = append(scopes, *meta.AsCommonID())
	}

	factory := jobs.FlushTableTailTaskFactory(metas, tombstoneMetas, r.rt, endTs)
	if _, err := r.rt.Scheduler.ScheduleMultiScopedTxnTask(nil, tasks.DataCompactionTask, scopes, factory); err != nil {
		if err != tasks.ErrScheduleScopeConflict {
			logutil.Infof("[FlushTabletail] %d-%s %v", table.ID, table.GetLastestSchemaLocked(false).Name, err)
		}
		return moerr.GetOkExpectedEOB()
	}
	return nil
}

func (r *runner) EstimateTableMemSize(table *catalog.TableEntry, tree *model.TableTree) (asize int, dsize int) {
	for _, obj := range tree.Objs {
		object, err := table.GetObjectByID(obj.ID, false)
		if err != nil {
			panic(err)
		}
		a, _ := object.GetObjectData().EstimateMemSize()
		asize += a
	}
	for _, obj := range tree.Tombstones {
		object, err := table.GetObjectByID(obj.ID, true)
		if err != nil {
			panic(err)
		}
		a, _ := object.GetObjectData().EstimateMemSize()
		dsize += a
	}
	return
}

func (r *runner) tryCompactTree(entry *logtail.DirtyTreeEntry, force bool) {
	if entry.IsEmpty() {
		return
	}
	logutil.Debugf(entry.String())

	r.objMemSizeList = r.objMemSizeList[:0]
	sizevisitor := new(model.BaseTreeVisitor)
	var totalSize, totalASize int
	sizevisitor.TableFn = func(did, tid uint64) error {
		db, err := r.catalog.GetDatabaseByID(did)
		if err != nil {
			panic(err)
		}
		table, err := db.GetTableEntryByID(tid)
		if err != nil {
			panic(err)
		}
		if !table.Stats.Inited {
			table.Stats.Lock()
			table.Stats.InitWithLock(r.options.maxFlushInterval)
			table.Stats.Unlock()
		}
		dirtyTree := entry.GetTree().GetTable(tid)
		asize, dsize := r.EstimateTableMemSize(table, dirtyTree)
		totalSize += asize + dsize
		totalASize += asize
		r.objMemSizeList = append(r.objMemSizeList, tableAndSize{table, asize, dsize})
		return moerr.GetOkStopCurrRecur()
	}
	if err := entry.GetTree().Visit(sizevisitor); err != nil {
		panic(err)
	}

	slices.SortFunc(r.objMemSizeList, func(a, b tableAndSize) int {
		if a.asize > b.asize {
			return -1
		} else if a.asize < b.asize {
			return 1
		} else {
			return 0
		}
	})

	pressure := float64(totalSize) / float64(common.RuntimeOverallFlushMemCap.Load())
	if pressure > 1.0 {
		pressure = 1.0
	}
	count := 0

	logutil.Infof("[flushtabletail] scan result: pressure %v, totalsize %v", pressure, common.HumanReadableBytes(totalSize))

	for _, ticket := range r.objMemSizeList {
		table, asize, dsize := ticket.tbl, ticket.asize, ticket.dsize
		dirtyTree := entry.GetTree().GetTable(table.ID)
		_, endTs := entry.GetTimeRange()

		stats := table.Stats
		stats.Lock()
		defer stats.Unlock()

		if force {
			logutil.Infof("[flushtabletail] force flush %v-%s", table.ID, table.GetLastestSchemaLocked(false).Name)
			if err := r.fireFlushTabletail(table, dirtyTree, endTs); err == nil {
				stats.ResetDeadlineWithLock()
			}
			continue
		}

		if stats.LastFlush.IsEmpty() {
			// first boot, just bail out, and never enter this branch again
			stats.LastFlush = stats.LastFlush.Next()
			stats.ResetDeadlineWithLock()
			continue
		}

		flushReady := func() bool {
			if !table.IsActive() {
				count++
				if pressure < 0.5 || count < 200 {
					return true
				}
				return false
			}
			if stats.FlushDeadline.Before(time.Now()) {
				return true
			}
			if asize+dsize > stats.FlushMemCapacity {
				return true
			}
			if asize < common.Const1MBytes && dsize > 2*common.Const1MBytes+common.Const1MBytes/2 {
				return true
			}
			if asize > common.Const1MBytes && rand.Float64() < pressure {
				return true
			}
			return false
		}

		ready := flushReady()
		// debug log, delete later
		if !stats.LastFlush.IsEmpty() && asize+dsize > 2*1000*1024 {
			logutil.Infof("[flushtabletail] %v(%v) %v dels  FlushCountDown %v, flushReady %v",
				table.GetLastestSchemaLocked(false).Name,
				common.HumanReadableBytes(asize+dsize),
				common.HumanReadableBytes(dsize),
				time.Until(stats.FlushDeadline),
				ready,
			)
		}

		if ready {
			if err := r.fireFlushTabletail(table, dirtyTree, endTs); err == nil {
				stats.ResetDeadlineWithLock()
			}
		}
	}
}

func (r *runner) onDirtyEntries(entries ...any) {
	normal := logtail.NewEmptyDirtyTreeEntry()
	force := logtail.NewEmptyDirtyTreeEntry()
	for _, entry := range entries {
		e := entry.(*DirtyCtx)
		if e.force {
			force.Merge(e.tree)
		} else {
			normal.Merge(e.tree)
		}
	}
	if !force.IsEmpty() {
		r.tryCompactTree(force, true)
	}

	if !normal.IsEmpty() {
		r.tryCompactTree(normal, false)
	}
}

func (r *runner) crontask(ctx context.Context) {
	lag := 3 * time.Second
	if r.options.maxFlushInterval < time.Second {
		lag = 0 * time.Second
	}
	hb := w.NewHeartBeaterWithFunc(r.options.collectInterval, func() {
		r.source.Run(lag)
		entry := r.source.GetAndRefreshMerged()
		_, endts := entry.GetTimeRange()
		if entry.IsEmpty() {
			logutil.Debugf("[flushtabletail]No dirty block found")
		} else {
			e := new(DirtyCtx)
			e.tree = entry
			r.dirtyEntryQueue.Enqueue(e)
		}
		r.tryScheduleCheckpoint(endts)
	}, nil)
	hb.Start()
	<-ctx.Done()
	hb.Stop()
}

func (r *runner) EnqueueWait(item any) (err error) {
	_, err = r.waitQueue.Enqueue(item)
	return
}

func (r *runner) Start() {
	r.onceStart.Do(func() {
		r.postCheckpointQueue.Start()
		r.incrementalCheckpointQueue.Start()
		r.globalCheckpointQueue.Start()
		r.gcCheckpointQueue.Start()
		r.dirtyEntryQueue.Start()
		r.waitQueue.Start()
		if err := r.stopper.RunNamedTask("dirty-collector-job", r.crontask); err != nil {
			panic(err)
		}
	})
}

func (r *runner) Stop() {
	r.onceStop.Do(func() {
		r.stopper.Stop()
		r.dirtyEntryQueue.Stop()
		r.incrementalCheckpointQueue.Stop()
		r.globalCheckpointQueue.Stop()
		r.gcCheckpointQueue.Stop()
		r.postCheckpointQueue.Stop()
		r.waitQueue.Stop()
	})
}

func (r *runner) GetDirtyCollector() logtail.Collector {
	return r.source
}

func (r *runner) CollectCheckpointsInRange(ctx context.Context, start, end types.TS) (locations string, checkpointed types.TS, err error) {
	if r.IsTSStale(end) {
		return "", types.TS{}, moerr.NewInternalError(ctx, "ts %v is staled", end.ToString())
	}
	r.storage.Lock()
	tree := r.storage.entries.Copy()
	global, _ := r.storage.globals.Max()
	r.storage.Unlock()
	locs := make([]string, 0)
	ckpStart := types.MaxTs()
	newStart := start
	if global != nil && global.HasOverlap(start, end) {
		locs = append(locs, global.GetLocation().String())
		locs = append(locs, strconv.Itoa(int(global.version)))
		newStart = global.end.Next()
		ckpStart = global.GetEnd()
		checkpointed = global.GetEnd()
	}
	pivot := NewCheckpointEntry(r.rt.SID(), newStart, newStart, ET_Incremental)

	// For debug
	// checkpoints := make([]*CheckpointEntry, 0)
	// defer func() {
	// 	items := tree.Items()
	// 	logutil.Infof("CollectCheckpointsInRange: Pivot: %s", pivot.String())
	// 	for i, item := range items {
	// 		logutil.Infof("CollectCheckpointsInRange: Source[%d]: %s", i, item.String())
	// 	}
	// 	for i, ckp := range checkpoints {
	// 		logutil.Infof("CollectCheckpointsInRange: Found[%d]:%s", i, ckp.String())
	// 	}
	// 	logutil.Infof("CollectCheckpointsInRange: Checkpointed=%s", checkpointed.ToString())
	// }()

	iter := tree.Iter()
	defer iter.Release()

	if ok := iter.Seek(pivot); ok {
		if ok = iter.Prev(); ok {
			e := iter.Item()
			if !e.IsCommitted() {
				if len(locs) == 0 {
					return
				}
				duration := fmt.Sprintf("[%s_%s]",
					ckpStart.ToString(),
					ckpStart.ToString())
				locs = append(locs, duration)
				locations = strings.Join(locs, ";")
				return
			}
			if e.HasOverlap(newStart, end) {
				locs = append(locs, e.GetLocation().String())
				locs = append(locs, strconv.Itoa(int(e.version)))
				start := e.GetStart()
				if start.Less(&ckpStart) {
					ckpStart = start
				}
				checkpointed = e.GetEnd()
				// checkpoints = append(checkpoints, e)
			}
			iter.Next()
		}
		for {
			e := iter.Item()
			if !e.IsCommitted() || !e.HasOverlap(newStart, end) {
				break
			}
			locs = append(locs, e.GetLocation().String())
			locs = append(locs, strconv.Itoa(int(e.version)))
			start := e.GetStart()
			if start.Less(&ckpStart) {
				ckpStart = start
			}
			checkpointed = e.GetEnd()
			// checkpoints = append(checkpoints, e)
			if ok = iter.Next(); !ok {
				break
			}
		}
	} else {
		// if it is empty, quick quit
		if ok = iter.Last(); !ok {
			if len(locs) == 0 {
				return
			}
			duration := fmt.Sprintf("[%s_%s]",
				ckpStart.ToString(),
				ckpStart.ToString())
			locs = append(locs, duration)
			locations = strings.Join(locs, ";")
			return
		}
		// get last entry
		e := iter.Item()
		// if it is committed and visible, quick quit
		if !e.IsCommitted() || !e.HasOverlap(newStart, end) {
			if len(locs) == 0 {
				return
			}
			duration := fmt.Sprintf("[%s_%s]",
				ckpStart.ToString(),
				ckpStart.ToString())
			locs = append(locs, duration)
			locations = strings.Join(locs, ";")
			return
		}
		locs = append(locs, e.GetLocation().String())
		locs = append(locs, strconv.Itoa(int(e.version)))
		start := e.GetStart()
		if start.Less(&ckpStart) {
			ckpStart = start
		}
		checkpointed = e.GetEnd()
		// checkpoints = append(checkpoints, e)
	}

	if len(locs) == 0 {
		return
	}
	duration := fmt.Sprintf("[%s_%s]",
		ckpStart.ToString(),
		checkpointed.ToString())
	locs = append(locs, duration)
	locations = strings.Join(locs, ";")
	return
}<|MERGE_RESOLUTION|>--- conflicted
+++ resolved
@@ -570,11 +570,7 @@
 }
 
 func (r *runner) doIncrementalCheckpoint(entry *CheckpointEntry) (fields []zap.Field, err error) {
-<<<<<<< HEAD
-	factory := logtail.IncrementalCheckpointDataFactory(entry.start, entry.end, true)
-=======
-	factory := logtail.IncrementalCheckpointDataFactory(r.rt.SID(), entry.start, entry.end, true, false)
->>>>>>> 6f9754c2
+	factory := logtail.IncrementalCheckpointDataFactory(t.rt.SID(),entry.start, entry.end, true)
 	data, err := factory(r.catalog)
 	if err != nil {
 		return
