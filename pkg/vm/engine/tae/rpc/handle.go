// Copyright 2021 - 2022 Matrix Origin
//
// Licensed under the Apache License, Version 2.0 (the "License");
// you may not use this file except in compliance with the License.
// You may obtain a copy of the License at
//
//      http://www.apache.org/licenses/LICENSE-2.0
//
// Unless required by applicable law or agreed to in writing, software
// distributed under the License is distributed on an "AS IS" BASIS,
// WITHOUT WARRANTIES OR CONDITIONS OF ANY KIND, either express or implied.
// See the License for the specific language governing permissions and
// limitations under the License.

package rpc

import (
	"bytes"
	"context"
	"os"
	"sync"
	"syscall"
	"time"

	"github.com/google/shlex"
	"go.uber.org/zap"

	"github.com/matrixorigin/matrixone/pkg/catalog"
	"github.com/matrixorigin/matrixone/pkg/common/moerr"
	"github.com/matrixorigin/matrixone/pkg/container/batch"
	"github.com/matrixorigin/matrixone/pkg/container/types"
	"github.com/matrixorigin/matrixone/pkg/defines"
	"github.com/matrixorigin/matrixone/pkg/logutil"
	"github.com/matrixorigin/matrixone/pkg/objectio"
	"github.com/matrixorigin/matrixone/pkg/pb/api"
	"github.com/matrixorigin/matrixone/pkg/pb/timestamp"
	"github.com/matrixorigin/matrixone/pkg/pb/txn"
	"github.com/matrixorigin/matrixone/pkg/perfcounter"
	"github.com/matrixorigin/matrixone/pkg/util/trace"
	"github.com/matrixorigin/matrixone/pkg/vm/engine/tae/blockio"
	catalog2 "github.com/matrixorigin/matrixone/pkg/vm/engine/tae/catalog"
	"github.com/matrixorigin/matrixone/pkg/vm/engine/tae/common"
	"github.com/matrixorigin/matrixone/pkg/vm/engine/tae/containers"
	"github.com/matrixorigin/matrixone/pkg/vm/engine/tae/db"
	"github.com/matrixorigin/matrixone/pkg/vm/engine/tae/gc"
	"github.com/matrixorigin/matrixone/pkg/vm/engine/tae/iface/rpchandle"
	"github.com/matrixorigin/matrixone/pkg/vm/engine/tae/iface/txnif"
	"github.com/matrixorigin/matrixone/pkg/vm/engine/tae/logtail"
	"github.com/matrixorigin/matrixone/pkg/vm/engine/tae/options"
)

const (
	MAX_ALLOWED_TXN_LATENCY = time.Millisecond * 100
	MAX_TXN_COMMIT_LATENCY  = time.Minute * 2
)

// TODO::GC the abandoned txn.
type Handle struct {
	db *db.DB
	mu struct {
		sync.RWMutex
		//map txn id to txnContext.
		txnCtxs map[string]*txnContext
	}

	GCManager *gc.Manager
}

var _ rpchandle.Handler = (*Handle)(nil)

type txnContext struct {
	//createAt is used to GC the abandoned txn.
	createAt time.Time
	deadline time.Time
	meta     txn.TxnMeta
	reqs     []any
	//the table to create by this txn.
	toCreate map[uint64]*catalog2.Schema
}

func (h *Handle) GetDB() *db.DB {
	return h.db
}

func NewTAEHandle(ctx context.Context, path string, opt *options.Options) *Handle {
	if path == "" {
		path = "./store"
	}
	tae, err := openTAE(ctx, path, opt)
	if err != nil {
		panic(err)
	}

	h := &Handle{
		db: tae,
	}
	h.mu.txnCtxs = make(map[string]*txnContext)

	// clean h.mu.txnCtxs by interval
	h.GCManager = gc.NewManager(
		gc.WithCronJob(
			"clean-txn-cache",
			MAX_TXN_COMMIT_LATENCY,
			func(ctx context.Context) error {
				return h.GCCache(time.Now())
			},
		),
	)
	h.GCManager.Start()

	return h
}

// TODO: vast items within h.mu.txnCtxs would incur performance penality.
func (h *Handle) GCCache(now time.Time) error {
	logutil.Infof("GC rpc handle txn cache")
	h.mu.Lock()
	defer h.mu.Unlock()
	for id, txn := range h.mu.txnCtxs {
		if txn.deadline.Before(now) {
			delete(h.mu.txnCtxs, id)
		}
	}
	return nil
}

func (h *Handle) HandleCommit(
	ctx context.Context,
	meta txn.TxnMeta) (cts timestamp.Timestamp, err error) {
	start := time.Now()
	h.mu.RLock()
	txnCtx, ok := h.mu.txnCtxs[string(meta.GetID())]
	h.mu.RUnlock()
	common.DoIfDebugEnabled(func() {
		logutil.Debugf("HandleCommit start : %X",
			string(meta.GetID()))
	})
	defer func() {
		if ok {
			//delete the txn's context.
			h.mu.Lock()
			delete(h.mu.txnCtxs, string(meta.GetID()))
			h.mu.Unlock()
		}
		common.DoIfInfoEnabled(func() {
			if time.Since(start) > MAX_ALLOWED_TXN_LATENCY {
				logutil.Info("Commit with long latency", zap.Duration("duration", time.Since(start)), zap.String("debug", meta.DebugString()))
			}
		})
	}()
	//Handle precommit-write command for 1PC
	var txn txnif.AsyncTxn
	if ok {
		for _, e := range txnCtx.reqs {
			switch req := e.(type) {
			case *db.CreateDatabaseReq:
				err = h.HandleCreateDatabase(
					ctx,
					meta,
					req,
					&db.CreateDatabaseResp{},
				)
			case *db.CreateRelationReq:
				err = h.HandleCreateRelation(
					ctx,
					meta,
					req,
					&db.CreateRelationResp{},
				)
			case *db.DropDatabaseReq:
				err = h.HandleDropDatabase(
					ctx,
					meta,
					req,
					&db.DropDatabaseResp{},
				)
			case *db.DropOrTruncateRelationReq:
				err = h.HandleDropOrTruncateRelation(
					ctx,
					meta,
					req,
					&db.DropOrTruncateRelationResp{},
				)
			case *api.AlterTableReq:
				err = h.HandleAlterTable(
					ctx,
					meta,
					req,
					&db.WriteResp{},
				)
			case *db.WriteReq:
				err = h.HandleWrite(
					ctx,
					meta,
					req,
					&db.WriteResp{},
				)
			default:
				panic(moerr.NewNYI(ctx, "Pls implement me"))
			}
			//Need to roll back the txn.
			if err != nil {
				txn, _ = h.db.GetTxnByID(meta.GetID())
				txn.Rollback(ctx)
				return
			}
		}
	}
	txn, err = h.db.GetTxnByID(meta.GetID())
	if err != nil {
		return
	}
	//if txn is 2PC ,need to set commit timestamp passed by coordinator.
	if txn.Is2PC() {
		txn.SetCommitTS(types.TimestampToTS(meta.GetCommitTS()))
	}
	err = txn.Commit(ctx)
	cts = txn.GetCommitTS().ToTimestamp()
	return
}

func (h *Handle) HandleRollback(
	ctx context.Context,
	meta txn.TxnMeta) (err error) {
	h.mu.Lock()
	_, ok := h.mu.txnCtxs[string(meta.GetID())]
	delete(h.mu.txnCtxs, string(meta.GetID()))
	h.mu.Unlock()
	//Rollback after pre-commit write.
	if ok {
		return
	}
	txn, err := h.db.GetTxnByID(meta.GetID())

	if err != nil {
		return err
	}
	err = txn.Rollback(ctx)
	return
}

func (h *Handle) HandleCommitting(
	ctx context.Context,
	meta txn.TxnMeta) (err error) {
	txn, err := h.db.GetTxnByID(meta.GetID())
	if err != nil {
		return err
	}
	txn.SetCommitTS(types.TimestampToTS(meta.GetCommitTS()))
	err = txn.Committing()
	return
}

func (h *Handle) HandlePrepare(
	ctx context.Context,
	meta txn.TxnMeta) (pts timestamp.Timestamp, err error) {
	h.mu.RLock()
	txnCtx, ok := h.mu.txnCtxs[string(meta.GetID())]
	h.mu.RUnlock()
	var txn txnif.AsyncTxn
	if ok {
		//handle pre-commit write for 2PC
		for _, e := range txnCtx.reqs {
			switch req := e.(type) {
			case *db.CreateDatabaseReq:
				err = h.HandleCreateDatabase(
					ctx,
					meta,
					req,
					&db.CreateDatabaseResp{},
				)
			case *db.CreateRelationReq:
				err = h.HandleCreateRelation(
					ctx,
					meta,
					req,
					&db.CreateRelationResp{},
				)
			case *db.DropDatabaseReq:
				err = h.HandleDropDatabase(
					ctx,
					meta,
					req,
					&db.DropDatabaseResp{},
				)
			case *db.DropOrTruncateRelationReq:
				err = h.HandleDropOrTruncateRelation(
					ctx,
					meta,
					req,
					&db.DropOrTruncateRelationResp{},
				)
			case *api.AlterTableReq:
				err = h.HandleAlterTable(
					ctx,
					meta,
					req,
					&db.WriteResp{},
				)
			case *db.WriteReq:
				err = h.HandleWrite(
					ctx,
					meta,
					req,
					&db.WriteResp{},
				)
			default:
				panic(moerr.NewNYI(ctx, "Pls implement me"))
			}
			//need to rollback the txn
			if err != nil {
				txn, _ = h.db.GetTxnByID(meta.GetID())
				txn.Rollback(ctx)
				return
			}
		}
	}
	txn, err = h.db.GetTxnByID(meta.GetID())
	if err != nil {
		return timestamp.Timestamp{}, err
	}
	participants := make([]uint64, 0, len(meta.GetDNShards()))
	for _, shard := range meta.GetDNShards() {
		participants = append(participants, shard.GetShardID())
	}
	txn.SetParticipants(participants)
	var ts types.TS
	ts, err = txn.Prepare(ctx)
	pts = ts.ToTimestamp()
	//delete the txn's context.
	h.mu.Lock()
	delete(h.mu.txnCtxs, string(meta.GetID()))
	h.mu.Unlock()
	return
}

func (h *Handle) HandleStartRecovery(
	ctx context.Context,
	ch chan txn.TxnMeta) {
	//panic(moerr.NewNYI("HandleStartRecovery is not implemented yet"))
	//TODO:: 1.  Get the 2PC transactions which be in prepared or
	//           committing state from txn engine's recovery.
	//       2.  Feed these transaction into ch.
	close(ch)
}

func (h *Handle) HandleClose(ctx context.Context) (err error) {
	//FIXME::should wait txn request's job done?
	if h.GCManager != nil {
		h.GCManager.Stop()
	}
	return h.db.Close()
}

func (h *Handle) HandleDestroy(ctx context.Context) (err error) {
	//FIXME::should wait txn request's job done?
	return
}

func (h *Handle) HandleGetLogTail(
	ctx context.Context,
	meta txn.TxnMeta,
	req *api.SyncLogTailReq,
	resp *api.SyncLogTailResp) (closeCB func(), err error) {
	res, closeCB, err := logtail.HandleSyncLogTailReq(
		ctx,
		h.db.BGCheckpointRunner,
		h.db.LogtailMgr,
		h.db.Catalog,
		*req,
		true)
	if err != nil {
		return
	}
	*resp = res
	return
}

func (h *Handle) HandleFlushTable(
	ctx context.Context,
	meta txn.TxnMeta,
	req *db.FlushTable,
	resp *api.SyncLogTailResp) (cb func(), err error) {

	// We use current TS instead of transaction ts.
	// Here, the point of this handle function is to trigger a flush
	// via mo_ctl.  We mimic the behaviour of a real background flush
	// currTs := types.TimestampToTS(meta.GetSnapshotTS())
	currTs := types.BuildTS(time.Now().UTC().UnixNano(), 0)

	err = h.db.FlushTable(
		ctx,
		req.AccessInfo.AccountID,
		req.DatabaseID,
		req.TableID,
		currTs)
	return nil, err
}

func (h *Handle) HandleForceCheckpoint(
	ctx context.Context,
	meta txn.TxnMeta,
	req *db.Checkpoint,
	resp *api.SyncLogTailResp) (cb func(), err error) {

	timeout := req.FlushDuration

	currTs := types.BuildTS(time.Now().UTC().UnixNano(), 0)

	err = h.db.ForceCheckpoint(ctx, currTs, timeout)
	return nil, err
}

func (h *Handle) HandleInspectDN(
	ctx context.Context,
	meta txn.TxnMeta,
	req *db.InspectDN,
	resp *db.InspectResp) (cb func(), err error) {
	args, _ := shlex.Split(req.Operation)
	common.DoIfDebugEnabled(func() {
		logutil.Debug("Inspect", zap.Strings("args", args))
	})
	b := &bytes.Buffer{}

	inspectCtx := &inspectContext{
		db:     h.db,
		acinfo: &req.AccessInfo,
		args:   args,
		out:    b,
		resp:   resp,
	}
	RunInspect(ctx, inspectCtx)
	resp.Message = b.String()
	return nil, nil
}

func (h *Handle) prefetchDeleteRowID(ctx context.Context,
	req *db.WriteReq) error {
	if len(req.DeltaLocs) == 0 {
		return nil
	}
	//for loading deleted rowid.
	db, err := h.db.Catalog.GetDatabaseByID(req.DatabaseId)
	if err != nil {
		return err
	}
	tbl, err := db.GetTableEntryByID(req.TableID)
	if err != nil {
		return err
	}
	var version uint32
	if req.Schema != nil {
		version = req.Schema.Version
	}
	schema := tbl.GetVersionSchema(version)
	pkIdx := schema.GetPrimaryKey().Idx
	columnIdx := 0
	//start loading jobs asynchronously,should create a new root context.
	loc, err := blockio.EncodeLocationFromString(req.DeltaLocs[0])
	if err != nil {
		return err
	}
<<<<<<< HEAD
	pref, err := blockio.BuildPrefetchParams(h.db.Fs.Service, loc, db.GetTenantID())
=======
	pref, err := blockio.BuildPrefetchParams(h.db.Runtime.Fs.Service, loc)
>>>>>>> 99555800
	if err != nil {
		return err
	}
	for _, key := range req.DeltaLocs {
		var location objectio.Location
		location, err = blockio.EncodeLocationFromString(key)
		if err != nil {
			return err
		}
		pref.AddBlock([]uint16{uint16(columnIdx), uint16(pkIdx)}, []uint16{location.ID()})
	}
	return blockio.PrefetchWithMerged(pref)
}

func (h *Handle) prefetchMetadata(ctx context.Context,
	req *db.WriteReq) error {
	if len(req.MetaLocs) == 0 {
		return nil
	}
	//start loading jobs asynchronously,should create a new root context.
	db, err := h.db.Catalog.GetDatabaseByID(req.DatabaseId)
	if err != nil {
		return err
	}
	for _, meta := range req.MetaLocs {
		loc, err := blockio.EncodeLocationFromString(meta)
		if err != nil {
			return err
		}
<<<<<<< HEAD
		err = blockio.PrefetchMeta(h.db.Fs.Service, loc, db.GetTenantID())
=======
		err = blockio.PrefetchMeta(h.db.Runtime.Fs.Service, loc)
>>>>>>> 99555800
		if err != nil {
			return err
		}
	}
	return nil
}

// EvaluateTxnRequest only evaluate the request ,do not change the state machine of TxnEngine.
func (h *Handle) EvaluateTxnRequest(
	ctx context.Context,
	meta txn.TxnMeta,
) (err error) {
	h.mu.RLock()
	txnCtx := h.mu.txnCtxs[string(meta.GetID())]
	h.mu.RUnlock()
	for _, e := range txnCtx.reqs {
		if r, ok := e.(*db.WriteReq); ok {
			if r.FileName != "" {
				if r.Type == db.EntryDelete {
					// start to load deleted row ids
					err = h.prefetchDeleteRowID(ctx, r)
					if err != nil {
						return
					}
				} else if r.Type == db.EntryInsert {
					err = h.prefetchMetadata(ctx, r)
					if err != nil {
						return
					}

				}
			}
		}
	}
	return
}

func (h *Handle) CacheTxnRequest(
	ctx context.Context,
	meta txn.TxnMeta,
	req any,
	rsp any) (err error) {
	h.mu.Lock()
	txnCtx, ok := h.mu.txnCtxs[string(meta.GetID())]
	if !ok {
		now := time.Now()
		txnCtx = &txnContext{
			createAt: now,
			deadline: now.Add(MAX_TXN_COMMIT_LATENCY),
			meta:     meta,
			toCreate: make(map[uint64]*catalog2.Schema),
		}
		h.mu.txnCtxs[string(meta.GetID())] = txnCtx
	}
	h.mu.Unlock()
	txnCtx.reqs = append(txnCtx.reqs, req)
	if r, ok := req.(*db.CreateRelationReq); ok {
		// Does this place need
		schema, err := DefsToSchema(r.Name, r.Defs)
		if err != nil {
			return err
		}
		txnCtx.toCreate[r.RelationId] = schema
	}
	return nil
}

func (h *Handle) HandlePreCommitWrite(
	ctx context.Context,
	meta txn.TxnMeta,
	req *api.PrecommitWriteCmd,
	resp *api.SyncLogTailResp) (err error) {
	var e any

	es := req.EntryList

	for len(es) > 0 {
		e, es, err = catalog.ParseEntryList(es)
		if err != nil {
			return err
		}
		switch cmds := e.(type) {
		case []catalog.CreateDatabase:
			for _, cmd := range cmds {
				req := &db.CreateDatabaseReq{
					Name:       cmd.Name,
					CreateSql:  cmd.CreateSql,
					DatabaseId: cmd.DatabaseId,
					AccessInfo: db.AccessInfo{
						UserID:    cmd.Creator,
						RoleID:    cmd.Owner,
						AccountID: cmd.AccountId,
					},
					DatTyp: cmd.DatTyp,
				}
				if err = h.CacheTxnRequest(ctx, meta, req,
					new(db.CreateDatabaseResp)); err != nil {
					return err
				}
			}
		case []catalog.CreateTable:
			for _, cmd := range cmds {
				req := &db.CreateRelationReq{
					AccessInfo: db.AccessInfo{
						UserID:    cmd.Creator,
						RoleID:    cmd.Owner,
						AccountID: cmd.AccountId,
					},
					Name:         cmd.Name,
					RelationId:   cmd.TableId,
					DatabaseName: cmd.DatabaseName,
					DatabaseID:   cmd.DatabaseId,
					Defs:         cmd.Defs,
				}
				if err = h.CacheTxnRequest(ctx, meta, req,
					new(db.CreateRelationResp)); err != nil {
					return err
				}
			}
		case []catalog.UpdateConstraint:
			for _, cmd := range cmds {
				req := api.NewUpdateConstraintReq(
					cmd.DatabaseId,
					cmd.TableId,
					string(cmd.Constraint))
				if err = h.CacheTxnRequest(ctx, meta, req, nil); err != nil {
					return err
				}
			}
		case []*api.AlterTableReq:
			for _, cmd := range cmds {
				if err = h.CacheTxnRequest(ctx, meta, cmd, nil); err != nil {
					return err
				}
			}
		case []catalog.DropDatabase:
			for _, cmd := range cmds {
				req := &db.DropDatabaseReq{
					Name: cmd.Name,
					ID:   cmd.Id,
				}
				if err = h.CacheTxnRequest(ctx, meta, req,
					new(db.DropDatabaseResp)); err != nil {
					return err
				}
			}
		case []catalog.DropOrTruncateTable:
			for _, cmd := range cmds {
				req := &db.DropOrTruncateRelationReq{
					IsDrop:       cmd.IsDrop,
					Name:         cmd.Name,
					ID:           cmd.Id,
					NewId:        cmd.NewId,
					DatabaseName: cmd.DatabaseName,
					DatabaseID:   cmd.DatabaseId,
				}
				if err = h.CacheTxnRequest(ctx, meta, req,
					new(db.DropOrTruncateRelationResp)); err != nil {
					return err
				}
			}
		case *api.Entry:
			//Handle DML
			pe := e.(*api.Entry)
			moBat, err := batch.ProtoBatchToBatch(pe.GetBat())
			if err != nil {
				panic(err)
			}
			req := &db.WriteReq{
				Type:         db.EntryType(pe.EntryType),
				DatabaseId:   pe.GetDatabaseId(),
				TableID:      pe.GetTableId(),
				DatabaseName: pe.GetDatabaseName(),
				TableName:    pe.GetTableName(),
				FileName:     pe.GetFileName(),
				Batch:        moBat,
				PkCheck:      db.PKCheckType(pe.GetPkCheckByDn()),
			}
			if req.FileName != "" {
				rows := catalog.GenRows(req.Batch)
				for _, row := range rows {
					if req.Type == db.EntryInsert {
						//req.Blks[i] = row[catalog.BLOCKMETA_ID_ON_FS_IDX].(uint64)
						//req.MetaLocs[i] = string(row[catalog.BLOCKMETA_METALOC_ON_FS_IDX].([]byte))
						req.MetaLocs = append(req.MetaLocs,
							string(row[0].([]byte)))
					} else {
						//req.DeltaLocs[i] = string(row[0].([]byte))
						req.DeltaLocs = append(req.DeltaLocs,
							string(row[0].([]byte)))
					}
				}
			}
			if err = h.CacheTxnRequest(ctx, meta, req,
				new(db.WriteResp)); err != nil {
				return err
			}
		default:
			panic(moerr.NewNYI(ctx, ""))
		}
	}
	//evaluate all the txn requests.
	return h.EvaluateTxnRequest(ctx, meta)
}

//Handle DDL commands.

func (h *Handle) HandleCreateDatabase(
	ctx context.Context,
	meta txn.TxnMeta,
	req *db.CreateDatabaseReq,
	resp *db.CreateDatabaseResp) (err error) {
	_, span := trace.Start(ctx, "HandleCreateDatabase")
	defer span.End()

	txn, err := h.db.GetOrCreateTxnWithMeta(nil, meta.GetID(),
		types.TimestampToTS(meta.GetSnapshotTS()))
	if err != nil {
		return err
	}

	common.DoIfDebugEnabled(func() {
		logutil.Debugf("[precommit] create database: %+v txn: %s", req, txn.String())
	})
	defer func() {
		common.DoIfDebugEnabled(func() {
			logutil.Debugf("[precommit] create database end txn: %s", txn.String())
		})
	}()

	ctx = context.WithValue(ctx, defines.TenantIDKey{}, req.AccessInfo.AccountID)
	ctx = context.WithValue(ctx, defines.UserIDKey{}, req.AccessInfo.UserID)
	ctx = context.WithValue(ctx, defines.RoleIDKey{}, req.AccessInfo.RoleID)
	ctx = context.WithValue(ctx, defines.DatTypKey{}, req.DatTyp)
	if _, err = txn.CreateDatabaseWithCtx(
		ctx,
		req.Name,
		req.CreateSql,
		req.DatTyp,
		req.DatabaseId); err != nil {
		return
	}
	resp.ID = req.DatabaseId
	return
}

func (h *Handle) HandleDropDatabase(
	ctx context.Context,
	meta txn.TxnMeta,
	req *db.DropDatabaseReq,
	resp *db.DropDatabaseResp) (err error) {

	txn, err := h.db.GetOrCreateTxnWithMeta(nil, meta.GetID(),
		types.TimestampToTS(meta.GetSnapshotTS()))
	if err != nil {
		return err
	}

	common.DoIfDebugEnabled(func() {
		logutil.Debugf("[precommit] drop database: %+v txn: %s", req, txn.String())
	})
	defer func() {
		common.DoIfDebugEnabled(func() {
			logutil.Debugf("[precommit] drop database end: %s", txn.String())
		})
	}()

	if _, err = txn.DropDatabaseByID(req.ID); err != nil {
		return
	}
	resp.ID = req.ID
	return
}

func (h *Handle) HandleCreateRelation(
	ctx context.Context,
	meta txn.TxnMeta,
	req *db.CreateRelationReq,
	resp *db.CreateRelationResp) (err error) {

	txn, err := h.db.GetOrCreateTxnWithMeta(nil, meta.GetID(),
		types.TimestampToTS(meta.GetSnapshotTS()))
	if err != nil {
		return
	}

	common.DoIfDebugEnabled(func() {
		logutil.Debugf("[precommit] create relation: %+v txn: %s", req, txn.String())
	})
	defer func() {
		// do not turn it on in prod. This print outputs multiple duplicate lines
		common.DoIfDebugEnabled(func() {
			logutil.Debugf("[precommit] create relation end txn: %s", txn.String())
		})
	}()

	ctx = context.WithValue(ctx, defines.TenantIDKey{}, req.AccessInfo.AccountID)
	ctx = context.WithValue(ctx, defines.UserIDKey{}, req.AccessInfo.UserID)
	ctx = context.WithValue(ctx, defines.RoleIDKey{}, req.AccessInfo.RoleID)
	dbH, err := txn.GetDatabaseWithCtx(ctx, req.DatabaseName)
	if err != nil {
		return
	}

	if err = CreateRelation(ctx, dbH, req.Name, req.RelationId, req.Defs); err != nil {
		return
	}

	resp.ID = req.RelationId
	return
}

func (h *Handle) HandleDropOrTruncateRelation(
	ctx context.Context,
	meta txn.TxnMeta,
	req *db.DropOrTruncateRelationReq,
	resp *db.DropOrTruncateRelationResp) (err error) {

	txn, err := h.db.GetOrCreateTxnWithMeta(nil, meta.GetID(),
		types.TimestampToTS(meta.GetSnapshotTS()))
	if err != nil {
		return
	}

	common.DoIfDebugEnabled(func() {
		logutil.Debugf("[precommit] drop/truncate relation: %+v txn: %s", req, txn.String())
	})
	defer func() {
		common.DoIfDebugEnabled(func() {
			logutil.Debugf("[precommit] drop/truncate relation end txn: %s", txn.String())
		})
	}()

	db, err := txn.GetDatabaseByID(req.DatabaseID)
	if err != nil {
		return
	}

	if req.IsDrop {
		_, err = db.DropRelationByID(req.ID)
		return
	}
	_, err = db.TruncateByID(req.ID, req.NewId)
	return err
}

// HandleWrite Handle DML commands
func (h *Handle) HandleWrite(
	ctx context.Context,
	meta txn.TxnMeta,
	req *db.WriteReq,
	resp *db.WriteResp) (err error) {
	defer func() {
		if req.Cancel != nil {
			req.Cancel()
		}
	}()
	txn, err := h.db.GetOrCreateTxnWithMeta(nil, meta.GetID(),
		types.TimestampToTS(meta.GetSnapshotTS()))
	if err != nil {
		return
	}
	ctx = perfcounter.WithCounterSetFrom(ctx, h.db.Opts.Ctx)
	switch req.PkCheck {
	case db.FullDedup:
		txn.SetDedupType(txnif.FullDedup)
	case db.IncrementalDedup:
		if h.db.Opts.IncrementalDedup {
			txn.SetDedupType(txnif.IncrementalDedup)
		} else {
			txn.SetDedupType(txnif.FullSkipWorkSpaceDedup)
		}
	case db.FullSkipWorkspaceDedup:
		txn.SetDedupType(txnif.FullSkipWorkSpaceDedup)
	}
	common.DoIfDebugEnabled(func() {
		logutil.Debugf("[precommit] handle write typ: %v, %d-%s, %d-%s txn: %s",
			req.Type, req.TableID,
			req.TableName, req.DatabaseId, req.DatabaseName,
			txn.String(),
		)
		logutil.Debugf("[precommit] write batch: %s", common.DebugMoBatch(req.Batch))
	})
	defer func() {
		common.DoIfDebugEnabled(func() {
			logutil.Debugf("[precommit] handle write end txn: %s", txn.String())
		})
	}()

	dbase, err := txn.GetDatabaseByID(req.DatabaseId)
	if err != nil {
		return
	}

	tb, err := dbase.GetRelationByID(req.TableID)
	if err != nil {
		return
	}

	if req.Type == db.EntryInsert {
		//Add blocks which had been bulk-loaded into S3 into table.
		if req.FileName != "" {
			locations := make([]objectio.Location, 0)
			for _, metLoc := range req.MetaLocs {
				location, err := blockio.EncodeLocationFromString(metLoc)
				if err != nil {
					return err
				}
				locations = append(locations, location)
			}

			err = tb.AddBlksWithMetaLoc(ctx, locations)
			return
		}
		//check the input batch passed by cn is valid.
		len := 0
		for i, vec := range req.Batch.Vecs {
			if vec == nil {
				logutil.Errorf("the vec:%d in req.Batch is nil", i)
				panic("invalid vector : vector is nil")
			}
			if vec.Length() == 0 {
				logutil.Errorf("the vec:%d in req.Batch is empty", i)
				panic("invalid vector: vector is empty")
			}
			if i == 0 {
				len = vec.Length()
			}
			if vec.Length() != len {
				logutil.Errorf("the length of vec:%d in req.Batch is not equal to the first vec", i)
				panic("invalid batch : the length of vectors in batch is not the same")
			}
		}
		//Appends a batch of data into table.
		err = AppendDataToTable(ctx, tb, req.Batch)
		return
	}

	//handle delete
	if req.FileName != "" {
		//wait for loading deleted row-id done.
		nctx := context.Background()
		if deadline, ok := ctx.Deadline(); ok {
			_, req.Cancel = context.WithTimeout(nctx, time.Until(deadline))
		}
		columnIdx := 0
		for _, key := range req.DeltaLocs {
			var location objectio.Location
			location, err = blockio.EncodeLocationFromString(key)
			if err != nil {
				return err
			}
			var bat *batch.Batch
			bat, err = blockio.LoadColumns(
				ctx,
				[]uint16{uint16(columnIdx)},
				nil,
				h.db.Runtime.Fs.Service,
				location,
				tb.GetMeta().(*catalog2.TableEntry).GetDB().GetTenantID(),
				nil,
			)
			if err != nil {
				return
			}
			vec := containers.ToDNVector(bat.Vecs[0])
			defer vec.Close()
			if err = tb.DeleteByPhyAddrKeys(vec); err != nil {
				return
			}
		}
		return
	}
	vec := containers.ToDNVector(req.Batch.GetVector(0))
	defer vec.Close()
	err = tb.DeleteByPhyAddrKeys(vec)
	return
}

func (h *Handle) HandleAlterTable(
	ctx context.Context,
	meta txn.TxnMeta,
	req *api.AlterTableReq,
	resp *db.WriteResp) (err error) {
	txn, err := h.db.GetOrCreateTxnWithMeta(nil, meta.GetID(),
		types.TimestampToTS(meta.GetSnapshotTS()))
	if err != nil {
		return err
	}

	common.DoIfInfoEnabled(func() {
		logutil.Debugf("[precommit] alter table: %v txn: %s", req.String(), txn.String())
	})

	dbase, err := txn.GetDatabaseByID(req.DbId)
	if err != nil {
		return
	}

	tbl, err := dbase.GetRelationByID(req.TableId)
	if err != nil {
		return
	}

	return tbl.AlterTable(ctx, req)
}

func openTAE(ctx context.Context, targetDir string, opt *options.Options) (tae *db.DB, err error) {

	if targetDir != "" {
		mask := syscall.Umask(0)
		if err := os.MkdirAll(targetDir, os.FileMode(0755)); err != nil {
			syscall.Umask(mask)
			logutil.Infof("Recreate dir error:%v", err)
			return nil, err
		}
		syscall.Umask(mask)
		tae, err = db.Open(ctx, targetDir+"/tae", opt)
		if err != nil {
			logutil.Warnf("Open tae failed. error:%v", err)
			return nil, err
		}
		return tae, nil
	}

	tae, err = db.Open(ctx, targetDir, opt)
	if err != nil {
		logutil.Warnf("Open tae failed. error:%v", err)
		return nil, err
	}
	return
}<|MERGE_RESOLUTION|>--- conflicted
+++ resolved
@@ -460,11 +460,7 @@
 	if err != nil {
 		return err
 	}
-<<<<<<< HEAD
-	pref, err := blockio.BuildPrefetchParams(h.db.Fs.Service, loc, db.GetTenantID())
-=======
-	pref, err := blockio.BuildPrefetchParams(h.db.Runtime.Fs.Service, loc)
->>>>>>> 99555800
+	pref, err := blockio.BuildPrefetchParams(h.db.Runtime.Fs.Service, loc, db.GetTenantID())
 	if err != nil {
 		return err
 	}
@@ -494,11 +490,7 @@
 		if err != nil {
 			return err
 		}
-<<<<<<< HEAD
-		err = blockio.PrefetchMeta(h.db.Fs.Service, loc, db.GetTenantID())
-=======
-		err = blockio.PrefetchMeta(h.db.Runtime.Fs.Service, loc)
->>>>>>> 99555800
+		err = blockio.PrefetchMeta(h.db.Runtime.Fs.Service, loc, db.GetTenantID())
 		if err != nil {
 			return err
 		}
