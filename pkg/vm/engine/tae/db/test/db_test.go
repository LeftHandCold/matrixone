// Copyright 2021 Matrix Origin
//
// Licensed under the Apache License, Version 2.0 (the "License");
// you may not use this file except in compliance with the License.
// You may obtain a copy of the License at
//
//      http://www.apache.org/licenses/LICENSE-2.0
//
// Unless required by applicable law or agreed to in writing, software
// distributed under the License is distributed on an "AS IS" BASIS,
// WITHOUT WARRANTIES OR CONDITIONS OF ANY KIND, either express or implied.
// See the License for the specific language governing permissions and
// limitations under the License.

package test

import (
	"bytes"
	"context"
	"errors"
	"fmt"
	"math/rand"
	"reflect"
	"strings"
	"sync"
	"sync/atomic"
	"testing"
	"time"

	"sort"

	pkgcatalog "github.com/matrixorigin/matrixone/pkg/catalog"
	"github.com/matrixorigin/matrixone/pkg/common/moerr"
	"github.com/matrixorigin/matrixone/pkg/common/mpool"
	"github.com/matrixorigin/matrixone/pkg/container/batch"
	"github.com/matrixorigin/matrixone/pkg/container/nulls"
	"github.com/matrixorigin/matrixone/pkg/container/types"
	"github.com/matrixorigin/matrixone/pkg/container/vector"
	"github.com/matrixorigin/matrixone/pkg/fileservice"
	"github.com/matrixorigin/matrixone/pkg/logutil"
	"github.com/matrixorigin/matrixone/pkg/objectio"
	"github.com/matrixorigin/matrixone/pkg/pb/api"
	"github.com/matrixorigin/matrixone/pkg/pb/timestamp"
	"github.com/matrixorigin/matrixone/pkg/util/fault"
	"github.com/matrixorigin/matrixone/pkg/vm/engine/tae/blockio"
	"github.com/matrixorigin/matrixone/pkg/vm/engine/tae/catalog"
	"github.com/matrixorigin/matrixone/pkg/vm/engine/tae/common"
	"github.com/matrixorigin/matrixone/pkg/vm/engine/tae/containers"
	"github.com/matrixorigin/matrixone/pkg/vm/engine/tae/db"
	"github.com/matrixorigin/matrixone/pkg/vm/engine/tae/db/checkpoint"
	"github.com/matrixorigin/matrixone/pkg/vm/engine/tae/db/dbutils"
	gc "github.com/matrixorigin/matrixone/pkg/vm/engine/tae/db/gc/v1"
	"github.com/matrixorigin/matrixone/pkg/vm/engine/tae/db/testutil"
	"github.com/matrixorigin/matrixone/pkg/vm/engine/tae/iface/handle"
	"github.com/matrixorigin/matrixone/pkg/vm/engine/tae/iface/txnif"
	"github.com/matrixorigin/matrixone/pkg/vm/engine/tae/logtail"
	"github.com/matrixorigin/matrixone/pkg/vm/engine/tae/model"
	"github.com/matrixorigin/matrixone/pkg/vm/engine/tae/options"
	"github.com/matrixorigin/matrixone/pkg/vm/engine/tae/tables"
	"github.com/matrixorigin/matrixone/pkg/vm/engine/tae/tables/jobs"
	"github.com/matrixorigin/matrixone/pkg/vm/engine/tae/tasks"
	ops "github.com/matrixorigin/matrixone/pkg/vm/engine/tae/tasks/worker"
	"github.com/matrixorigin/matrixone/pkg/vm/engine/tae/testutils"
	"github.com/matrixorigin/matrixone/pkg/vm/engine/tae/testutils/config"
	"github.com/matrixorigin/matrixone/pkg/vm/engine/tae/txn/txnbase"
	"github.com/panjf2000/ants/v2"
	"github.com/stretchr/testify/assert"
	"github.com/stretchr/testify/require"

	"net/http"
	_ "net/http/pprof"
)

func init() {
	go http.ListenAndServe("0.0.0.0:6060", nil)
}

const (
	ModuleName               = "TAEDB"
	smallCheckpointBlockRows = 10
	smallCheckpointSize      = 1024
)

func TestAppend1(t *testing.T) {
	defer testutils.AfterTest(t)()
	testutils.EnsureNoLeak(t)
	ctx := context.Background()

	tae := testutil.NewTestEngine(ctx, ModuleName, t, nil)
	defer tae.Close()
	schema := catalog.MockSchemaAll(14, 3)
	schema.BlockMaxRows = options.DefaultBlockMaxRows
	schema.ObjectMaxBlocks = options.DefaultBlocksPerObject
	tae.BindSchema(schema)
	data := catalog.MockBatch(schema, int(schema.BlockMaxRows*2))
	defer data.Close()
	bats := data.Split(4)
	now := time.Now()
	tae.CreateRelAndAppend(bats[0], true)
	t.Log(time.Since(now))
	tae.CheckRowsByScan(bats[0].Length(), false)

	txn, rel := tae.GetRelation()
	err := rel.Append(context.Background(), bats[1])
	assert.NoError(t, err)
	// FIXME
	// testutil.CheckAllColRowsByScan(t, rel, bats[0].Length()+bats[1].Length(), false)
	err = rel.Append(context.Background(), bats[2])
	assert.NoError(t, err)
	assert.NoError(t, txn.Commit(context.Background()))
	tae.CheckRowsByScan(bats[0].Length()+bats[1].Length()+bats[2].Length(), false)
	t.Log(tae.Catalog.SimplePPString(common.PPL1))
}

func TestAppend2(t *testing.T) {
	defer testutils.AfterTest(t)()
	testutils.EnsureNoLeak(t)
	ctx := context.Background()

	opts := config.WithQuickScanAndCKPOpts(nil)
	db := testutil.InitTestDB(ctx, ModuleName, t, opts)
	defer db.Close()

	// this task won't affect logic of TestAppend2, it just prints logs about dirty count
	// forest := logtail.NewDirtyCollector(db.LogtailMgr, opts.Clock, db.Catalog, new(catalog.LoopProcessor))
	// hb := ops.NewHeartBeaterWithFunc(5*time.Millisecond, func() {
	// 	forest.Run()
	// 	t.Log(forest.String())
	// }, nil)
	// hb.Start()
	// defer hb.Stop()

	schema := catalog.MockSchemaAll(13, 3)
	schema.BlockMaxRows = 10
	schema.ObjectMaxBlocks = 10
	testutil.CreateRelation(t, db, "db", schema, true)

	totalRows := uint64(schema.BlockMaxRows * 30)
	bat := catalog.MockBatch(schema, int(totalRows))
	defer bat.Close()
	bats := bat.Split(100)

	var wg sync.WaitGroup
	pool, _ := ants.NewPool(80)
	defer pool.Release()

	start := time.Now()
	for _, data := range bats {
		wg.Add(1)
		err := pool.Submit(testutil.AppendClosure(t, data, schema.Name, db, &wg))
		assert.Nil(t, err)
	}
	wg.Wait()
	t.Logf("Append %d rows takes: %s", totalRows, time.Since(start))
	{
		txn, rel := testutil.GetDefaultRelation(t, db, schema.Name)
		testutil.CheckAllColRowsByScan(t, rel, int(totalRows), false)
		assert.NoError(t, txn.Commit(context.Background()))
	}
	t.Log(db.Catalog.SimplePPString(common.PPL1))

	now := time.Now()
	testutils.WaitExpect(20000, func() bool {
		return db.Runtime.Scheduler.GetPenddingLSNCnt() == 0
	})
	t.Log(time.Since(now))
	t.Logf("Checkpointed: %d", db.Runtime.Scheduler.GetCheckpointedLSN())
	t.Logf("GetPenddingLSNCnt: %d", db.Runtime.Scheduler.GetPenddingLSNCnt())
	assert.Equal(t, uint64(0), db.Runtime.Scheduler.GetPenddingLSNCnt())
	t.Log(db.Catalog.SimplePPString(common.PPL1))
	wg.Add(1)
	testutil.AppendFailClosure(t, bats[0], schema.Name, db, &wg)()
	wg.Wait()
}

func TestAppend3(t *testing.T) {
	defer testutils.AfterTest(t)()
	testutils.EnsureNoLeak(t)
	ctx := context.Background()

	opts := config.WithQuickScanAndCKPOpts(nil)
	tae := testutil.InitTestDB(ctx, ModuleName, t, opts)
	defer tae.Close()
	schema := catalog.MockSchema(2, 0)
	schema.BlockMaxRows = 10
	schema.ObjectMaxBlocks = 2
	testutil.CreateRelation(t, tae, "db", schema, true)
	bat := catalog.MockBatch(schema, int(schema.BlockMaxRows))
	defer bat.Close()
	var wg sync.WaitGroup
	wg.Add(1)
	testutil.AppendClosure(t, bat, schema.Name, tae, &wg)()
	wg.Wait()
	testutils.WaitExpect(2000, func() bool {
		return tae.Runtime.Scheduler.GetPenddingLSNCnt() == 0
	})
	// t.Log(tae.Catalog.SimplePPString(common.PPL3))
	wg.Add(1)
	testutil.AppendFailClosure(t, bat, schema.Name, tae, &wg)()
	wg.Wait()
}

func TestAppend4(t *testing.T) {
	defer testutils.AfterTest(t)()
	testutils.EnsureNoLeak(t)
	ctx := context.Background()

	opts := config.WithLongScanAndCKPOpts(nil)
	tae := testutil.InitTestDB(ctx, ModuleName, t, opts)
	defer tae.Close()
	schema1 := catalog.MockSchemaAll(18, 14)
	schema2 := catalog.MockSchemaAll(18, 15)
	schema3 := catalog.MockSchemaAll(18, 16)
	schema4 := catalog.MockSchemaAll(18, 11)
	schema1.BlockMaxRows = 10
	schema2.BlockMaxRows = 10
	schema3.BlockMaxRows = 10
	schema4.BlockMaxRows = 10
	schema1.ObjectMaxBlocks = 2
	schema2.ObjectMaxBlocks = 2
	schema3.ObjectMaxBlocks = 2
	schema4.ObjectMaxBlocks = 2
	schemas := []*catalog.Schema{schema1, schema2, schema3, schema4}
	testutil.CreateDB(t, tae, testutil.DefaultTestDB)
	for _, schema := range schemas {
		bat := catalog.MockBatch(schema, int(schema.BlockMaxRows*3-1))
		defer bat.Close()
		bats := bat.Split(1)
		testutil.CreateRelation(t, tae, testutil.DefaultTestDB, schema, false)
		for i := range bats {
			txn, rel := testutil.GetDefaultRelation(t, tae, schema.Name)
			err := rel.Append(context.Background(), bats[i])
			assert.NoError(t, err)
			err = txn.Commit(context.Background())
			assert.NoError(t, err)
		}
		txn, rel := testutil.GetDefaultRelation(t, tae, schema.Name)
		testutil.CheckAllColRowsByScan(t, rel, bat.Length(), false)

		v := bat.Vecs[schema.GetSingleSortKeyIdx()].Get(3)
		filter := handle.NewEQFilter(v)
		err := rel.DeleteByFilter(context.Background(), filter)
		assert.NoError(t, err)
		err = txn.Commit(context.Background())
		assert.NoError(t, err)

		txn, rel = testutil.GetDefaultRelation(t, tae, schema.Name)
		testutil.CheckAllColRowsByScan(t, rel, bat.Length()-1, true)
		err = txn.Commit(context.Background())
		assert.NoError(t, err)
		testutil.CompactBlocks(t, 0, tae, testutil.DefaultTestDB, schema, false)
		txn, rel = testutil.GetDefaultRelation(t, tae, schema.Name)
		testutil.CheckAllColRowsByScan(t, rel, bat.Length()-1, false)
		err = txn.Commit(context.Background())
		assert.NoError(t, err)
	}
}

func testCRUD(t *testing.T, tae *db.DB, schema *catalog.Schema) {
	bat := catalog.MockBatch(schema, int(schema.BlockMaxRows*(uint32(schema.ObjectMaxBlocks)+1)-1))
	defer bat.Close()
	bats := bat.Split(4)

	var updateColIdx int
	if schema.GetSingleSortKeyIdx() >= 17 {
		updateColIdx = 0
	} else {
		updateColIdx = schema.GetSingleSortKeyIdx() + 1
	}

	testutil.CreateRelationAndAppend(t, 0, tae, testutil.DefaultTestDB, schema, bats[0], false)

	txn, rel := testutil.GetDefaultRelation(t, tae, schema.Name)
	err := rel.Append(context.Background(), bats[0])
	assert.True(t, moerr.IsMoErrCode(err, moerr.ErrDuplicateEntry))
	testutil.CheckAllColRowsByScan(t, rel, bats[0].Length(), false)
	v := bats[0].Vecs[schema.GetSingleSortKeyIdx()].Get(2)
	filter := handle.NewEQFilter(v)
	err = rel.DeleteByFilter(context.Background(), filter)
	assert.NoError(t, err)

	oldv := bats[0].Vecs[updateColIdx].Get(5)
	oldvIsNull := bats[0].Vecs[updateColIdx].IsNull(5)

	v = bats[0].Vecs[schema.GetSingleSortKeyIdx()].Get(5)
	ufilter := handle.NewEQFilter(v)
	{
		ot := reflect.ValueOf(&oldv).Elem()
		nv := reflect.ValueOf(int8(99))
		if nv.CanConvert(reflect.TypeOf(oldv)) {
			ot.Set(nv.Convert(reflect.TypeOf(oldv)))
		}
	}
	err = rel.UpdateByFilter(context.Background(), ufilter, uint16(updateColIdx), oldv, oldvIsNull)
	assert.NoError(t, err)

	testutil.CheckAllColRowsByScan(t, rel, bats[0].Length()-1, true)
	assert.NoError(t, txn.Commit(context.Background()))

	txn, rel = testutil.GetDefaultRelation(t, tae, schema.Name)
	testutil.CheckAllColRowsByScan(t, rel, bats[0].Length()-1, true)
	for _, b := range bats[1:] {
		err = rel.Append(context.Background(), b)
		assert.NoError(t, err)
	}
	testutil.CheckAllColRowsByScan(t, rel, bat.Length()-1, true)
	assert.NoError(t, txn.Commit(context.Background()))

	testutil.CompactBlocks(t, 0, tae, testutil.DefaultTestDB, schema, false)

	txn, rel = testutil.GetDefaultRelation(t, tae, schema.Name)
	testutil.CheckAllColRowsByScan(t, rel, bat.Length()-1, false)
	v = bats[0].Vecs[schema.GetSingleSortKeyIdx()].Get(3)
	filter = handle.NewEQFilter(v)
	err = rel.DeleteByFilter(context.Background(), filter)
	assert.NoError(t, err)
	testutil.CheckAllColRowsByScan(t, rel, bat.Length()-2, true)
	assert.NoError(t, txn.Commit(context.Background()))

	// After merging blocks, the logic of read data is modified
	//compactObjs(t, tae, schema)

	txn, rel = testutil.GetDefaultRelation(t, tae, schema.Name)
	//testutil.CheckAllColRowsByScan(t, rel, bat.Length()-2, false)
	testutil.CheckAllColRowsByScan(t, rel, bat.Length()-1, false)
	assert.NoError(t, txn.Commit(context.Background()))

	// t.Log(rel.GetMeta().(*catalog.TableEntry).PPString(common.PPL1, 0, ""))
	txn, err = tae.StartTxn(nil)
	assert.NoError(t, err)
	db, err := txn.GetDatabase(testutil.DefaultTestDB)
	assert.NoError(t, err)
	_, err = db.DropRelationByName(schema.Name)
	assert.NoError(t, err)
	assert.NoError(t, txn.Commit(context.Background()))
}

func TestCRUD(t *testing.T) {
	defer testutils.AfterTest(t)()
	testutils.EnsureNoLeak(t)
	ctx := context.Background()

	opts := config.WithLongScanAndCKPOpts(nil)
	tae := testutil.InitTestDB(ctx, ModuleName, t, opts)
	defer tae.Close()
	testutil.CreateDB(t, tae, testutil.DefaultTestDB)
	testutil.WithTestAllPKType(t, tae, testCRUD)
}

func TestTableHandle(t *testing.T) {
	defer testutils.AfterTest(t)()
	testutils.EnsureNoLeak(t)
	ctx := context.Background()

	db := testutil.InitTestDB(ctx, ModuleName, t, nil)
	defer db.Close()

	schema := catalog.MockSchema(2, 0)
	schema.BlockMaxRows = 1000
	schema.ObjectMaxBlocks = 2

	txn, _ := db.StartTxn(nil)
	database, _ := txn.CreateDatabase("db", "", "")
	rel, _ := database.CreateRelation(schema)

	tableMeta := rel.GetMeta().(*catalog.TableEntry)
	t.Log(tableMeta.String())
	table := tableMeta.GetTableData()

	handle := table.GetHandle(false)
	appender, err := handle.GetAppender()
	assert.Nil(t, appender)
	assert.True(t, moerr.IsMoErrCode(err, moerr.ErrAppendableObjectNotFound))
}

func TestCreateBlock(t *testing.T) {
	defer testutils.AfterTest(t)()
	testutils.EnsureNoLeak(t)
	ctx := context.Background()

	db := testutil.InitTestDB(ctx, ModuleName, t, nil)
	defer db.Close()

	txn, _ := db.StartTxn(nil)
	database, _ := txn.CreateDatabase("db", "", "")
	schema := catalog.MockSchemaAll(13, 12)
	rel, err := database.CreateRelation(schema)
	assert.Nil(t, err)
	_, err = rel.CreateObject(false)
	assert.Nil(t, err)

	t.Log(db.Catalog.SimplePPString(common.PPL1))
	assert.Nil(t, txn.Commit(context.Background()))
	t.Log(db.Catalog.SimplePPString(common.PPL1))
}

func TestNonAppendableBlock(t *testing.T) {
	defer testutils.AfterTest(t)()
	testutils.EnsureNoLeak(t)
	ctx := context.Background()

	db := testutil.InitTestDB(ctx, ModuleName, t, nil)
	defer db.Close()
	schema := catalog.MockSchemaAll(13, 1)
	schema.BlockMaxRows = 10
	schema.ObjectMaxBlocks = 2

	bat := catalog.MockBatch(schema, 8)
	defer bat.Close()

	testutil.CreateRelation(t, db, "db", schema, true)

	{
		txn, _ := db.StartTxn(nil)
		database, err := txn.GetDatabase("db")
		assert.Nil(t, err)
		rel, err := database.GetRelationByName(schema.Name)
		readSchema := rel.Schema(false)
		assert.Nil(t, err)
		obj, err := rel.CreateNonAppendableObject(false, nil)
		assert.Nil(t, err)
		dataBlk := obj.GetMeta().(*catalog.ObjectEntry).GetObjectData()
		name := objectio.BuildObjectNameWithObjectID(obj.GetID())
		writer, err := blockio.NewBlockWriterNew(dataBlk.GetFs().Service, name, 0, nil)
		assert.Nil(t, err)
		_, err = writer.WriteBatch(containers.ToCNBatch(bat))
		assert.Nil(t, err)
		_, _, err = writer.Sync(context.Background())
		assert.Nil(t, err)
		obj.UpdateStats(writer.Stats())
		v, _, err := dataBlk.GetValue(context.Background(), txn, readSchema, 0, 4, 2, false, common.DefaultAllocator)
		assert.Nil(t, err)
		expectVal := bat.Vecs[2].Get(4)
		assert.Equal(t, expectVal, v)

		var view *containers.Batch
		tbl := rel.GetMeta().(*catalog.TableEntry)
		blkID := objectio.NewBlockidWithObjectID(obj.GetID(), 0)
		err = tables.HybridScanByBlock(context.Background(), tbl, txn, &view, schema, []int{2}, blkID, common.DefaultAllocator)
		assert.Nil(t, err)
		assert.Nil(t, view.Deletes)
		assert.Equal(t, bat.Vecs[2].Length(), view.Length())
		view.Close()
		view = nil

		pkDef := schema.GetPrimaryKey()
		pkVec := containers.MakeVector(pkDef.Type, common.DefaultAllocator)
		val1, _, err := dataBlk.GetValue(ctx, txn, schema, 0, 1, pkDef.Idx, false, common.DefaultAllocator)
		assert.NoError(t, err)
		pkVec.Append(val1, false)
		val2, _, err := dataBlk.GetValue(ctx, txn, schema, 0, 2, pkDef.Idx, false, common.DefaultAllocator)
		assert.NoError(t, err)
		pkVec.Append(val2, false)
		err = rel.RangeDelete(obj.Fingerprint(), 1, 2, handle.DT_Normal)
		assert.Nil(t, err)

		err = tables.HybridScanByBlock(ctx, tbl, txn, &view, schema, []int{2}, blkID, common.DefaultAllocator)
		assert.Nil(t, err)
		assert.True(t, view.Deletes.Contains(1))
		assert.True(t, view.Deletes.Contains(2))
		assert.Equal(t, bat.Vecs[2].Length(), view.Length())
		view.Close()
		view = nil

		// _, err = dataBlk.Update(txn, 3, 2, int32(999))
		// assert.Nil(t, err)

		err = tables.HybridScanByBlock(ctx, tbl, txn, &view, schema, []int{2}, blkID, common.DefaultAllocator)
		assert.Nil(t, err)
		assert.True(t, view.Deletes.Contains(1))
		assert.True(t, view.Deletes.Contains(2))
		assert.Equal(t, bat.Vecs[2].Length(), view.Length())
		// v = view.Vecs[0].Get(3)
		// assert.Equal(t, int32(999), v)
		view.Close()

		assert.Nil(t, txn.Commit(context.Background()))
	}
}

func TestCreateObject(t *testing.T) {
	defer testutils.AfterTest(t)()
	testutils.EnsureNoLeak(t)
	ctx := context.Background()

	tae := testutil.InitTestDB(ctx, ModuleName, t, nil)
	defer tae.Close()
	schema := catalog.MockSchemaAll(1, 0)
	txn, _ := tae.StartTxn(nil)
	db, err := txn.CreateDatabase("db", "", "")
	assert.Nil(t, err)
	_, err = db.CreateRelation(schema)
	assert.Nil(t, err)
	assert.Nil(t, txn.Commit(context.Background()))

	bat := catalog.MockBatch(schema, 5)
	defer bat.Close()
	testutil.AppendClosure(t, bat, schema.Name, tae, nil)()

	txn, _ = tae.StartTxn(nil)
	db, _ = txn.GetDatabase("db")
	rel, _ := db.GetRelationByName(schema.Name)
	obj, err := rel.CreateNonAppendableObject(false, nil)
	assert.Nil(t, err)
	testutil.MockObjectStats(t, obj)
	assert.Nil(t, txn.Commit(context.Background()))

	objCnt := 0
	processor := new(catalog.LoopProcessor)
	processor.ObjectFn = func(Object *catalog.ObjectEntry) error {
		objCnt++
		return nil
	}
	err = tae.Catalog.RecurLoop(processor)
	assert.Nil(t, err)
	assert.Equal(t, 2, objCnt)
	t.Log(tae.Catalog.SimplePPString(common.PPL1))
}

func TestAddObjsWithMetaLoc(t *testing.T) {
	defer testutils.AfterTest(t)()
	testutils.EnsureNoLeak(t)
	ctx := context.Background()

	opts := config.WithLongScanAndCKPOpts(nil)
	db := testutil.InitTestDB(ctx, ModuleName, t, opts)
	defer db.Close()

	worker := ops.NewOpWorker(context.Background(), "xx")
	worker.Start()
	defer worker.Stop()
	schema := catalog.MockSchemaAll(13, 2)
	schema.Name = "tb-0"
	schema.BlockMaxRows = 20
	schema.ObjectMaxBlocks = 2
	bat := catalog.MockBatch(schema, int(schema.BlockMaxRows*4))
	defer bat.Close()
	bats := bat.Split(4)
	{
		txn, _, rel := testutil.CreateRelationNoCommit(t, db, "db", schema, true)
		err := rel.Append(context.Background(), bats[0])
		assert.NoError(t, err)
		err = rel.Append(context.Background(), bats[1])
		assert.NoError(t, err)
		assert.Nil(t, txn.Commit(context.Background()))
	}
	//compact blocks
	var newBlockFp1 *common.ID
	var stats1 objectio.ObjectStats
	var newBlockFp2 *common.ID
	var stats2 objectio.ObjectStats
	var metaLoc1 objectio.Location
	{
		txn, rel := testutil.GetRelation(t, 0, db, "db", schema.Name)
		it := rel.MakeObjectIt(false)
		it.Next()
		blkMeta1 := it.GetObject().GetMeta().(*catalog.ObjectEntry)
		it.Next()
		blkMeta2 := it.GetObject().GetMeta().(*catalog.ObjectEntry)
		it.Close()

		task1, err := jobs.NewFlushTableTailTask(tasks.WaitableCtx, txn, []*catalog.ObjectEntry{blkMeta1, blkMeta2}, nil, db.Runtime, txn.GetStartTS())
		assert.NoError(t, err)
		worker.SendOp(task1)
		err = task1.WaitDone(context.Background())
		assert.NoError(t, err)
		newBlockFp1 = task1.GetCreatedObjects().Fingerprint()
		stats1 = task1.GetCreatedObjects().GetMeta().(*catalog.ObjectEntry).GetLatestNode().GetObjectStats()
		metaLoc1 = task1.GetCreatedObjects().GetMeta().(*catalog.ObjectEntry).GetLocation()
		metaLoc1.SetID(0)
		metaLoc1.SetRows(schema.BlockMaxRows)
		newBlockFp2 = task1.GetCreatedObjects().Fingerprint()
		newBlockFp2.SetBlockOffset(1)
		stats2 = task1.GetCreatedObjects().GetMeta().(*catalog.ObjectEntry).GetLatestNode().GetObjectStats()
		assert.Nil(t, txn.Commit(context.Background()))
	}
	//read new non-appendable block data and check
	{
		txn, rel := testutil.GetRelation(t, 0, db, "db", schema.Name)
		assert.True(t, newBlockFp2.ObjectID().Eq(*newBlockFp1.ObjectID()))
		obj, err := rel.GetObject(newBlockFp1.ObjectID(), false)
		assert.Nil(t, err)
		var view *containers.Batch
		err = obj.Scan(ctx, &view, 0, []int{2}, common.DefaultAllocator)
		assert.NoError(t, err)
		assert.True(t, view.Vecs[0].Equals(bats[0].Vecs[2]))
		view.Close()
		view = nil

		err = obj.Scan(ctx, &view, 1, []int{2}, common.DefaultAllocator)
		assert.NoError(t, err)
		assert.True(t, view.Vecs[0].Equals(bats[1].Vecs[2]))
		view.Close()
		assert.Nil(t, txn.Commit(context.Background()))
	}

	{

		schema = catalog.MockSchemaAll(13, 2)
		schema.Name = "tb-1"
		schema.BlockMaxRows = 20
		schema.ObjectMaxBlocks = 2
		txn, _, rel := testutil.CreateRelationNoCommit(t, db, "db", schema, false)
		txn.SetDedupType(txnif.FullSkipWorkSpaceDedup)
		vec1 := containers.MakeVector(types.T_varchar.ToType(), common.DefaultAllocator)
		vec1.Append(stats1[:], false)
		defer vec1.Close()
		err := rel.AddObjsWithMetaLoc(context.Background(), vec1)
		assert.Nil(t, err)
		err = rel.Append(context.Background(), bats[0])
		assert.Nil(t, err)

		vec2 := containers.MakeVector(types.T_varchar.ToType(), common.DefaultAllocator)
		vec2.Append(stats2[:], false)
		defer vec1.Close()
		err = rel.AddObjsWithMetaLoc(context.Background(), vec2)
		assert.Nil(t, err)
		err = rel.Append(context.Background(), bats[1])
		assert.Nil(t, err)
		//err = rel.RangeDeleteLocal(start, end)
		//assert.Nil(t, err)
		//assert.True(t, rel.IsLocalDeleted(start, end))
		err = txn.Commit(context.Background())
		assert.Nil(t, err)

		//"tb-1" table now has one committed non-appendable Object which contains
		//two non-appendable block, and one committed appendable Object which contains two appendable block.

		//do deduplication check against sanpshot data.
		txn, rel = testutil.GetRelation(t, 0, db, "db", schema.Name)
		txn.SetDedupType(txnif.FullSkipWorkSpaceDedup)
		err = rel.Append(context.Background(), bats[0])
		assert.NotNil(t, err)
		err = rel.Append(context.Background(), bats[1])
		assert.NotNil(t, err)

		vec3 := containers.MakeVector(types.T_varchar.ToType(), common.DefaultAllocator)
		vec3.Append(stats1[:], false)
		vec3.Append(stats2[:], false)
		defer vec1.Close()
		err = rel.AddObjsWithMetaLoc(context.Background(), vec3)
		assert.NotNil(t, err)

		//check blk count.
		t.Log(db.Catalog.SimplePPString(3))
		cntOfAblk := 0
		cntOfblk := 0
		testutil.ForEachObject(rel, func(blk handle.Object) (err error) {
			var view *containers.Batch
			if blk.IsAppendable() {
				err := blk.Scan(ctx, &view, 0, []int{3}, common.DefaultAllocator)
				assert.NoError(t, err)
				view.Close()
				cntOfAblk += blk.BlkCnt()
				return nil
			}
			metaLoc := blk.GetMeta().(*catalog.ObjectEntry).GetLocation()
			metaLoc.SetID(0)
			metaLoc.SetRows(schema.BlockMaxRows)
			assert.True(t, !metaLoc.IsEmpty())
			if bytes.Equal(metaLoc, metaLoc1) {
				err := blk.Scan(ctx, &view, 0, []int{2}, common.DefaultAllocator)
				assert.NoError(t, err)
				assert.True(t, view.Vecs[0].Equals(bats[0].Vecs[2]))
				view.Close()
			} else {
				err := blk.Scan(ctx, &view, 1, []int{3}, common.DefaultAllocator)
				assert.NoError(t, err)
				assert.True(t, view.Vecs[0].Equals(bats[1].Vecs[3]))
				view.Close()

			}
			cntOfblk += blk.BlkCnt()
			return
		})
		assert.Equal(t, 2, cntOfblk)
		assert.Equal(t, 2, cntOfAblk)
		assert.Nil(t, txn.Commit(context.Background()))

		//check count of committed Objects.
		cntOfAobj := 0
		cntOfobj := 0
		txn, rel = testutil.GetRelation(t, 0, db, "db", schema.Name)
		testutil.ForEachObject(rel, func(obj handle.Object) (err error) {
			if obj.IsAppendable() {
				cntOfAobj++
				return
			}
			cntOfobj++
			return
		})
		assert.True(t, cntOfobj == 1)
		assert.True(t, cntOfAobj == 2)
		assert.Nil(t, txn.Commit(context.Background()))
	}
}

func TestCompactMemAlter(t *testing.T) {
	defer testutils.AfterTest(t)()
	testutils.EnsureNoLeak(t)
	ctx := context.Background()

	opts := config.WithLongScanAndCKPOpts(nil)
	db := testutil.InitTestDB(ctx, ModuleName, t, opts)
	defer db.Close()

	worker := ops.NewOpWorker(context.Background(), "xx")
	worker.Start()
	defer worker.Stop()
	schema := catalog.MockSchemaAll(5, 2)
	schema.BlockMaxRows = 20
	schema.ObjectMaxBlocks = 2
	bat := catalog.MockBatch(schema, int(schema.BlockMaxRows))
	defer bat.Close()
	testutil.CreateRelationAndAppend(t, 0, db, "db", schema, bat, true)

	// Alter: add a column to the last
	{
		txn, rel := testutil.GetDefaultRelation(t, db, schema.Name)
		err := rel.AlterTable(context.TODO(), api.NewAddColumnReq(0, 0, "xyz", types.NewProtoType(types.T_char), 5))
		require.NoError(t, err)
		require.Nil(t, txn.Commit(context.Background()))
	}
	var newBlockFp *common.ID
	{
		txn, rel := testutil.GetDefaultRelation(t, db, schema.Name)
		blkMeta := testutil.GetOneBlockMeta(rel)
		// ablk-0 & nablk-1
		task, err := jobs.NewFlushTableTailTask(tasks.WaitableCtx, txn, []*catalog.ObjectEntry{blkMeta}, nil, db.Runtime, txn.GetStartTS())
		assert.NoError(t, err)
		worker.SendOp(task)
		err = task.WaitDone(ctx)
		assert.NoError(t, err)
		assert.NoError(t, txn.Commit(context.Background()))
		newBlockFp = task.GetCreatedObjects().Fingerprint()
	}
	{
		txn, rel := testutil.GetDefaultRelation(t, db, schema.Name)
		obj, err := rel.GetObject(newBlockFp.ObjectID(), false)
		assert.Nil(t, err)
		for i := 0; i <= 5; i++ {
			var view *containers.Batch
			err := obj.Scan(ctx, &view, 0, []int{i}, common.DefaultAllocator)
			assert.NoError(t, err)
			if i < 5 {
				require.Equal(t, bat.Vecs[i].GetType().Oid, view.Vecs[0].GetType().Oid)
			} else {
				require.Equal(t, types.T_char.ToType().Oid, view.Vecs[0].GetType().Oid)
			}
			if i == 3 {
				assert.True(t, view.Vecs[0].Equals(bat.Vecs[3]))
			}
			view.Close()
		}
		require.NoError(t, txn.Commit(context.Background()))
	}
}

func TestFlushTableMergeOrder(t *testing.T) {
	defer testutils.AfterTest(t)()
	testutils.EnsureNoLeak(t)
	ctx := context.Background()

	opts := config.WithLongScanAndCKPOpts(nil)
	tae := testutil.NewTestEngine(ctx, ModuleName, t, opts)
	defer tae.Close()

	worker := ops.NewOpWorker(context.Background(), "xx")
	worker.Start()
	defer worker.Stop()

	schema := catalog.NewEmptySchema("test")
	schema.AppendCol("aa", types.T_int64.ToType())
	schema.AppendCol("bb", types.T_int32.ToType())
	schema.AppendFakePKCol()
	schema.BlockMaxRows = 78
	schema.ObjectMaxBlocks = 256
	require.NoError(t, schema.Finalize(false))
	tae.BindSchema(schema)

	// new bacth for aa and bb vector, and fill aa and bb with some random values
	bat := containers.NewBatch()
	bat.AddVector("aa", containers.NewVector(types.T_int64.ToType()))
	bat.AddVector("bb", containers.NewVector(types.T_int32.ToType()))

	dedup := make(map[int32]bool)

	rows := 500

	for i := 0; i < rows; i++ {
		bb := int32(rand.Intn(100000))
		if _, ok := dedup[bb]; ok {
			continue
		} else {
			dedup[bb] = true
		}
		aa := int64(20000000 + bb)
		bat.Vecs[0].Append(aa, false)
		bat.Vecs[1].Append(bb, false)
	}

	defer bat.Close()
	testutil.CreateRelationAndAppend(t, 0, tae.DB, "db", schema, bat, true)

	{
		txn, rel := testutil.GetDefaultRelation(t, tae.DB, schema.Name)
		it := rel.MakeObjectIt(false)
		for it.Next() {
			blk := it.GetObject()
			id := blk.Fingerprint()
			for i := 0; i < blk.BlkCnt(); i++ {
				id.SetBlockOffset(uint16(i))
				rel.RangeDelete(id, 0, 0, handle.DT_Normal)
				rel.RangeDelete(id, 3, 3, handle.DT_Normal)

			}
		}
		it.Close()
		require.NoError(t, txn.Commit(context.Background()))
	}

	txn, rel := testutil.GetDefaultRelation(t, tae.DB, schema.Name)
	blkMetas := testutil.GetAllBlockMetas(rel, false)
	tombstoneMetas := testutil.GetAllBlockMetas(rel, true)
	task, err := jobs.NewFlushTableTailTask(tasks.WaitableCtx, txn, blkMetas, tombstoneMetas, tae.DB.Runtime, types.MaxTs())
	require.NoError(t, err)
	worker.SendOp(task)
	err = task.WaitDone(ctx)
	require.NoError(t, err)
	require.NoError(t, txn.Commit(context.Background()))
}

func TestFlushTableMergeOrderPK(t *testing.T) {
	defer testutils.AfterTest(t)()
	testutils.EnsureNoLeak(t)
	ctx := context.Background()

	opts := config.WithLongScanAndCKPOpts(nil)
	tae := testutil.NewTestEngine(ctx, ModuleName, t, opts)
	defer tae.Close()

	worker := ops.NewOpWorker(context.Background(), "xx")
	worker.Start()
	defer worker.Stop()

	schema := catalog.NewEmptySchema("test")
	schema.AppendPKCol("aa", types.T_int64.ToType(), 0)
	schema.AppendCol("bb", types.T_int32.ToType())
	schema.BlockMaxRows = 78
	schema.ObjectMaxBlocks = 256
	require.NoError(t, schema.Finalize(false))
	tae.BindSchema(schema)

	// new bacth for aa and bb vector, and fill aa and bb with some random values
	bat := containers.NewBatch()
	bat.AddVector("aa", containers.NewVector(types.T_int64.ToType()))
	bat.AddVector("bb", containers.NewVector(types.T_int32.ToType()))

	dedup := make(map[int32]bool)

	target := 500
	rows := 0

	for i := 0; i < target; i++ {
		bb := int32(rand.Intn(100000))
		if _, ok := dedup[bb]; ok {
			continue
		} else {
			dedup[bb] = true
		}
		rows++
		aa := int64(20000000 + bb)
		bat.Vecs[0].Append(aa, false)
		bat.Vecs[1].Append(bb, false)
	}

	defer bat.Close()
	testutil.CreateRelationAndAppend(t, 0, tae.DB, "db", schema, bat, true)

	deleted := 0
	{
		txn, rel := testutil.GetDefaultRelation(t, tae.DB, schema.Name)
		for x := range dedup {
			err := rel.DeleteByFilter(context.Background(), handle.NewEQFilter(int64(x+20000000)))
			require.NoError(t, err)
			deleted++
			if deleted > rows/2 {
				break
			}
		}
		require.NoError(t, txn.Commit(context.Background()))
	}

	txn, rel := testutil.GetDefaultRelation(t, tae.DB, schema.Name)
	blkMetas := testutil.GetAllBlockMetas(rel, false)
	tombstoneMetas := testutil.GetAllBlockMetas(rel, true)
	task, err := jobs.NewFlushTableTailTask(tasks.WaitableCtx, txn, blkMetas, tombstoneMetas, tae.DB.Runtime, types.MaxTs())
	require.NoError(t, err)
	worker.SendOp(task)
	err = task.WaitDone(ctx)
	require.NoError(t, err)
	require.NoError(t, txn.Commit(context.Background()))

	tae.Restart(ctx)
	tae.CheckRowsByScan(rows-deleted, true)
}

func TestFlushTableNoPk(t *testing.T) {
	defer testutils.AfterTest(t)()
	testutils.EnsureNoLeak(t)
	ctx := context.Background()

	opts := config.WithLongScanAndCKPOpts(nil)
	// db := initDB(ctx, t, opts)
	tae := testutil.NewTestEngine(ctx, ModuleName, t, opts)
	defer tae.Close()

	worker := ops.NewOpWorker(context.Background(), "xx")
	worker.Start()
	defer worker.Stop()
	schema := catalog.MockSchemaAll(13, -1)
	schema.Name = "table"
	schema.BlockMaxRows = 20
	schema.ObjectMaxBlocks = 10
	tae.BindSchema(schema)
	bat := catalog.MockBatch(schema, 2*(int(schema.BlockMaxRows)*2+int(schema.BlockMaxRows/2)))
	defer bat.Close()
	testutil.CreateRelationAndAppend(t, 0, tae.DB, "db", schema, bat, true)

	txn, rel := testutil.GetDefaultRelation(t, tae.DB, schema.Name)
	blkMetas := testutil.GetAllBlockMetas(rel, false)
	tombstoneMetas := testutil.GetAllBlockMetas(rel, true)
	task, err := jobs.NewFlushTableTailTask(tasks.WaitableCtx, txn, blkMetas, tombstoneMetas, tae.DB.Runtime, types.MaxTs())
	require.NoError(t, err)
	worker.SendOp(task)
	err = task.WaitDone(ctx)
	require.NoError(t, err)
	require.NoError(t, txn.Commit(context.Background()))

	tae.Restart(ctx)
	tae.CheckRowsByScan(100, true)
}

func TestFlushTableErrorHandle(t *testing.T) {
	ctx := context.WithValue(context.Background(), jobs.TestFlushBailoutPos1{}, "bail")

	opts := config.WithLongScanAndCKPOpts(nil)
	opts.Ctx = ctx

	tae := testutil.NewTestEngine(context.Background(), ModuleName, t, opts)
	defer tae.Close()

	worker := ops.NewOpWorker(ctx, "xx")
	worker.Start()
	defer worker.Stop()
	schema := catalog.MockSchemaAll(13, 2)
	schema.Name = "table"
	schema.BlockMaxRows = 20
	schema.ObjectMaxBlocks = 10
	bat := catalog.MockBatch(schema, (int(schema.BlockMaxRows)*2 + int(schema.BlockMaxRows/2)))

	txn, _ := tae.StartTxn(nil)
	txn.CreateDatabase("db", "", "")
	txn.Commit(ctx)

	createAndInsert := func() {
		testutil.CreateRelationAndAppend(t, 0, tae.DB, "db", schema, bat, false)
	}

	droptable := func() {
		txn, _ := tae.StartTxn(nil)
		d, _ := txn.GetDatabase("db")
		d.DropRelationByName(schema.Name)
		txn.Commit(ctx)
	}

	flushTable := func() {
		txn, rel := testutil.GetDefaultRelation(t, tae.DB, schema.Name)
		blkMetas := testutil.GetAllBlockMetas(rel, false)
		tombstoneMetas := testutil.GetAllBlockMetas(rel, true)
		task, err := jobs.NewFlushTableTailTask(tasks.WaitableCtx, txn, blkMetas, tombstoneMetas, tae.Runtime, types.MaxTs())
		require.NoError(t, err)
		worker.SendOp(task)
		err = task.WaitDone(ctx)
		require.Error(t, err)
		require.NoError(t, txn.Rollback(context.Background()))
	}
	for i := 0; i < 20; i++ {
		createAndInsert()
		flushTable()
		droptable()
	}
}

func TestFlushTableErrorHandle2(t *testing.T) {
	ctx := context.WithValue(context.Background(), jobs.TestFlushBailoutPos2{}, "bail")

	opts := config.WithLongScanAndCKPOpts(nil)
	opts.Ctx = ctx

	tae := testutil.NewTestEngine(context.Background(), ModuleName, t, opts)
	defer tae.Close()

	worker := ops.NewOpWorker(ctx, "xx")
	worker.Start()
	defer worker.Stop()
	goodworker := ops.NewOpWorker(context.Background(), "goodworker")
	goodworker.Start()
	defer goodworker.Stop()
	schema := catalog.MockSchemaAll(13, 2)
	schema.Name = "table"
	schema.BlockMaxRows = 20
	bats := catalog.MockBatch(schema, (int(schema.BlockMaxRows)*2 + int(schema.BlockMaxRows/2))).Split(2)
	bat1, bat2 := bats[0], bats[1]
	defer bat1.Close()
	defer bat2.Close()
	flushTable := func(worker *ops.OpWorker) {
		txn, rel := testutil.GetDefaultRelation(t, tae.DB, schema.Name)
		blkMetas := testutil.GetAllAppendableMetas(rel, false)
		tombstoneMetas := testutil.GetAllAppendableMetas(rel, true)
		task, err := jobs.NewFlushTableTailTask(tasks.WaitableCtx, txn, blkMetas, tombstoneMetas, tae.Runtime, types.MaxTs())
		require.NoError(t, err)
		worker.SendOp(task)
		err = task.WaitDone(ctx)
		if err != nil {
			t.Logf("flush task outter wait %v", err)
		}
		require.NoError(t, txn.Commit(context.Background()))
	}
	testutil.CreateRelationAndAppend(t, 0, tae.DB, "db", schema, bat1, true)
	flushTable(goodworker)

	{
		txn, rel := testutil.GetDefaultRelation(t, tae.DB, schema.Name)
		require.NoError(t, rel.DeleteByFilter(context.Background(), handle.NewEQFilter(bat1.Vecs[2].Get(1))))
		require.NoError(t, rel.Append(ctx, bat2))
		require.NoError(t, txn.Commit(context.Background()))
	}

	flushTable(worker)
	t.Log(tae.Catalog.SimplePPString(common.PPL0))
}

func TestFlushTabletail(t *testing.T) {
	// TODO
	defer testutils.AfterTest(t)()
	testutils.EnsureNoLeak(t)
	ctx := context.Background()

	opts := config.WithLongScanAndCKPOpts(nil)
	// db := initDB(ctx, t, opts)
	tae := testutil.NewTestEngine(ctx, ModuleName, t, opts)
	defer tae.Close()

	worker := ops.NewOpWorker(context.Background(), "xx")
	worker.Start()
	defer worker.Stop()
	schema := catalog.MockSchemaAll(13, 2)
	schema.Name = "table"
	schema.BlockMaxRows = 20
	schema.ObjectMaxBlocks = 10
	bats := catalog.MockBatch(schema, 2*(int(schema.BlockMaxRows)*2+int(schema.BlockMaxRows/2))).Split(2)
	bat := bats[0]  // 50 rows
	bat2 := bats[1] // 50 rows

	defer bat.Close()
	defer bat2.Close()
	testutil.CreateRelationAndAppend(t, 0, tae.DB, "db", schema, bat, true)

	{
		txn, rel := testutil.GetDefaultRelation(t, tae.DB, schema.Name)
		require.NoError(t, rel.DeleteByFilter(context.Background(), handle.NewEQFilter(bat.Vecs[2].Get(1))))
		require.NoError(t, rel.DeleteByFilter(context.Background(), handle.NewEQFilter(bat.Vecs[2].Get(19)))) // ab0 has 2
		require.NoError(t, rel.DeleteByFilter(context.Background(), handle.NewEQFilter(bat.Vecs[2].Get(21)))) // ab1 has 1
		require.NoError(t, rel.DeleteByFilter(context.Background(), handle.NewEQFilter(bat.Vecs[2].Get(45)))) // ab2 has 1

		require.NoError(t, txn.Commit(context.Background()))
	}

	var commitDeleteAfterFlush txnif.AsyncTxn
	{
		var rel handle.Relation
		commitDeleteAfterFlush, rel = testutil.GetDefaultRelation(t, tae.DB, schema.Name)
		require.NoError(t, rel.DeleteByFilter(context.Background(), handle.NewEQFilter(bat.Vecs[2].Get(42)))) // expect to transfer to nablk1
	}

	flushTable := func() {
		txn, rel := testutil.GetDefaultRelation(t, tae.DB, schema.Name)
		blkMetas := testutil.GetAllAppendableMetas(rel, false)
		tombstoneMetas := testutil.GetAllAppendableMetas(rel, true)
		task, err := jobs.NewFlushTableTailTask(tasks.WaitableCtx, txn, blkMetas, tombstoneMetas, tae.Runtime, types.MaxTs())
		require.NoError(t, err)
		worker.SendOp(task)
		err = task.WaitDone(ctx)
		require.NoError(t, err)
		require.NoError(t, txn.Commit(context.Background()))
	}

	flushTable()

	{
		require.NoError(t, commitDeleteAfterFlush.Commit(context.Background()))
		txn, rel := testutil.GetDefaultRelation(t, tae.DB, schema.Name)
		_, _, err := rel.GetByFilter(context.Background(), handle.NewEQFilter(bat.Vecs[2].Get(42)))
		require.True(t, moerr.IsMoErrCode(err, moerr.ErrNotFound))

		require.NoError(t, rel.Append(context.Background(), bat2))
		require.NoError(t, txn.Commit(context.Background()))
	}
	{
		txn, rel := testutil.GetDefaultRelation(t, tae.DB, schema.Name)
		require.NoError(t, rel.DeleteByFilter(context.Background(), handle.NewEQFilter(bat.Vecs[2].Get(15))))
		require.NoError(t, rel.DeleteByFilter(context.Background(), handle.NewEQFilter(bat.Vecs[2].Get(20)))) // nab0 has 2
		require.NoError(t, rel.DeleteByFilter(context.Background(), handle.NewEQFilter(bat.Vecs[2].Get(27)))) // nab1 has 2
		require.NoError(t, rel.DeleteByFilter(context.Background(), handle.NewEQFilter(bat2.Vecs[2].Get(11))))
		require.NoError(t, rel.DeleteByFilter(context.Background(), handle.NewEQFilter(bat2.Vecs[2].Get(15)))) // ab3 has 2, ab4 and ab5 has 0
		require.NoError(t, txn.Commit(context.Background()))
	}

	flushTable()

	{
		txn, rel := testutil.GetDefaultRelation(t, tae.DB, schema.Name)
		require.NoError(t, rel.DeleteByFilter(context.Background(), handle.NewEQFilter(bat.Vecs[2].Get(10)))) // nab0 has 2+1, nab1 has 2
		require.NoError(t, rel.DeleteByFilter(context.Background(), handle.NewEQFilter(bat2.Vecs[2].Get(44))))
		require.NoError(t, rel.DeleteByFilter(context.Background(), handle.NewEQFilter(bat2.Vecs[2].Get(45)))) // nab5 has 2
		require.NoError(t, txn.Commit(context.Background()))
	}

	flushTable()

	{
		txn, rel := testutil.GetDefaultRelation(t, tae.DB, schema.Name)
		it := rel.MakeObjectIt(false)
		// 6 nablks has 87 rows
		dels := []int{3, 2, 0, 0, 0, 2}
		total := 0
		i := 0
		for it.Next() {
			obj := it.GetObject()
			for j := uint16(0); j < uint16(obj.BlkCnt()); j++ {
				var view *containers.Batch
				err := obj.HybridScan(ctx, &view, j, []int{2}, common.DefaultAllocator)
				require.NoError(t, err)
				defer view.Close()
				viewDel := 0
				if view.Deletes != nil {
					viewDel = view.Deletes.GetCardinality()
				}
				require.Equal(t, dels[i], viewDel)
				view.Compact()
				total += view.Length()
				i++
			}
		}
		it.Close()
		require.Equal(t, 87, total)
		require.NoError(t, txn.Commit(context.Background()))
	}

	t.Log(tae.Catalog.SimplePPString(common.PPL2))

	tae.Restart(ctx)
	{
		txn, rel := testutil.GetDefaultRelation(t, tae.DB, schema.Name)
		it := rel.MakeObjectIt(false)
		// 6 nablks has 87 rows
		dels := []int{3, 2, 0, 0, 0, 2}
		total := 0
		idxs := make([]int, 0, len(schema.ColDefs)-1)
		for i := 0; i < len(schema.ColDefs)-1; i++ {
			idxs = append(idxs, i)
		}
		i := 0
		tblEntry := rel.GetMeta().(*catalog.TableEntry)
		for it.Next() {
			obj := it.GetObject()
			var views *containers.Batch
			for j := uint16(0); j < uint16(obj.BlkCnt()); j++ {
				blkID := objectio.NewBlockidWithObjectID(obj.GetID(), j)
				err := tables.HybridScanByBlock(ctx, tblEntry, txn, &views, schema, idxs, blkID, common.DefaultAllocator)
				require.NoError(t, err)
				defer views.Close()
				for j, view := range views.Vecs {
					require.Equal(t, schema.ColDefs[j].Type.Oid, view.GetType().Oid)
				}

				viewDel := 0
				if views.Deletes != nil {
					viewDel = views.Deletes.GetCardinality()
				}
				require.Equal(t, dels[i], viewDel)
				views.Compact()
				i++
			}
			total += views.Length()
		}
		it.Close()
		require.Equal(t, 87, total)
		require.NoError(t, txn.Commit(context.Background()))
	}
}

func TestRollback1(t *testing.T) {
	defer testutils.AfterTest(t)()
	testutils.EnsureNoLeak(t)
	ctx := context.Background()

	db := testutil.InitTestDB(ctx, ModuleName, t, nil)
	defer db.Close()
	schema := catalog.MockSchema(2, 0)

	testutil.CreateRelation(t, db, "db", schema, true)

	objCnt := 0
	onSegFn := func(object *catalog.ObjectEntry) error {
		objCnt++
		return nil
	}
	processor := new(catalog.LoopProcessor)
	processor.ObjectFn = onSegFn
	txn, rel := testutil.GetDefaultRelation(t, db, schema.Name)
	_, err := rel.CreateObject(false)
	assert.Nil(t, err)

	tableMeta := rel.GetMeta().(*catalog.TableEntry)
	err = tableMeta.RecurLoop(processor)
	assert.Nil(t, err)
	assert.Equal(t, objCnt, 1)

	assert.Nil(t, txn.Rollback(context.Background()))
	objCnt = 0
	err = tableMeta.RecurLoop(processor)
	assert.Nil(t, err)
	assert.Equal(t, objCnt, 0)

	txn, rel = testutil.GetDefaultRelation(t, db, schema.Name)
	obj, err := rel.CreateObject(false)
	assert.Nil(t, err)
	objMeta := obj.GetMeta().(*catalog.ObjectEntry)
	assert.Nil(t, txn.Commit(context.Background()))
	objCnt = 0
	err = tableMeta.RecurLoop(processor)
	assert.Nil(t, err)
	assert.Equal(t, objCnt, 1)

	txn, rel = testutil.GetDefaultRelation(t, db, schema.Name)
	_, err = rel.GetObject(objMeta.ID(), false)
	assert.Nil(t, err)
	err = tableMeta.RecurLoop(processor)
	assert.Nil(t, err)

	err = txn.Rollback(context.Background())
	assert.Nil(t, err)
	err = tableMeta.RecurLoop(processor)
	assert.Nil(t, err)

	t.Log(db.Catalog.SimplePPString(common.PPL1))
}

func TestMVCC1(t *testing.T) {
	defer testutils.AfterTest(t)()
	testutils.EnsureNoLeak(t)
	ctx := context.Background()

	db := testutil.InitTestDB(ctx, ModuleName, t, nil)
	defer db.Close()
	schema := catalog.MockSchemaAll(13, 2)
	schema.BlockMaxRows = 40
	schema.ObjectMaxBlocks = 2
	bat := catalog.MockBatch(schema, int(schema.BlockMaxRows*10))
	defer bat.Close()
	bats := bat.Split(40)

	txn, _, rel := testutil.CreateRelationNoCommit(t, db, "db", schema, true)
	err := rel.Append(context.Background(), bats[0])
	assert.NoError(t, err)

	row := 5
	expectVal := bats[0].Vecs[schema.GetSingleSortKeyIdx()].Get(row)
	filter := handle.NewEQFilter(expectVal)
	actualVal, _, err := rel.GetValueByFilter(context.Background(), filter, schema.GetSingleSortKeyIdx())
	assert.NoError(t, err)
	assert.Equal(t, expectVal, actualVal)
	assert.NoError(t, txn.Commit(context.Background()))

	_, rel = testutil.GetDefaultRelation(t, db, schema.Name)
	actualVal, _, err = rel.GetValueByFilter(context.Background(), filter, schema.GetSingleSortKeyIdx())
	assert.NoError(t, err)
	assert.Equal(t, expectVal, actualVal)

	txn2, rel2 := testutil.GetDefaultRelation(t, db, schema.Name)
	err = rel2.Append(context.Background(), bats[1])
	assert.NoError(t, err)

	val2 := bats[1].Vecs[schema.GetSingleSortKeyIdx()].Get(row)
	filter.Val = val2
	actualVal, _, err = rel2.GetValueByFilter(context.Background(), filter, schema.GetSingleSortKeyIdx())
	assert.NoError(t, err)
	assert.Equal(t, val2, actualVal)

	assert.NoError(t, txn2.Commit(context.Background()))

	_, _, err = rel.GetByFilter(context.Background(), filter)
	assert.Error(t, err)
	var id *common.ID

	{
		txn, rel := testutil.GetDefaultRelation(t, db, schema.Name)
		id, _, err = rel.GetByFilter(context.Background(), filter)
		assert.NoError(t, err)
		assert.NoError(t, txn.Commit(context.Background()))
	}

	it := rel.MakeObjectIt(false)
	for it.Next() {
		block := it.GetObject()
		bid := block.Fingerprint()
		_, targetBlkOffset := id.BlockID.Offsets()
		if bid.ObjectID() == id.ObjectID() {
			var view *containers.Batch
			err := block.HybridScan(ctx, &view, targetBlkOffset, []int{schema.GetSingleSortKeyIdx()}, common.DefaultAllocator)
			assert.Nil(t, err)
			defer view.Close()
			assert.Nil(t, view.Deletes)
			assert.NotNil(t, view)
			t.Log(view.Vecs[0].String())
			assert.Equal(t, bats[0].Vecs[0].Length(), view.Length())
		}
	}
	it.Close()
}

// 1. Txn1 create db, relation and append 10 rows. committed -- PASS
// 2. Txn2 append 10 rows. Get the 5th append row value -- PASS
// 3. Txn2 delete the 5th row value in uncommitted state -- PASS
// 4. Txn2 get the 5th row value -- NotFound
func TestMVCC2(t *testing.T) {
	defer testutils.AfterTest(t)()
	testutils.EnsureNoLeak(t)
	ctx := context.Background()

	db := testutil.InitTestDB(ctx, ModuleName, t, nil)
	defer db.Close()
	schema := catalog.MockSchemaAll(13, 2)
	schema.BlockMaxRows = 100
	schema.ObjectMaxBlocks = 2
	bat := catalog.MockBatch(schema, int(schema.BlockMaxRows))
	defer bat.Close()
	bats := bat.Split(10)
	{
		txn, _, rel := testutil.CreateRelationNoCommit(t, db, "db", schema, true)
		err := rel.Append(context.Background(), bats[0])
		assert.NoError(t, err)
		val := bats[0].Vecs[schema.GetSingleSortKeyIdx()].Get(5)
		filter := handle.NewEQFilter(val)
		_, _, err = rel.GetByFilter(context.Background(), filter)
		assert.NoError(t, err)
		assert.NoError(t, txn.Commit(context.Background()))
	}
	{
		txn, rel := testutil.GetDefaultRelation(t, db, schema.Name)
		err := rel.Append(context.Background(), bats[1])
		assert.NoError(t, err)
		val := bats[1].Vecs[schema.GetSingleSortKeyIdx()].Get(5)
		filter := handle.NewEQFilter(val)
		err = rel.DeleteByFilter(context.Background(), filter)
		assert.NoError(t, err)

		_, _, err = rel.GetByFilter(context.Background(), filter)
		assert.Error(t, err)
		t.Log(err)
		assert.NoError(t, txn.Commit(context.Background()))
	}
	{
		txn, rel := testutil.GetDefaultRelation(t, db, schema.Name)
		it := rel.MakeObjectIt(false)
		for it.Next() {
			obj := it.GetObject()
			var view *containers.Batch
			err := obj.HybridScan(ctx, &view, 0, []int{schema.GetSingleSortKey().Idx}, common.DefaultAllocator)
			assert.Nil(t, err)
			assert.Nil(t, view.Deletes)
			assert.Equal(t, bats[1].Vecs[0].Length()*2-1, view.Length())
			// TODO: exclude deleted rows when apply appends
			view.Close()
		}
		assert.NoError(t, txn.Commit(context.Background()))
	}
}

func TestUnload1(t *testing.T) {
	defer testutils.AfterTest(t)()
	testutils.EnsureNoLeak(t)
	ctx := context.Background()

	opts := new(options.Options)
	db := testutil.InitTestDB(ctx, ModuleName, t, opts)
	defer db.Close()

	schema := catalog.MockSchemaAll(13, 2)
	schema.BlockMaxRows = 10
	schema.ObjectMaxBlocks = 2

	bat := catalog.MockBatch(schema, int(schema.BlockMaxRows*2))
	defer bat.Close()
	bats := bat.Split(int(schema.BlockMaxRows))
	testutil.CreateRelation(t, db, "db", schema, true)
	var wg sync.WaitGroup
	pool, err := ants.NewPool(1)
	assert.Nil(t, err)
	defer pool.Release()
	for _, data := range bats {
		wg.Add(1)
		err := pool.Submit(testutil.AppendClosure(t, data, schema.Name, db, &wg))
		assert.Nil(t, err)
	}
	wg.Wait()
	{
		txn, rel := testutil.GetDefaultRelation(t, db, schema.Name)
		for i := 0; i < 10; i++ {
			it := rel.MakeObjectIt(false)
			for it.Next() {
				blk := it.GetObject()
				for j := 0; j < blk.BlkCnt(); j++ {
					var view *containers.Batch
					err := blk.Scan(ctx, &view, uint16(j), []int{schema.GetSingleSortKey().Idx}, common.DefaultAllocator)
					assert.Nil(t, err)
					defer view.Close()
					assert.Equal(t, int(schema.BlockMaxRows), view.Length())
				}
			}
		}
		_ = txn.Commit(context.Background())
	}
}

func TestUnload2(t *testing.T) {
	defer testutils.AfterTest(t)()
	testutils.EnsureNoLeak(t)
	ctx := context.Background()

	opts := new(options.Options)
	db := testutil.InitTestDB(ctx, ModuleName, t, opts)
	defer db.Close()

	schema1 := catalog.MockSchemaAll(13, 2)
	schema1.BlockMaxRows = 10
	schema1.ObjectMaxBlocks = 2

	schema2 := catalog.MockSchemaAll(13, 2)
	schema2.BlockMaxRows = 10
	schema2.ObjectMaxBlocks = 2
	{
		txn, _ := db.StartTxn(nil)
		database, err := txn.CreateDatabase("db", "", "")
		assert.Nil(t, err)
		_, err = database.CreateRelation(schema1)
		assert.Nil(t, err)
		_, err = database.CreateRelation(schema2)
		assert.Nil(t, err)
		assert.Nil(t, txn.Commit(context.Background()))
	}

	bat := catalog.MockBatch(schema1, int(schema1.BlockMaxRows*5+5))
	defer bat.Close()
	bats := bat.Split(bat.Length())

	p, err := ants.NewPool(10)
	assert.Nil(t, err)
	defer p.Release()
	var wg sync.WaitGroup
	for i, data := range bats {
		wg.Add(1)
		name := schema1.Name
		if i%2 == 1 {
			name = schema2.Name
		}
		err := p.Submit(testutil.AppendClosure(t, data, name, db, &wg))
		assert.Nil(t, err)
	}
	wg.Wait()

	{
		txn, rel := testutil.GetDefaultRelation(t, db, schema1.Name)
		for i := 0; i < len(bats); i += 2 {
			data := bats[i]
			v := data.Vecs[schema1.GetSingleSortKeyIdx()].Get(0)
			filter := handle.NewEQFilter(v)
			_, _, err := rel.GetByFilter(context.Background(), filter)
			assert.NoError(t, err)
		}
		database, _ := txn.GetDatabase("db")
		rel, err = database.GetRelationByName(schema2.Name)
		assert.Nil(t, err)
		for i := 1; i < len(bats); i += 2 {
			data := bats[i]
			v := data.Vecs[schema1.GetSingleSortKeyIdx()].Get(0)
			filter := handle.NewEQFilter(v)
			_, _, err := rel.GetByFilter(context.Background(), filter)
			assert.NoError(t, err)
		}
		_ = txn.Commit(context.Background())
	}
}

func TestDelete1(t *testing.T) {
	defer testutils.AfterTest(t)()
	testutils.EnsureNoLeak(t)
	ctx := context.Background()

	tae := testutil.InitTestDB(ctx, ModuleName, t, nil)
	defer tae.Close()

	schema := catalog.MockSchemaAll(3, 2)
	schema.BlockMaxRows = 10
	bat := catalog.MockBatch(schema, int(schema.BlockMaxRows))
	defer bat.Close()
	testutil.CreateRelationAndAppend(t, 0, tae, "db", schema, bat, true)
	var id *common.ID
	var row uint32
	{
		txn, rel := testutil.GetDefaultRelation(t, tae, schema.Name)
		pkCol := bat.Vecs[schema.GetSingleSortKeyIdx()]
		pkVal := pkCol.Get(5)
		filter := handle.NewEQFilter(pkVal)
		var err error
		id, row, err = rel.GetByFilter(context.Background(), filter)
		assert.NoError(t, err)
		err = rel.RangeDelete(id, row, row, handle.DT_Normal)
		assert.NoError(t, err)
		assert.NoError(t, txn.Commit(context.Background()))
	}
	{
		txn, rel := testutil.GetDefaultRelation(t, tae, schema.Name)
		pkCol := bat.Vecs[schema.GetSingleSortKeyIdx()]
		pkVal := pkCol.Get(5)
		filter := handle.NewEQFilter(pkVal)
		_, _, err := rel.GetByFilter(context.Background(), filter)
		assert.Error(t, err)
		assert.NoError(t, txn.Commit(context.Background()))
	}
	{
		txn, rel := testutil.GetDefaultRelation(t, tae, schema.Name)
		blkMeta := testutil.GetOneBlockMeta(rel)
		task, err := jobs.NewFlushTableTailTask(nil, txn, []*catalog.ObjectEntry{blkMeta}, nil, tae.Runtime, txn.GetStartTS())
		assert.NoError(t, err)
		err = task.OnExec(context.Background())
		assert.NoError(t, err)
		assert.NoError(t, txn.Commit(context.Background()))
	}
	{
		var view *containers.Batch
		txn, rel := testutil.GetDefaultRelation(t, tae, schema.Name)
		blk := testutil.GetOneObject(rel)
		err := blk.HybridScan(ctx, &view, 0, []int{schema.GetSingleSortKeyIdx()}, common.DefaultAllocator)
		assert.NoError(t, err)
		assert.Nil(t, view.Deletes)
		assert.Equal(t, bat.Vecs[0].Length()-1, view.Length())
		view.Close()
		view = nil

		err = rel.RangeDelete(blk.Fingerprint(), 0, 0, handle.DT_Normal)
		assert.NoError(t, err)
		err = blk.HybridScan(ctx, &view, 0, []int{schema.GetSingleSortKeyIdx()}, common.DefaultAllocator)
		assert.NoError(t, err)
		assert.True(t, view.Deletes.Contains(0))
		view.Close()
		v := bat.Vecs[schema.GetSingleSortKeyIdx()].Get(0)
		filter := handle.NewEQFilter(v)
		_, _, err = rel.GetByFilter(context.Background(), filter)
		assert.True(t, moerr.IsMoErrCode(err, moerr.ErrNotFound))
		assert.NoError(t, txn.Commit(context.Background()))
	}
	{
		txn, rel := testutil.GetDefaultRelation(t, tae, schema.Name)
		blk := testutil.GetOneObject(rel)
		var view *containers.Batch
		err := blk.HybridScan(ctx, &view, 0, []int{schema.GetSingleSortKeyIdx()}, common.DefaultAllocator)
		assert.NoError(t, err)
		defer view.Close()
		assert.True(t, view.Deletes.Contains(0))
		assert.Equal(t, bat.Vecs[0].Length()-1, view.Length())
		v := bat.Vecs[schema.GetSingleSortKeyIdx()].Get(0)
		filter := handle.NewEQFilter(v)
		_, _, err = rel.GetByFilter(context.Background(), filter)
		assert.True(t, moerr.IsMoErrCode(err, moerr.ErrNotFound))
		_ = txn.Rollback(context.Background())
	}
	t.Log(tae.Catalog.SimplePPString(common.PPL1))
}

func TestLogIndex1(t *testing.T) {
	defer testutils.AfterTest(t)()
	testutils.EnsureNoLeak(t)
	ctx := context.Background()

	tae := testutil.InitTestDB(ctx, ModuleName, t, nil)
	defer tae.Close()
	schema := catalog.MockSchemaAll(13, 0)
	schema.BlockMaxRows = 10
	bat := catalog.MockBatch(schema, int(schema.BlockMaxRows))
	defer bat.Close()
	bats := bat.Split(int(schema.BlockMaxRows))
	testutil.CreateRelation(t, tae, "db", schema, true)
	txns := make([]txnif.AsyncTxn, 0)
	doAppend := func(data *containers.Batch) func() {
		return func() {
			txn, rel := testutil.GetDefaultRelation(t, tae, schema.Name)
			err := rel.Append(context.Background(), data)
			assert.NoError(t, err)
			assert.NoError(t, txn.Commit(context.Background()))
			txns = append(txns, txn)
		}
	}
	for _, data := range bats {
		doAppend(data)()
	}
	var id *common.ID
	var offset uint32
	var err error
	{
		txn, rel := testutil.GetDefaultRelation(t, tae, schema.Name)
		v := bat.Vecs[schema.GetSingleSortKeyIdx()].Get(3)
		filter := handle.NewEQFilter(v)
		id, offset, err = rel.GetByFilter(context.Background(), filter)
		assert.Nil(t, err)
		err = rel.RangeDelete(id, offset, offset, handle.DT_Normal)
		assert.Nil(t, err)
		assert.Nil(t, txn.Commit(context.Background()))
	}
	{
		txn, rel := testutil.GetDefaultRelation(t, tae, schema.Name)
		blk := testutil.GetOneObject(rel)
		meta := blk.GetMeta().(*catalog.ObjectEntry)

		var view *containers.Batch
		err := blk.HybridScan(ctx, &view, 0, []int{schema.GetSingleSortKeyIdx()}, common.DefaultAllocator)
		assert.Nil(t, err)
		defer view.Close()
		assert.True(t, view.Deletes.Contains(uint64(offset)))
		task, err := jobs.NewFlushTableTailTask(nil, txn, []*catalog.ObjectEntry{meta}, nil, tae.Runtime, txn.GetStartTS())
		assert.Nil(t, err)
		err = task.OnExec(context.Background())
		assert.Nil(t, err)
		assert.Nil(t, txn.Commit(context.Background()))
	}
}

func TestCrossDBTxn(t *testing.T) {
	defer testutils.AfterTest(t)()
	testutils.EnsureNoLeak(t)
	ctx := context.Background()

	tae := testutil.InitTestDB(ctx, ModuleName, t, nil)
	defer tae.Close()

	txn, _ := tae.StartTxn(nil)
	db1, err := txn.CreateDatabase("db1", "", "")
	assert.Nil(t, err)
	db2, err := txn.CreateDatabase("db2", "", "")
	assert.Nil(t, err)
	assert.NotNil(t, db1)
	assert.NotNil(t, db2)
	assert.Nil(t, txn.Commit(context.Background()))

	schema1 := catalog.MockSchema(2, 0)
	schema1.BlockMaxRows = 10
	schema1.ObjectMaxBlocks = 2
	schema2 := catalog.MockSchema(4, 0)
	schema2.BlockMaxRows = 10
	schema2.ObjectMaxBlocks = 2

	rows1 := schema1.BlockMaxRows * 5 / 2
	rows2 := schema1.BlockMaxRows * 3 / 2
	bat1 := catalog.MockBatch(schema1, int(rows1))
	bat2 := catalog.MockBatch(schema2, int(rows2))
	defer bat1.Close()
	defer bat2.Close()

	txn, _ = tae.StartTxn(nil)
	db1, err = txn.GetDatabase("db1")
	assert.Nil(t, err)
	db2, err = txn.GetDatabase("db2")
	assert.Nil(t, err)
	rel1, err := db1.CreateRelation(schema1)
	assert.Nil(t, err)
	rel2, err := db2.CreateRelation(schema2)
	assert.Nil(t, err)
	err = rel1.Append(context.Background(), bat1)
	assert.Nil(t, err)
	err = rel2.Append(context.Background(), bat2)
	assert.Nil(t, err)

	assert.Nil(t, txn.Commit(context.Background()))

	txn, _ = tae.StartTxn(nil)
	db1, err = txn.GetDatabase("db1")
	assert.NoError(t, err)
	db2, err = txn.GetDatabase("db2")
	assert.NoError(t, err)
	rel1, err = db1.GetRelationByName(schema1.Name)
	assert.NoError(t, err)
	rel2, err = db2.GetRelationByName(schema2.Name)
	assert.NoError(t, err)

	testutil.CheckAllColRowsByScan(t, rel1, int(rows1), false)
	testutil.CheckAllColRowsByScan(t, rel2, int(rows2), false)

	t.Log(tae.Catalog.SimplePPString(common.PPL1))
}

func TestSystemDB2(t *testing.T) {
	defer testutils.AfterTest(t)()
	testutils.EnsureNoLeak(t)
	ctx := context.Background()

	tae := testutil.InitTestDB(ctx, ModuleName, t, nil)
	defer tae.Close()

	txn, _ := tae.StartTxn(nil)
	sysDB, err := txn.GetDatabase(pkgcatalog.MO_CATALOG)
	assert.NoError(t, err)
	_, err = sysDB.DropRelationByName(pkgcatalog.MO_DATABASE)
	assert.Error(t, err)
	_, err = sysDB.DropRelationByName(pkgcatalog.MO_TABLES)
	assert.Error(t, err)
	_, err = sysDB.DropRelationByName(pkgcatalog.MO_COLUMNS)
	assert.Error(t, err)

	schema := catalog.MockSchema(2, 0)
	schema.BlockMaxRows = 100
	schema.ObjectMaxBlocks = 2
	bat := catalog.MockBatch(schema, 1000)
	defer bat.Close()

	rel, err := sysDB.CreateRelation(schema)
	assert.NoError(t, err)
	assert.NotNil(t, rel)
	err = rel.Append(context.Background(), bat)
	assert.Nil(t, err)
	assert.NoError(t, txn.Commit(context.Background()))

	txn, _ = tae.StartTxn(nil)
	sysDB, err = txn.GetDatabase(pkgcatalog.MO_CATALOG)
	assert.NoError(t, err)
	rel, err = sysDB.GetRelationByName(schema.Name)
	assert.NoError(t, err)
	testutil.CheckAllColRowsByScan(t, rel, 1000, false)
	assert.NoError(t, txn.Commit(context.Background()))
}

func TestSystemDB3(t *testing.T) {
	defer testutils.AfterTest(t)()
	testutils.EnsureNoLeak(t)
	ctx := context.Background()
	tae := testutil.InitTestDB(ctx, ModuleName, t, nil)
	defer tae.Close()
	txn, _ := tae.StartTxn(nil)
	schema := catalog.MockSchemaAll(13, 12)
	schema.BlockMaxRows = 100
	schema.ObjectMaxBlocks = 2
	bat := catalog.MockBatch(schema, 20)
	defer bat.Close()
	db, err := txn.GetDatabase(pkgcatalog.MO_CATALOG)
	assert.NoError(t, err)
	rel, err := db.CreateRelation(schema)
	assert.NoError(t, err)
	err = rel.Append(context.Background(), bat)
	assert.NoError(t, err)
	assert.NoError(t, txn.Commit(context.Background()))
}

func TestScan1(t *testing.T) {
	defer testutils.AfterTest(t)()
	testutils.EnsureNoLeak(t)
	ctx := context.Background()
	tae := testutil.InitTestDB(ctx, ModuleName, t, nil)
	defer tae.Close()

	schema := catalog.MockSchemaAll(13, 2)
	schema.BlockMaxRows = 100
	schema.ObjectMaxBlocks = 2

	bat := catalog.MockBatch(schema, int(schema.BlockMaxRows-1))
	defer bat.Close()
	txn, _, rel := testutil.CreateRelationNoCommit(t, tae, testutil.DefaultTestDB, schema, true)
	err := rel.Append(context.Background(), bat)
	assert.NoError(t, err)
	testutil.CheckAllColRowsByScan(t, rel, bat.Length(), false)
	assert.NoError(t, txn.Commit(context.Background()))
}

func TestDedup(t *testing.T) {
	defer testutils.AfterTest(t)()
	testutils.EnsureNoLeak(t)
	ctx := context.Background()

	tae := testutil.InitTestDB(ctx, ModuleName, t, nil)
	defer tae.Close()

	schema := catalog.MockSchemaAll(13, 2)
	schema.BlockMaxRows = 100
	schema.ObjectMaxBlocks = 2

	bat := catalog.MockBatch(schema, 10)
	defer bat.Close()
	txn, _, rel := testutil.CreateRelationNoCommit(t, tae, testutil.DefaultTestDB, schema, true)
	err := rel.Append(context.Background(), bat)
	assert.NoError(t, err)
	err = rel.Append(context.Background(), bat)
	t.Log(err)
	assert.True(t, moerr.IsMoErrCode(err, moerr.ErrDuplicateEntry))
	testutil.CheckAllColRowsByScan(t, rel, 10, false)
	err = txn.Rollback(context.Background())
	assert.NoError(t, err)
}

func TestScan2(t *testing.T) {
	defer testutils.AfterTest(t)()
	testutils.EnsureNoLeak(t)
	ctx := context.Background()

	tae := testutil.InitTestDB(ctx, ModuleName, t, nil)
	defer tae.Close()
	schema := catalog.MockSchemaAll(13, 12)
	schema.BlockMaxRows = 10
	schema.ObjectMaxBlocks = 10
	rows := schema.BlockMaxRows * 5 / 2
	bat := catalog.MockBatch(schema, int(rows))
	defer bat.Close()
	bats := bat.Split(2)

	txn, _, rel := testutil.CreateRelationNoCommit(t, tae, testutil.DefaultTestDB, schema, true)
	err := rel.Append(context.Background(), bats[0])
	assert.NoError(t, err)
	testutil.CheckAllColRowsByScan(t, rel, bats[0].Length(), false)

	err = rel.Append(context.Background(), bats[0])
	assert.Error(t, err)
	err = rel.Append(context.Background(), bats[1])
	assert.NoError(t, err)
	testutil.CheckAllColRowsByScan(t, rel, int(rows), false)

	pkv := bat.Vecs[schema.GetSingleSortKeyIdx()].Get(5)
	filter := handle.NewEQFilter(pkv)
	err = rel.DeleteByFilter(context.Background(), filter)
	assert.NoError(t, err)
	testutil.CheckAllColRowsByScan(t, rel, int(rows)-1, true)

	pkv = bat.Vecs[schema.GetSingleSortKeyIdx()].Get(8)
	filter = handle.NewEQFilter(pkv)
	updateV := int64(999)
	err = rel.UpdateByFilter(context.Background(), filter, 3, updateV, false)
	assert.NoError(t, err)

	v, _, err := rel.GetValueByFilter(context.Background(), filter, 3)
	assert.NoError(t, err)
	assert.Equal(t, updateV, v.(int64))
	testutil.CheckAllColRowsByScan(t, rel, int(rows)-1, true)
	assert.NoError(t, txn.Commit(context.Background()))
}

func TestADA(t *testing.T) {
	defer testutils.AfterTest(t)()
	testutils.EnsureNoLeak(t)
	ctx := context.Background()

	tae := testutil.InitTestDB(ctx, ModuleName, t, nil)
	defer tae.Close()
	schema := catalog.MockSchemaAll(13, 3)
	schema.BlockMaxRows = 1000
	bat := catalog.MockBatch(schema, 1)
	defer bat.Close()

	// Append to a block
	testutil.CreateRelationAndAppend(t, 0, tae, "db", schema, bat, true)

	// Delete a row from the block
	txn, rel := testutil.GetDefaultRelation(t, tae, schema.Name)
	v := bat.Vecs[schema.GetSingleSortKeyIdx()].Get(0)
	filter := handle.NewEQFilter(v)
	id, row, err := rel.GetByFilter(context.Background(), filter)
	assert.NoError(t, err)
	err = rel.RangeDelete(id, row, row, handle.DT_Normal)
	assert.NoError(t, err)
	_, _, err = rel.GetByFilter(context.Background(), filter)
	assert.Error(t, err)
	assert.NoError(t, txn.Commit(context.Background()))

	// Append a row with the same primary key
	txn, rel = testutil.GetDefaultRelation(t, tae, schema.Name)
	_, _, err = rel.GetByFilter(context.Background(), filter)
	assert.Error(t, err)
	err = rel.Append(context.Background(), bat)
	assert.NoError(t, err)
	id, row, err = rel.GetByFilter(context.Background(), filter)
	assert.NoError(t, err)
	testutil.CheckAllColRowsByScan(t, rel, 1, true)

	err = rel.RangeDelete(id, row, row, handle.DT_Normal)
	assert.NoError(t, err)
	_, _, err = rel.GetByFilter(context.Background(), filter)
	assert.Error(t, err)

	err = rel.Append(context.Background(), bat)
	assert.NoError(t, err)
	_, _, err = rel.GetByFilter(context.Background(), filter)
	assert.NoError(t, err)
	testutil.CheckAllColRowsByScan(t, rel, 1, true)
	assert.NoError(t, txn.Commit(context.Background()))

	txn, rel = testutil.GetDefaultRelation(t, tae, schema.Name)
	err = rel.Append(context.Background(), bat)
	assert.Error(t, err)
	id, row, err = rel.GetByFilter(context.Background(), filter)
	assert.NoError(t, err)
	err = rel.RangeDelete(id, row, row, handle.DT_Normal)
	assert.NoError(t, err)
	_, _, err = rel.GetByFilter(context.Background(), filter)
	assert.Error(t, err)

	err = rel.Append(context.Background(), bat)
	assert.NoError(t, err)

	id, row, err = rel.GetByFilter(context.Background(), filter)
	assert.NoError(t, err)

	err = rel.Append(context.Background(), bat)
	assert.Error(t, err)

	err = rel.RangeDelete(id, row, row, handle.DT_Normal)
	assert.NoError(t, err)
	_, _, err = rel.GetByFilter(context.Background(), filter)
	assert.Error(t, err)
	err = rel.Append(context.Background(), bat)
	assert.NoError(t, err)

	assert.NoError(t, txn.Commit(context.Background()))

	txn, rel = testutil.GetDefaultRelation(t, tae, schema.Name)
	err = rel.Append(context.Background(), bat)
	assert.Error(t, err)
	id, row, err = rel.GetByFilter(context.Background(), filter)
	assert.NoError(t, err)
	err = rel.RangeDelete(id, row, row, handle.DT_Normal)
	assert.NoError(t, err)
	_, _, err = rel.GetByFilter(context.Background(), filter)
	assert.Error(t, err)

	err = rel.Append(context.Background(), bat)
	assert.NoError(t, err)
	assert.NoError(t, txn.Commit(context.Background()))

	txn, rel = testutil.GetDefaultRelation(t, tae, schema.Name)
	it := rel.MakeObjectIt(false)
	for it.Next() {
		blk := it.GetObject()
		for j := 0; j < blk.BlkCnt(); j++ {
			var view *containers.Batch
			err := blk.HybridScan(ctx, &view, uint16(j), []int{schema.GetSingleSortKeyIdx()}, common.DefaultAllocator)
			assert.NoError(t, err)
			assert.Equal(t, 4, view.Length())
			assert.Equal(t, 3, view.Deletes.GetCardinality())
			view.Close()

		}
	}
	assert.NoError(t, txn.Commit(context.Background()))
}

func TestUpdateByFilter(t *testing.T) {
	defer testutils.AfterTest(t)()
	testutils.EnsureNoLeak(t)
	ctx := context.Background()

	tae := testutil.InitTestDB(ctx, ModuleName, t, nil)
	defer tae.Close()
	schema := catalog.MockSchemaAll(13, 3)
	bat := catalog.MockBatch(schema, 100)
	defer bat.Close()

	testutil.CreateRelationAndAppend(t, 0, tae, "db", schema, bat, true)

	txn, rel := testutil.GetDefaultRelation(t, tae, schema.Name)
	v := bat.Vecs[schema.GetSingleSortKeyIdx()].Get(2)
	filter := handle.NewEQFilter(v)
	err := rel.UpdateByFilter(context.Background(), filter, 2, int32(2222), false)
	assert.NoError(t, err)

	id, row, err := rel.GetByFilter(context.Background(), filter)
	assert.NoError(t, err)
	cv, _, err := rel.GetValue(id, row, 2, false)
	assert.NoError(t, err)
	assert.Equal(t, int32(2222), cv.(int32))

	v = bat.Vecs[schema.GetSingleSortKeyIdx()].Get(3)
	filter = handle.NewEQFilter(v)

	err = rel.UpdateByFilter(context.Background(), filter, uint16(schema.GetSingleSortKeyIdx()), int64(333333), false)
	assert.NoError(t, err)

	assert.NoError(t, txn.Commit(context.Background()))
}

// Test Steps
// 1. Create DB|Relation and append 10 rows. Commit
// 2. Make a equal filter with value of the pk of the second inserted row
// 3. Start Txn1. GetByFilter return PASS
// 4. Start Txn2. Delete row 2. Commit.
// 5. Txn1 call GetByFilter and should return PASS
func TestGetByFilter(t *testing.T) {
	defer testutils.AfterTest(t)()
	testutils.EnsureNoLeak(t)
	ctx := context.Background()

	tae := testutil.InitTestDB(ctx, ModuleName, t, nil)
	defer tae.Close()
	schema := catalog.MockSchemaAll(13, 12)
	bat := catalog.MockBatch(schema, 10)
	defer bat.Close()

	// Step 1
	testutil.CreateRelationAndAppend(t, 0, tae, "db", schema, bat, true)

	// Step 2
	v := bat.Vecs[schema.GetSingleSortKeyIdx()].Get(2)
	filter := handle.NewEQFilter(v)

	// Step 3
	txn1, rel := testutil.GetDefaultRelation(t, tae, schema.Name)
	id, row, err := rel.GetByFilter(context.Background(), filter)
	assert.NoError(t, err)

	// Step 4
	{
		txn2, rel := testutil.GetDefaultRelation(t, tae, schema.Name)
		err := rel.RangeDelete(id, row, row, handle.DT_Normal)
		assert.NoError(t, err)
		assert.NoError(t, txn2.Commit(context.Background()))
	}

	// Step 5
	_, _, err = rel.GetByFilter(context.Background(), filter)
	assert.NoError(t, err)
	assert.NoError(t, txn1.Commit(context.Background()))
}

//  1. Set a big BlockMaxRows
//  2. Mock one row batch
//  3. Start tones of workers. Each work execute below routines:
//     3.1 GetByFilter a pk val
//     3.1.1 If found, go to 3.5
//     3.2 Append a row
//     3.3 err should not be duplicated(TODO: now is duplicated, should be W-W conflict)
//     (why not duplicated: previous GetByFilter had checked that there was no duplicate key)
//     3.4 If no error. try commit. If commit ok, inc appendedcnt. If error, rollback
//     3.5 Delete the row
//     3.5.1 If no error. try commit. commit should always pass
//     3.5.2 If error, should always be w-w conflict
//  4. Wait done all workers. Check the raw row count of table, should be same with appendedcnt.
func TestChaos1(t *testing.T) {
	defer testutils.AfterTest(t)()
	testutils.EnsureNoLeak(t)
	ctx := context.Background()

	tae := testutil.InitTestDB(ctx, ModuleName, t, nil)
	defer tae.Close()
	schema := catalog.MockSchemaAll(13, 12)
	schema.BlockMaxRows = 100000
	schema.ObjectMaxBlocks = 2
	bat := catalog.MockBatch(schema, 1)
	defer bat.Close()

	testutil.CreateRelation(t, tae, "db", schema, true)

	v := bat.Vecs[schema.GetSingleSortKeyIdx()].Get(0)
	filter := handle.NewEQFilter(v)
	var wg sync.WaitGroup
	appendCnt := uint32(0)
	deleteCnt := uint32(0)
	worker := func() {
		defer wg.Done()
		txn, rel := testutil.GetDefaultRelation(t, tae, schema.Name)
		id, row, err := rel.GetByFilter(context.Background(), filter)
		// logutil.Infof("id=%v,row=%d,err=%v", id, row, err)
		if err == nil {
			err = rel.RangeDelete(id, row, row, handle.DT_Normal)
			if err != nil {
				t.Logf("delete: %v", err)
				// assert.Equal(t, txnif.ErrTxnWWConflict, err)
				assert.NoError(t, txn.Rollback(context.Background()))
				return
			}
			err := txn.Commit(context.Background())
			if err == nil {
				atomic.AddUint32(&deleteCnt, uint32(1))
			}
			return
		}
		assert.True(t, moerr.IsMoErrCode(err, moerr.ErrNotFound))
		err = rel.Append(context.Background(), bat)
		// TODO: enable below check later
		// assert.NotEqual(t, data.ErrDuplicate, err)
		if err == nil {
			err = txn.Commit(context.Background())
			// TODO: enable below check later
			// assert.NotEqual(t, data.ErrDuplicate, err)
			if err == nil {
				atomic.AddUint32(&appendCnt, uint32(1))
			} else {
				t.Logf("commit: %v", err)
			}
			return
		}
		_ = txn.Rollback(context.Background())
	}
	pool, _ := ants.NewPool(10)
	defer pool.Release()
	for i := 0; i < 50; i++ {
		wg.Add(1)
		err := pool.Submit(worker)
		assert.Nil(t, err)
	}
	wg.Wait()
	t.Logf("AppendCnt: %d", appendCnt)
	t.Logf("DeleteCnt: %d", deleteCnt)
	assert.True(t, appendCnt-deleteCnt <= 1)
	_, rel := testutil.GetDefaultRelation(t, tae, schema.Name)
	blk := testutil.GetOneObject(rel)
	var view *containers.Batch
	err := blk.HybridScan(ctx, &view, 0, []int{schema.GetSingleSortKeyIdx()}, common.DefaultAllocator)
	assert.NoError(t, err)
	defer view.Close()
	assert.Equal(t, int(appendCnt), view.Length())
	mask := view.Deletes
	view.Compact()
	t.Log(view.String())
	assert.Equal(t, int(deleteCnt), mask.GetCardinality())
}

// Testing Steps
// 1. Append 10 rows
// 2. Start txn1
// 3. Start txn2. Update the 3rd row 3rd col to int64(2222) and commit. -- PASS
// 4. Txn1 try to update the 3rd row 3rd col to int64(1111). -- W-W Conflict.
// 5. Txn1 try to delete the 3rd row. W-W Conflict. Rollback
// 6. Start txn3 and try to update th3 3rd row 3rd col to int64(3333). -- PASS
func TestSnapshotIsolation1(t *testing.T) {
	defer testutils.AfterTest(t)()
	testutils.EnsureNoLeak(t)
	ctx := context.Background()

	tae := testutil.InitTestDB(ctx, ModuleName, t, nil)
	defer tae.Close()
	schema := catalog.MockSchemaAll(13, 12)
	schema.BlockMaxRows = 100
	bat := catalog.MockBatch(schema, 10)
	defer bat.Close()
	v := bat.Vecs[schema.GetSingleSortKeyIdx()].Get(3)
	filter := handle.NewEQFilter(v)

	// Step 1
	testutil.CreateRelationAndAppend(t, 0, tae, "db", schema, bat, true)

	// Step 2
	txn1, rel1 := testutil.GetDefaultRelation(t, tae, schema.Name)

	// Step 3
	txn2, rel2 := testutil.GetDefaultRelation(t, tae, schema.Name)
	err := rel2.UpdateByFilter(context.Background(), filter, 3, int64(2222), false)
	assert.NoError(t, err)
	assert.NoError(t, txn2.Commit(context.Background()))

	// Step 4
	err = rel1.UpdateByFilter(context.Background(), filter, 3, int64(1111), false)
	t.Log(err)
	assert.True(t, moerr.IsMoErrCode(err, moerr.ErrTxnWWConflict))
	_ = txn1.Rollback(context.Background())

	// Step 5
	txn1, rel1 = testutil.GetDefaultRelation(t, tae, schema.Name)
	id, row, err := rel1.GetByFilter(context.Background(), filter)
	assert.NoError(t, err)
	err = rel1.RangeDelete(id, row, row, handle.DT_Normal)
	assert.NoError(t, err)
	_ = txn1.Rollback(context.Background())

	// Step 6
	txn3, rel3 := testutil.GetDefaultRelation(t, tae, schema.Name)
	err = rel3.UpdateByFilter(context.Background(), filter, 3, int64(3333), false)
	assert.NoError(t, err)
	assert.NoError(t, txn3.Commit(context.Background()))

	txn, rel := testutil.GetDefaultRelation(t, tae, schema.Name)
	v, _, err = rel.GetValueByFilter(context.Background(), filter, 3)
	assert.NoError(t, err)
	assert.Equal(t, int64(3333), v.(int64))
	err = rel.RangeDelete(id, row, row, handle.DT_Normal)
	assert.Error(t, err)
	assert.NoError(t, txn.Commit(context.Background()))
}

// Testing Steps
// 1. Start txn1
// 2. Start txn2 and append one row and commit
// 3. Start txn3 and delete the row and commit
// 4. Txn1 try to append the row. (W-W). Rollback
func TestSnapshotIsolation2(t *testing.T) {
	defer testutils.AfterTest(t)()
	testutils.EnsureNoLeak(t)
	ctx := context.Background()

	opts := config.WithLongScanAndCKPOpts(nil)
	tae := testutil.InitTestDB(ctx, ModuleName, t, opts)
	defer tae.Close()
	schema := catalog.MockSchemaAll(13, 12)
	schema.BlockMaxRows = 100
	bat := catalog.MockBatch(schema, 1)
	defer bat.Close()
	v := bat.Vecs[schema.GetSingleSortKeyIdx()].Get(0)
	filter := handle.NewEQFilter(v)

	testutil.CreateRelation(t, tae, "db", schema, true)

	// Step 1
	txn1, rel1 := testutil.GetDefaultRelation(t, tae, schema.Name)

	// Step 2
	txn2, rel2 := testutil.GetDefaultRelation(t, tae, schema.Name)
	err := rel2.Append(context.Background(), bat)
	assert.NoError(t, err)
	assert.NoError(t, txn2.Commit(context.Background()))

	// Step 3
	txn3, rel3 := testutil.GetDefaultRelation(t, tae, schema.Name)
	err = rel3.DeleteByFilter(context.Background(), filter)
	assert.NoError(t, err)
	assert.NoError(t, txn3.Commit(context.Background()))

	// Step 4
	err = rel1.Append(context.Background(), bat)
	assert.NoError(t, err)
	err = txn1.Commit(context.Background())
	t.Log(err)
	assert.True(t, moerr.IsMoErrCode(err, moerr.ErrTxnWWConflict))
}

// Same as TestMergeBlocks
// no pkRow in schema, so merge will run reshape.
func TestReshapeBlocks(t *testing.T) {
	defer testutils.AfterTest(t)()
	testutils.EnsureNoLeak(t)
	ctx := context.Background()

	tae := testutil.InitTestDB(ctx, ModuleName, t, nil)
	defer tae.Close()
	schema := catalog.MockSchemaAll(1, -1)
	schema.BlockMaxRows = 10
	schema.ObjectMaxBlocks = 3
	bat := catalog.MockBatch(schema, 30)
	defer bat.Close()

	testutil.CreateRelationAndAppend(t, 0, tae, "db", schema, bat, true)

	txn, err := tae.StartTxn(nil)
	assert.Nil(t, err)
	db, err := txn.GetDatabase("db")
	assert.Nil(t, err)
	rel, err := db.GetRelationByName(schema.Name)
	assert.Nil(t, err)
	it := rel.MakeObjectIt(false)
	it.Next()
	blkID := it.GetObject().Fingerprint()
	err = rel.RangeDelete(blkID, 5, 9, handle.DT_Normal)
	assert.Nil(t, err)
	assert.Nil(t, txn.Commit(context.Background()))

	txn, err = tae.StartTxn(nil)
	assert.Nil(t, err)
	db, err = txn.GetDatabase("db")
	assert.Nil(t, err)
	rel, err = db.GetRelationByName(schema.Name)
	assert.Nil(t, err)
	it = rel.MakeObjectIt(false)
	for it.Next() {
		testutil.CheckAllColRowsByScan(t, rel, bat.Length(), false)
		obj := it.GetObject()
		var view *containers.Batch
		for j := 0; j < obj.BlkCnt(); j++ {
			err := obj.Scan(ctx, &view, uint16(j), []int{0}, common.DefaultAllocator)
			assert.NoError(t, err)
		}
		t.Log(view)
		view.Close()
	}
	assert.Nil(t, txn.Commit(context.Background()))

	testutil.CompactBlocks(t, 0, tae, "db", schema, false)
	testutil.MergeBlocks(t, 0, tae, "db", schema, false)

	txn, err = tae.StartTxn(nil)
	assert.Nil(t, err)
	db, err = txn.GetDatabase("db")
	assert.Nil(t, err)
	rel, err = db.GetRelationByName(schema.Name)
	assert.Nil(t, err)
	assert.Equal(t, uint64(25), rel.GetMeta().(*catalog.TableEntry).GetRows())
	it = rel.MakeObjectIt(false)
	for it.Next() {
		testutil.CheckAllColRowsByScan(t, rel, bat.Length()-5, false)
		obj := it.GetObject()
		var view *containers.Batch
		for j := 0; j < obj.BlkCnt(); j++ {
			err := obj.Scan(ctx, &view, uint16(j), []int{0}, common.DefaultAllocator)
			assert.NoError(t, err)
		}
		t.Log(view)
		view.Close()
	}
	assert.Nil(t, txn.Commit(context.Background()))
}

// 1. Append 3 blocks and delete last 5 rows of the 1st block
// 2. Merge blocks
// 3. Check rows and col[0]
func TestMergeBlocks(t *testing.T) {
	defer testutils.AfterTest(t)()
	testutils.EnsureNoLeak(t)
	ctx := context.Background()

	tae := testutil.InitTestDB(ctx, ModuleName, t, nil)
	defer tae.Close()
	schema := catalog.MockSchemaAll(1, 0)
	schema.BlockMaxRows = 10
	schema.ObjectMaxBlocks = 3
	bat := catalog.MockBatch(schema, 30)
	defer bat.Close()

	testutil.CreateRelationAndAppend(t, 0, tae, "db", schema, bat, true)

	txn, err := tae.StartTxn(nil)
	assert.Nil(t, err)
	db, err := txn.GetDatabase("db")
	assert.Nil(t, err)
	rel, err := db.GetRelationByName(schema.Name)
	assert.Nil(t, err)
	blkID := testutil.GetOneObject(rel).Fingerprint()
	err = rel.RangeDelete(blkID, 5, 9, handle.DT_Normal)
	assert.Nil(t, err)
	assert.Nil(t, txn.Commit(context.Background()))

	txn, err = tae.StartTxn(nil)
	it := rel.MakeObjectIt(false)
	assert.Nil(t, err)
	db, err = txn.GetDatabase("db")
	assert.Nil(t, err)
	rel, err = db.GetRelationByName(schema.Name)
	assert.Nil(t, err)
	it = rel.MakeObjectIt(false)
	for it.Next() {
		testutil.CheckAllColRowsByScan(t, rel, bat.Length(), false)
		obj := it.GetObject()
		var view *containers.Batch
		for j := 0; j < obj.BlkCnt(); j++ {
			err := obj.Scan(ctx, &view, uint16(j), []int{0}, common.DefaultAllocator)
			assert.NoError(t, err)
		}
		t.Log(view)
		view.Close()
	}
	assert.Nil(t, txn.Commit(context.Background()))

	testutil.CompactBlocks(t, 0, tae, "db", schema, false)
	testutil.MergeBlocks(t, 0, tae, "db", schema, false)

	txn, err = tae.StartTxn(nil)
	assert.Nil(t, err)
	db, err = txn.GetDatabase("db")
	assert.Nil(t, err)
	rel, err = db.GetRelationByName(schema.Name)
	assert.Nil(t, err)
	assert.Equal(t, uint64(25), rel.GetMeta().(*catalog.TableEntry).GetRows())
	it = rel.MakeObjectIt(false)
	for it.Next() {
		testutil.CheckAllColRowsByScan(t, rel, bat.Length()-5, false)
		obj := it.GetObject()
		var view *containers.Batch
		for j := 0; j < obj.BlkCnt(); j++ {
			err := obj.Scan(ctx, &view, uint16(j), []int{0}, common.DefaultAllocator)
			assert.NoError(t, err)
		}
		t.Log(view)
		view.Close()
	}
	assert.Nil(t, txn.Commit(context.Background()))
}

type dummyCpkGetter struct{}

func (c *dummyCpkGetter) CollectCheckpointsInRange(ctx context.Context, start, end types.TS) (ckpLoc string, lastEnd types.TS, err error) {
	return "", types.TS{}, nil
}

func (c *dummyCpkGetter) FlushTable(ctx context.Context, dbID, tableID uint64, ts types.TS) error {
	return nil
}

func totsp(ts types.TS) *timestamp.Timestamp {
	x := ts.ToTimestamp()
	return &x
}

func TestSegDelLogtail(t *testing.T) {
	defer testutils.AfterTest(t)()
	testutils.EnsureNoLeak(t)
	ctx := context.Background()

	opts := config.WithLongScanAndCKPOpts(nil)
	tae := testutil.NewTestEngine(ctx, ModuleName, t, opts)
	defer tae.Close()
	schema := catalog.MockSchemaAll(13, -1)
	schema.BlockMaxRows = 10
	schema.ObjectMaxBlocks = 3
	bat := catalog.MockBatch(schema, 30)
	defer bat.Close()

	testutil.CreateRelationAndAppend(t, 0, tae.DB, "db", schema, bat, true)

	txn, err := tae.StartTxn(nil)
	assert.Nil(t, err)
	db, err := txn.GetDatabase("db")
	did := db.GetID()
	assert.Nil(t, err)
	rel, err := db.GetRelationByName(schema.Name)
	tid := rel.ID()
	assert.Nil(t, err)
	blkID := testutil.GetOneObject(rel).Fingerprint()
	err = rel.RangeDelete(blkID, 5, 9, handle.DT_Normal)
	assert.Nil(t, err)
	assert.Nil(t, txn.Commit(context.Background()))

	testutil.CompactBlocks(t, 0, tae.DB, "db", schema, false)
	testutil.MergeBlocks(t, 0, tae.DB, "db", schema, false)

	t.Log(tae.Catalog.SimplePPString(common.PPL3))
	resp, close, err := logtail.HandleSyncLogTailReq(context.TODO(), new(dummyCpkGetter), tae.LogtailMgr, tae.Catalog, api.SyncLogTailReq{
		CnHave: totsp(types.TS{}),
		CnWant: totsp(types.MaxTs()),
		Table:  &api.TableID{DbId: did, TbId: tid},
	}, false)
	require.Nil(t, err)
	require.Equal(t, 2, len(resp.Commands)) // data object + tombstone object

	require.Equal(t, api.Entry_Insert, resp.Commands[0].EntryType)
	require.True(t, strings.HasSuffix(resp.Commands[0].TableName, "data_meta"))
	require.Equal(t, uint32(9), resp.Commands[0].Bat.Vecs[0].Len) /* 5 create + 4 delete */
	// start ts should not be empty
	startTSVec := resp.Commands[0].Bat.Vecs[9]
	cnStartVec, err := vector.ProtoVectorToVector(startTSVec)
	require.NoError(t, err)
	startTSs := vector.MustFixedCol[types.TS](cnStartVec)
	for _, ts := range startTSs {
		require.False(t, ts.IsEmpty())
	}

	require.Equal(t, api.Entry_Insert, resp.Commands[1].EntryType)
	require.True(t, strings.HasSuffix(resp.Commands[1].TableName, "tombstone_meta"))
	require.Equal(t, uint32(4), resp.Commands[1].Bat.Vecs[0].Len) /* 2 create + 2 delete */
	// start ts should not be empty
	startTSVec = resp.Commands[1].Bat.Vecs[9]
	cnStartVec, err = vector.ProtoVectorToVector(startTSVec)
	require.NoError(t, err)
	startTSs = vector.MustFixedCol[types.TS](cnStartVec)
	for _, ts := range startTSs {
		require.False(t, ts.IsEmpty())
	}

	close()

	txn, err = tae.StartTxn(nil)
	assert.Nil(t, err)
	db, err = txn.GetDatabase("db")
	assert.Nil(t, err)
	rel, err = db.GetRelationByName(schema.Name)
	assert.Nil(t, err)
	assert.Equal(t, uint64(25), rel.GetMeta().(*catalog.TableEntry).GetRows())
	testutil.CheckAllColRowsByScan(t, rel, bat.Length()-5, false)
	assert.Nil(t, txn.Commit(context.Background()))

	err = tae.BGCheckpointRunner.ForceIncrementalCheckpoint(tae.TxnMgr.Now(), false)
	require.NoError(t, err)

	check := func() {
		ckpEntries := tae.BGCheckpointRunner.GetAllIncrementalCheckpoints()
		require.Equal(t, 1, len(ckpEntries))
		entry := ckpEntries[0]
		ins, del, dataObj, tombstoneObj, err := entry.GetByTableID(context.Background(), tae.Runtime.Fs, tid)
		require.NoError(t, err)
		require.Nil(t, ins)                              // 0 ins
		require.Nil(t, del)                              // 0  del
		require.Equal(t, uint32(9), dataObj.Vecs[0].Len) // 5 create + 4 delete
		require.Equal(t, 12, len(dataObj.Vecs))
		require.Equal(t, uint32(4), tombstoneObj.Vecs[0].Len) // 2 create + 2 delete
		require.Equal(t, 12, len(tombstoneObj.Vecs))
	}
	check()

	tae.Restart(ctx)

	txn, err = tae.StartTxn(nil)
	assert.Nil(t, err)
	db, err = txn.GetDatabase("db")
	assert.Nil(t, err)
	rel, err = db.GetRelationByName(schema.Name)
	assert.Nil(t, err)
	assert.Equal(t, uint64(25), rel.GetMeta().(*catalog.TableEntry).GetRows())
	testutil.CheckAllColRowsByScan(t, rel, bat.Length()-5, false)
	assert.Nil(t, txn.Commit(context.Background()))

	check()

}

// delete
// merge but not commit
// delete
// commit merge
func TestMergeblocks2(t *testing.T) {
	defer testutils.AfterTest(t)()
	testutils.EnsureNoLeak(t)
	ctx := context.Background()

	opts := config.WithLongScanAndCKPOpts(nil)
	tae := testutil.NewTestEngine(ctx, ModuleName, t, opts)
	defer tae.Close()
	schema := catalog.MockSchemaAll(1, 0)
	schema.BlockMaxRows = 3
	schema.ObjectMaxBlocks = 2
	tae.BindSchema(schema)
	bat := catalog.MockBatch(schema, 6)
	bats := bat.Split(2)
	defer bat.Close()

	tae.CreateRelAndAppend(bats[0], true)

	txn, rel := tae.GetRelation()
	_ = rel.Append(context.Background(), bats[1])
	assert.Nil(t, txn.Commit(context.Background()))

	// flush to nblk
	{
		tae.CompactBlocks(false)
	}

	{
		v := testutil.GetSingleSortKeyValue(bat, schema, 1)
		filter := handle.NewEQFilter(v)
		txn2, rel := tae.GetRelation()
		testutil.CheckAllColRowsByScan(t, rel, 6, true)
		_ = rel.DeleteByFilter(context.Background(), filter)
		assert.Nil(t, txn2.Commit(context.Background()))
	}

	_, rel = tae.GetRelation()
	testutil.CheckAllColRowsByScan(t, rel, 5, true)

	{
		txn, rel = tae.GetRelation()

		obj := testutil.GetOneObject(rel).GetMeta().(*catalog.ObjectEntry)
		objHandle, err := rel.GetObject(obj.ID(), false)
		assert.NoError(t, err)

		objsToMerge := []*catalog.ObjectEntry{objHandle.GetMeta().(*catalog.ObjectEntry)}
		task, err := jobs.NewMergeObjectsTask(nil, txn, objsToMerge, tae.Runtime, 0, false)
		assert.NoError(t, err)
		err = task.OnExec(context.Background())
		assert.NoError(t, err)

		{
			v := testutil.GetSingleSortKeyValue(bat, schema, 2)
			filter := handle.NewEQFilter(v)
			txn2, rel := tae.GetRelation()
			testutil.CheckAllColRowsByScan(t, rel, 5, true)
			_ = rel.DeleteByFilter(context.Background(), filter)
			assert.Nil(t, txn2.Commit(context.Background()))
		}
		err = txn.Commit(context.Background())
		assert.NoError(t, err)
	}

	_, rel = tae.GetRelation()
	testutil.CheckAllColRowsByScan(t, rel, 4, true)

	v := testutil.GetSingleSortKeyValue(bat, schema, 1)
	filter := handle.NewEQFilter(v)
	_, _, err := rel.GetByFilter(context.Background(), filter)
	assert.NotNil(t, err)

	v = testutil.GetSingleSortKeyValue(bat, schema, 2)
	filter = handle.NewEQFilter(v)
	_, _, err = rel.GetByFilter(context.Background(), filter)
	assert.NotNil(t, err)
}

// Object1: 1, 2, 3 | 4, 5, 6
// Object2: 7, 8, 9 | 10, 11, 12
// Now delete 1 and 10, then after merge:
// Object1: 2, 3, 4 | 5, 6, 7
// Object2: 8, 9, 11 | 12
// Delete map not nil on: [obj1, blk1] and [obj2, blk2]
func TestMergeBlocksIntoMultipleObjects(t *testing.T) {
	defer testutils.AfterTest(t)()
	testutils.EnsureNoLeak(t)
	ctx := context.Background()

	opts := config.WithLongScanAndCKPOpts(nil)
	tae := testutil.NewTestEngine(ctx, ModuleName, t, opts)
	defer tae.Close()
	schema := catalog.MockSchemaAll(1, 0)
	schema.BlockMaxRows = 3
	schema.ObjectMaxBlocks = 2
	tae.BindSchema(schema)
	bat := catalog.MockBatch(schema, 12)
	bats := bat.Split(2)
	defer bat.Close()

	tae.CreateRelAndAppend(bats[0], true)

	txn, rel := tae.GetRelation()
	_ = rel.Append(context.Background(), bats[1])
	assert.Nil(t, txn.Commit(context.Background()))

	// flush to nblk
	{
		txn, rel := tae.GetRelation()
		blkMetas := testutil.GetAllBlockMetas(rel, false)
		task, err := jobs.NewFlushTableTailTask(tasks.WaitableCtx, txn, blkMetas, nil, tae.DB.Runtime, types.MaxTs())
		require.NoError(t, err)
		require.NoError(t, task.OnExec(context.Background()))
		require.NoError(t, txn.Commit(context.Background()))

		txn, rel = tae.GetRelation()
		testutil.CheckAllColRowsByScan(t, rel, 12, true)
		require.NoError(t, txn.Commit(context.Background()))
	}

	{
		t.Log("************split one object into two objects************")

		txn, rel = tae.GetRelation()
		obj := testutil.GetOneObject(rel).GetMeta().(*catalog.ObjectEntry)
		objHandle, err := rel.GetObject(obj.ID(), false)
		assert.NoError(t, err)

		objsToMerge := []*catalog.ObjectEntry{objHandle.GetMeta().(*catalog.ObjectEntry)}
		task, err := jobs.NewMergeObjectsTask(nil, txn, objsToMerge, tae.Runtime, 0, false)
		assert.NoError(t, err)
		assert.NoError(t, task.OnExec(context.Background()))
		assert.NoError(t, txn.Commit(context.Background()))
	}

	{
		t.Log("************check del map************")
		it := rel.MakeObjectIt(false)
		for it.Next() {
			obj := it.GetObject()
			assert.Nil(t, tae.Runtime.TransferDelsMap.GetDelsForBlk(*objectio.NewBlockidWithObjectID(obj.GetID(), 0)))
			assert.Nil(t, tae.Runtime.TransferDelsMap.GetDelsForBlk(*objectio.NewBlockidWithObjectID(obj.GetID(), 1)))
		}
	}

	{
		t.Log("************delete during merge************")

		txn, rel = tae.GetRelation()
		objIt := rel.MakeObjectIt(false)
		objIt.Next()
		obj1 := objIt.GetObject().GetMeta().(*catalog.ObjectEntry)
		objHandle1, err := rel.GetObject(obj1.ID(), false)
		assert.NoError(t, err)
		objIt.Next()
		obj2 := objIt.GetObject().GetMeta().(*catalog.ObjectEntry)
		objHandle2, err := rel.GetObject(obj2.ID(), false)
		assert.NoError(t, err)
		objIt.Close()

		v := testutil.GetSingleSortKeyValue(bat, schema, 1)
		filter := handle.NewEQFilter(v)
		txn2, rel := tae.GetRelation()
		_ = rel.DeleteByFilter(context.Background(), filter)
		assert.NoError(t, txn2.Commit(context.Background()))
		_, rel = tae.GetRelation()
		testutil.CheckAllColRowsByScan(t, rel, 11, true)

		v = testutil.GetSingleSortKeyValue(bat, schema, 10)
		filter = handle.NewEQFilter(v)
		txn2, rel = tae.GetRelation()
		_ = rel.DeleteByFilter(context.Background(), filter)
		assert.NoError(t, txn2.Commit(context.Background()))
		_, rel = tae.GetRelation()
		testutil.CheckAllColRowsByScan(t, rel, 10, true)

		objsToMerge := []*catalog.ObjectEntry{objHandle1.GetMeta().(*catalog.ObjectEntry), objHandle2.GetMeta().(*catalog.ObjectEntry)}
		task, err := jobs.NewMergeObjectsTask(nil, txn, objsToMerge, tae.Runtime, 0, false)
		assert.NoError(t, err)
		assert.NoError(t, task.OnExec(context.Background()))
		assert.NoError(t, txn.Commit(context.Background()))
		{
			t.Log("************check del map again************")
			_, rel = tae.GetRelation()
			objCnt := 0
			for it := rel.MakeObjectIt(false); it.Next(); {
				obj := it.GetObject()
				if objCnt == 0 {
					assert.NotNil(t, tae.Runtime.TransferDelsMap.GetDelsForBlk(*objectio.NewBlockidWithObjectID(obj.GetID(), 0)))
				} else {
					assert.NotNil(t, tae.Runtime.TransferDelsMap.GetDelsForBlk(*objectio.NewBlockidWithObjectID(obj.GetID(), 1)))
				}
				objCnt++
			}
			assert.Equal(t, 2, objCnt)
		}
	}
}

func TestMergeEmptyBlocks(t *testing.T) {
	defer testutils.AfterTest(t)()
	testutils.EnsureNoLeak(t)
	ctx := context.Background()

	opts := config.WithLongScanAndCKPOpts(nil)
	tae := testutil.NewTestEngine(ctx, ModuleName, t, opts)
	defer tae.Close()
	schema := catalog.MockSchemaAll(1, 0)
	schema.BlockMaxRows = 3
	schema.ObjectMaxBlocks = 2
	tae.BindSchema(schema)
	bat := catalog.MockBatch(schema, 6)
	bats := bat.Split(2)
	defer bat.Close()

	tae.CreateRelAndAppend(bats[0], true)

	// flush to nblk
	{
		tae.CompactBlocks(false)
	}

	assert.NoError(t, tae.DeleteAll(true))

	{
		txn, rel := tae.GetRelation()
		assert.NoError(t, rel.Append(context.Background(), bats[1]))
		assert.NoError(t, txn.Commit(context.Background()))
	}

	{
		txn, rel := tae.GetRelation()

		obj := testutil.GetOneObject(rel).GetMeta().(*catalog.ObjectEntry)
		objHandle, err := rel.GetObject(obj.ID(), false)
		assert.NoError(t, err)

		objsToMerge := []*catalog.ObjectEntry{objHandle.GetMeta().(*catalog.ObjectEntry)}
		task, err := jobs.NewMergeObjectsTask(nil, txn, objsToMerge, tae.Runtime, 0, false)
		assert.NoError(t, err)
		err = task.OnExec(context.Background())
		assert.NoError(t, err)

		{
			v := testutil.GetSingleSortKeyValue(bat, schema, 4)
			filter := handle.NewEQFilter(v)
			txn2, rel := tae.GetRelation()
			require.NoError(t, rel.DeleteByFilter(context.Background(), filter))
			assert.Nil(t, txn2.Commit(context.Background()))
		}
		err = txn.Commit(context.Background())
		assert.NoError(t, err)
	}
}
func TestDelete2(t *testing.T) {
	defer testutils.AfterTest(t)()
	testutils.EnsureNoLeak(t)
	ctx := context.Background()

	opts := config.WithLongScanAndCKPOpts(nil)
	tae := testutil.NewTestEngine(ctx, ModuleName, t, opts)
	defer tae.Close()
	schema := catalog.MockSchemaAll(18, 11)
	schema.BlockMaxRows = 10
	schema.ObjectMaxBlocks = 2
	tae.BindSchema(schema)
	bat := catalog.MockBatch(schema, 5)
	defer bat.Close()
	tae.CreateRelAndAppend(bat, true)

	txn, rel := tae.GetRelation()
	v := testutil.GetSingleSortKeyValue(bat, schema, 2)
	filter := handle.NewEQFilter(v)
	err := rel.DeleteByFilter(context.Background(), filter)
	assert.NoError(t, err)
	assert.NoError(t, txn.Commit(context.Background()))

	tae.CompactBlocks(false)
}

func TestNull1(t *testing.T) {
	defer testutils.AfterTest(t)()
	testutils.EnsureNoLeak(t)
	ctx := context.Background()

	opts := config.WithLongScanAndCKPOpts(nil)
	tae := testutil.NewTestEngine(ctx, ModuleName, t, opts)
	defer tae.Close()
	schema := catalog.MockSchemaAll(18, 9)
	schema.BlockMaxRows = 10
	schema.ObjectMaxBlocks = 2
	tae.BindSchema(schema)

	bat := catalog.MockBatch(schema, int(schema.BlockMaxRows*3+1))
	defer bat.Close()
	bats := bat.Split(4)
	bats[0].Vecs[3].Update(2, nil, true)
	tae.CreateRelAndAppend(bats[0], true)

	txn, rel := tae.GetRelation()
	blk := testutil.GetOneObject(rel)
	var view *containers.Batch
	err := blk.Scan(ctx, &view, 0, []int{3}, common.DefaultAllocator)
	assert.NoError(t, err)
	//v := view.GetData().Get(2)
	assert.True(t, view.Vecs[0].IsNull(2))
	testutil.CheckAllColRowsByScan(t, rel, bats[0].Length(), false)
	assert.NoError(t, txn.Commit(context.Background()))
	view.Close()
	view = nil

	tae.Restart(ctx)
	txn, rel = tae.GetRelation()
	blk = testutil.GetOneObject(rel)
	blk.Scan(ctx, &view, 0, []int{3}, common.DefaultAllocator)
	assert.NoError(t, err)
	defer view.Close()
	//v = view.GetData().Get(2)
	assert.True(t, view.Vecs[0].IsNull(2))
	testutil.CheckAllColRowsByScan(t, rel, bats[0].Length(), false)

	v := testutil.GetSingleSortKeyValue(bats[0], schema, 2)
	filter_2 := handle.NewEQFilter(v)
	_, uv0_2_isNull, err := rel.GetValueByFilter(context.Background(), filter_2, 3)
	assert.NoError(t, err)
	assert.True(t, uv0_2_isNull)

	v0_4 := testutil.GetSingleSortKeyValue(bats[0], schema, 4)
	filter_4 := handle.NewEQFilter(v0_4)
	err = rel.UpdateByFilter(context.Background(), filter_4, 3, nil, true)
	assert.NoError(t, err)
	_, uv_isNull, err := rel.GetValueByFilter(context.Background(), filter_4, 3)
	assert.NoError(t, err)
	assert.True(t, uv_isNull)
	assert.NoError(t, txn.Commit(context.Background()))

	txn, rel = tae.GetRelation()
	testutil.CheckAllColRowsByScan(t, rel, bats[0].Length(), true)
	_, uv_isNull, err = rel.GetValueByFilter(context.Background(), filter_4, 3)
	assert.NoError(t, err)
	assert.True(t, uv_isNull)

	err = rel.Append(context.Background(), bats[1])
	assert.NoError(t, err)
	assert.NoError(t, txn.Commit(context.Background()))

	tae.CompactBlocks(false)
	txn, rel = tae.GetRelation()
	testutil.CheckAllColRowsByScan(t, rel, testutil.LenOfBats(bats[:2]), false)
	_, uv_isNull, err = rel.GetValueByFilter(context.Background(), filter_4, 3)
	assert.NoError(t, err)
	assert.True(t, uv_isNull)
	assert.NoError(t, txn.Commit(context.Background()))

	tae.Restart(ctx)
	txn, rel = tae.GetRelation()
	testutil.CheckAllColRowsByScan(t, rel, testutil.LenOfBats(bats[:2]), false)
	_, uv_isNull, err = rel.GetValueByFilter(context.Background(), filter_4, 3)
	assert.NoError(t, err)
	assert.True(t, uv_isNull)

	v0_1 := testutil.GetSingleSortKeyValue(bats[0], schema, 1)
	filter0_1 := handle.NewEQFilter(v0_1)
	err = rel.UpdateByFilter(context.Background(), filter0_1, 12, nil, true)
	assert.NoError(t, err)
	_, uv0_1_isNull, err := rel.GetValueByFilter(context.Background(), filter0_1, 12)
	assert.NoError(t, err)
	assert.True(t, uv0_1_isNull)
	assert.NoError(t, txn.Commit(context.Background()))

	txn, rel = tae.GetRelation()
	_, uv0_1_isNull, err = rel.GetValueByFilter(context.Background(), filter0_1, 12)
	assert.NoError(t, err)
	assert.True(t, uv0_1_isNull)
	err = rel.Append(context.Background(), bats[2])
	assert.NoError(t, err)
	assert.NoError(t, txn.Commit(context.Background()))

	tae.CompactBlocks(false)
	tae.MergeBlocks(false)

	txn, rel = tae.GetRelation()
	_, uv0_1_isNull, err = rel.GetValueByFilter(context.Background(), filter0_1, 12)
	assert.NoError(t, err)
	assert.True(t, uv0_1_isNull)
	_, uv0_2_isNull, err = rel.GetValueByFilter(context.Background(), filter_2, 3)
	assert.NoError(t, err)
	assert.True(t, uv0_2_isNull)
	assert.NoError(t, txn.Commit(context.Background()))

	tae.Restart(ctx)

	txn, rel = tae.GetRelation()
	_, uv0_1_isNull, err = rel.GetValueByFilter(context.Background(), filter0_1, 12)
	assert.NoError(t, err)
	assert.True(t, uv0_1_isNull)
	_, uv0_2_isNull, err = rel.GetValueByFilter(context.Background(), filter_2, 3)
	assert.NoError(t, err)
	assert.True(t, uv0_2_isNull)
	assert.NoError(t, txn.Commit(context.Background()))
}

func TestTruncate(t *testing.T) {
	defer testutils.AfterTest(t)()
	testutils.EnsureNoLeak(t)
	ctx := context.Background()

	opts := config.WithQuickScanAndCKPOpts(nil)
	tae := testutil.NewTestEngine(ctx, ModuleName, t, opts)
	defer tae.Close()
	schema := catalog.MockSchemaAll(18, 15)
	schema.BlockMaxRows = 10
	schema.ObjectMaxBlocks = 2
	tae.BindSchema(schema)
	bat := catalog.MockBatch(schema, int(schema.BlockMaxRows*5+1))
	defer bat.Close()
	bats := bat.Split(20)
	tae.CreateRelAndAppend(bats[0], true)

	var wg sync.WaitGroup
	p, _ := ants.NewPool(10)
	defer p.Release()
	tryAppend := func(i int) func() {
		return func() {
			defer wg.Done()
			tae.TryAppend(bats[1+i])
		}
	}

	for i := range bats[1:] {
		if i == 10 {
			wg.Add(1)
			_ = p.Submit(func() {
				defer wg.Done()
				tae.Truncate()
				t.Log(tae.Catalog.SimplePPString(common.PPL1))
			})
		}
		wg.Add(1)
		_ = p.Submit(tryAppend(i))
		time.Sleep(time.Millisecond * 2)
	}
	wg.Wait()
	txn, _ := tae.GetRelation()
	assert.NoError(t, txn.Commit(context.Background()))
	tae.Truncate()
	txn, _ = tae.GetRelation()
	assert.NoError(t, txn.Commit(context.Background()))
}

func TestGetColumnData(t *testing.T) {
	defer testutils.AfterTest(t)()
	testutils.EnsureNoLeak(t)
	ctx := context.Background()

	opts := config.WithLongScanAndCKPOpts(nil)
	tae := testutil.NewTestEngine(ctx, ModuleName, t, opts)
	defer tae.Close()
	schema := catalog.MockSchemaAll(18, 13)
	schema.BlockMaxRows = 10
	schema.ObjectMaxBlocks = 2
	tae.BindSchema(schema)
	bat := catalog.MockBatch(schema, 39)
	bats := bat.Split(4)
	defer bat.Close()
	tae.CreateRelAndAppend(bats[0], true)
	txn, rel := tae.GetRelation()
	blk := testutil.GetOneObject(rel)
	var view *containers.Batch
	blk.Scan(ctx, &view, 0, []int{2}, common.DefaultAllocator)
	assert.Equal(t, bats[0].Length(), view.Length())
	assert.NotZero(t, view.Vecs[0].Allocated())
	view.Close()
	view = nil

	blk.Scan(ctx, &view, 0, []int{2}, common.DefaultAllocator)
	assert.Equal(t, bats[0].Length(), view.Length())
	assert.NotZero(t, view.Vecs[0].Allocated())
	assert.NoError(t, txn.Commit(context.Background()))
	view.Close()
	view = nil

	tae.CompactBlocks(false)
	txn, rel = tae.GetRelation()
	blk = testutil.GetOneObject(rel)
	blk.Scan(ctx, &view, 0, []int{2}, common.DefaultAllocator)
	assert.Equal(t, bats[0].Length(), view.Length())
	assert.NotZero(t, view.Vecs[0].Allocated())
	view.Close()
	view = nil

	blk.Scan(ctx, &view, 0, []int{2}, common.DefaultAllocator)
	assert.Equal(t, bats[0].Length(), view.Length())
	assert.NotZero(t, view.Vecs[0].Allocated())
	assert.NoError(t, txn.Commit(context.Background()))
	view.Close()
	view = nil

	txn, rel = tae.GetRelation()
	err := rel.Append(context.Background(), bats[1])
	assert.NoError(t, err)
	blk = testutil.GetOneObject(rel)
	blk.Scan(ctx, &view, 0, []int{2}, common.DefaultAllocator)
	assert.NoError(t, err)
	assert.True(t, view.Vecs[0].Equals(bats[1].Vecs[2]))
	assert.NotZero(t, view.Vecs[0].Allocated())
	view.Close()
	view = nil
	blk.Scan(ctx, &view, 0, []int{2}, common.DefaultAllocator)
	assert.NoError(t, err)
	assert.True(t, view.Vecs[0].Equals(bats[1].Vecs[2]))
	assert.NotZero(t, view.Vecs[0].Allocated())
	view.Close()
	view = nil

	assert.NoError(t, txn.Commit(context.Background()))
}

func TestCompactBlk1(t *testing.T) {
	defer testutils.AfterTest(t)()
	testutils.EnsureNoLeak(t)
	ctx := context.Background()

	opts := config.WithLongScanAndCKPOpts(nil)
	tae := testutil.NewTestEngine(ctx, ModuleName, t, opts)
	defer tae.Close()
	schema := catalog.MockSchemaAll(3, 1)
	schema.BlockMaxRows = 5
	schema.ObjectMaxBlocks = 2
	tae.BindSchema(schema)
	bat := catalog.MockBatch(schema, 5)
	bats := bat.Split(5)
	defer bat.Close()

	tae.CreateRelAndAppend(bats[2], true)

	txn, rel := tae.GetRelation()
	_ = rel.Append(context.Background(), bats[1])
	assert.Nil(t, txn.Commit(context.Background()))

	txn, rel = tae.GetRelation()
	_ = rel.Append(context.Background(), bats[3])
	assert.Nil(t, txn.Commit(context.Background()))

	txn, rel = tae.GetRelation()
	_ = rel.Append(context.Background(), bats[4])
	assert.Nil(t, txn.Commit(context.Background()))

	txn, rel = tae.GetRelation()
	_ = rel.Append(context.Background(), bats[0])
	assert.Nil(t, txn.Commit(context.Background()))

	{
		v := testutil.GetSingleSortKeyValue(bat, schema, 1)
		t.Logf("v is %v**********", v)
		filter := handle.NewEQFilter(v)
		txn2, rel := tae.GetRelation()
		t.Log("********before delete******************")
		testutil.CheckAllColRowsByScan(t, rel, 5, true)
		_ = rel.DeleteByFilter(context.Background(), filter)
		assert.Nil(t, txn2.Commit(context.Background()))
	}

	_, rel = tae.GetRelation()
	testutil.CheckAllColRowsByScan(t, rel, 4, true)

	{
		t.Log("************compact************")
		txn, rel = tae.GetRelation()
		blk := testutil.GetOneObject(rel)
		meta := blk.GetMeta().(*catalog.ObjectEntry)
		task, err := jobs.NewFlushTableTailTask(nil, txn, []*catalog.ObjectEntry{meta}, nil, tae.DB.Runtime, txn.GetStartTS())
		assert.NoError(t, err)
		err = task.OnExec(context.Background())
		assert.NoError(t, err)

		{
			v := testutil.GetSingleSortKeyValue(bat, schema, 2)
			t.Logf("v is %v**********", v)
			filter := handle.NewEQFilter(v)
			txn2, rel := tae.GetRelation()
			t.Log("********before delete******************")
			testutil.CheckAllColRowsByScan(t, rel, 4, true)
			_ = rel.DeleteByFilter(context.Background(), filter)
			assert.Nil(t, txn2.Commit(context.Background()))
		}

		err = txn.Commit(context.Background())
		assert.NoError(t, err)
	}

	_, rel = tae.GetRelation()
	testutil.CheckAllColRowsByScan(t, rel, 3, true)

	tae.Restart(ctx)
	_, rel = tae.GetRelation()
	testutil.CheckAllColRowsByScan(t, rel, 3, true)
}

func TestCompactBlk2(t *testing.T) {
	defer testutils.AfterTest(t)()
	testutils.EnsureNoLeak(t)
	ctx := context.Background()

	opts := config.WithLongScanAndCKPOpts(nil)
	tae := testutil.NewTestEngine(ctx, ModuleName, t, opts)
	defer tae.Close()
	schema := catalog.MockSchemaAll(3, 1)
	schema.BlockMaxRows = 5
	schema.ObjectMaxBlocks = 2
	tae.BindSchema(schema)
	bat := catalog.MockBatch(schema, 5)
	bats := bat.Split(5)
	defer bat.Close()

	tae.CreateRelAndAppend(bats[2], true)

	txn, rel := tae.GetRelation()
	_ = rel.Append(context.Background(), bats[1])
	assert.Nil(t, txn.Commit(context.Background()))

	txn, rel = tae.GetRelation()
	_ = rel.Append(context.Background(), bats[3])
	assert.Nil(t, txn.Commit(context.Background()))

	txn, rel = tae.GetRelation()
	_ = rel.Append(context.Background(), bats[4])
	assert.Nil(t, txn.Commit(context.Background()))

	txn, rel = tae.GetRelation()
	_ = rel.Append(context.Background(), bats[0])
	assert.Nil(t, txn.Commit(context.Background()))

	v := testutil.GetSingleSortKeyValue(bat, schema, 1)
	filter := handle.NewEQFilter(v)
	txn2, rel1 := tae.GetRelation()
	testutil.CheckAllColRowsByScan(t, rel1, 5, true)
	_ = rel1.DeleteByFilter(context.Background(), filter)
	assert.Nil(t, txn2.Commit(context.Background()))
	txn3, rel1 := tae.GetRelation()

	txn4, rel2 := tae.GetRelation()
	testutil.CheckAllColRowsByScan(t, rel2, 4, true)

	txn, rel = tae.GetRelation()
	blk := testutil.GetOneObject(rel)
	meta := blk.GetMeta().(*catalog.ObjectEntry)
	task, err := jobs.NewFlushTableTailTask(nil, txn, []*catalog.ObjectEntry{meta}, nil, tae.DB.Runtime, types.TS{})
	assert.NoError(t, err)
	err = task.OnExec(context.Background())
	assert.NoError(t, err)
	err = txn.Commit(context.Background())
	assert.NoError(t, err)

	v = testutil.GetSingleSortKeyValue(bat, schema, 2)
	filter = handle.NewEQFilter(v)
	txn2, rel3 := tae.GetRelation()
	testutil.CheckAllColRowsByScan(t, rel3, 4, true)
	_ = rel3.DeleteByFilter(context.Background(), filter)
	assert.Nil(t, txn2.Commit(context.Background()))

	v = testutil.GetSingleSortKeyValue(bat, schema, 4)
	filter = handle.NewEQFilter(v)
	txn2, rel4 := tae.GetRelation()
	testutil.CheckAllColRowsByScan(t, rel4, 3, true)
	_ = rel4.DeleteByFilter(context.Background(), filter)
	assert.Nil(t, txn2.Commit(context.Background()))

	testutil.CheckAllColRowsByScan(t, rel1, 4, true)
	assert.Nil(t, txn3.Commit(context.Background()))
	testutil.CheckAllColRowsByScan(t, rel2, 4, true)
	assert.Nil(t, txn4.Commit(context.Background()))

	_, rel = tae.GetRelation()
	testutil.CheckAllColRowsByScan(t, rel, 2, true)

	v = testutil.GetSingleSortKeyValue(bat, schema, 2)
	filter = handle.NewEQFilter(v)
	_, _, err = rel.GetByFilter(context.Background(), filter)
	assert.NotNil(t, err)

	v = testutil.GetSingleSortKeyValue(bat, schema, 4)
	filter = handle.NewEQFilter(v)
	_, _, err = rel.GetByFilter(context.Background(), filter)
	assert.NotNil(t, err)

	tae.Restart(ctx)
}

func TestCompactblk3(t *testing.T) {
	defer testutils.AfterTest(t)()
	testutils.EnsureNoLeak(t)
	ctx := context.Background()

	opts := config.WithLongScanAndCKPOpts(nil)
	tae := testutil.NewTestEngine(ctx, ModuleName, t, opts)
	defer tae.Close()
	schema := catalog.MockSchemaAll(3, 1)
	schema.BlockMaxRows = 5
	schema.ObjectMaxBlocks = 2
	tae.BindSchema(schema)
	bat := catalog.MockBatch(schema, 3)
	defer bat.Close()

	tae.CreateRelAndAppend(bat, true)

	v := testutil.GetSingleSortKeyValue(bat, schema, 1)
	filter := handle.NewEQFilter(v)
	txn2, rel1 := tae.GetRelation()
	testutil.CheckAllColRowsByScan(t, rel1, 3, true)
	_ = rel1.DeleteByFilter(context.Background(), filter)
	assert.Nil(t, txn2.Commit(context.Background()))

	_, rel2 := tae.GetRelation()
	testutil.CheckAllColRowsByScan(t, rel2, 2, true)

	txn, rel := tae.GetRelation()
	blk := testutil.GetOneObject(rel)
	meta := blk.GetMeta().(*catalog.ObjectEntry)
	task, err := jobs.NewFlushTableTailTask(nil, txn, []*catalog.ObjectEntry{meta}, nil, tae.DB.Runtime, txn.GetStartTS())
	assert.NoError(t, err)
	err = task.OnExec(context.Background())
	assert.NoError(t, err)
	err = txn.Commit(context.Background())
	assert.NoError(t, err)

	txn, err = tae.StartTxn(nil)
	assert.NoError(t, err)
	processor := &catalog.LoopProcessor{}
	processor.ObjectFn = func(be *catalog.ObjectEntry) error {
		if be.GetTable().GetDB().IsSystemDB() {
			return nil
		}
		tblEntry := be.GetTable()
		for j := 0; j < be.BlockCnt(); j++ {
			var view *containers.Batch
			blkID := objectio.NewBlockidWithObjectID(be.ID(), uint16(j))
			err := tables.HybridScanByBlock(ctx, tblEntry, txn, &view, schema, []int{0}, blkID, common.DefaultAllocator)
			assert.NoError(t, err)
			view.Compact()
			assert.Equal(t, 2, view.Length())
			view.Close()
		}
		return nil
	}
	err = tae.Catalog.RecurLoop(processor)
	assert.NoError(t, err)
}

func TestImmutableIndexInAblk(t *testing.T) {
	defer testutils.AfterTest(t)()
	testutils.EnsureNoLeak(t)
	ctx := context.Background()

	opts := config.WithLongScanAndCKPOpts(nil)
	tae := testutil.NewTestEngine(ctx, ModuleName, t, opts)
	defer tae.Close()
	schema := catalog.MockSchemaAll(3, 1)
	schema.BlockMaxRows = 5
	schema.ObjectMaxBlocks = 2
	tae.BindSchema(schema)
	bat := catalog.MockBatch(schema, 5)
	bats := bat.Split(5)
	defer bat.Close()

	tae.CreateRelAndAppend(bats[2], true)
	txn, rel := tae.GetRelation()
	_ = rel.Append(context.Background(), bats[1])
	assert.Nil(t, txn.Commit(context.Background()))
	txn, rel = tae.GetRelation()
	_ = rel.Append(context.Background(), bats[3])
	assert.Nil(t, txn.Commit(context.Background()))
	txn, rel = tae.GetRelation()
	_ = rel.Append(context.Background(), bats[4])
	assert.Nil(t, txn.Commit(context.Background()))
	txn, rel = tae.GetRelation()
	_ = rel.Append(context.Background(), bats[0])
	assert.Nil(t, txn.Commit(context.Background()))

	v := testutil.GetSingleSortKeyValue(bat, schema, 1)
	filter := handle.NewEQFilter(v)
	txn2, rel := tae.GetRelation()
	_ = rel.DeleteByFilter(context.Background(), filter)
	assert.Nil(t, txn2.Commit(context.Background()))

	txn, rel = tae.GetRelation()
	blk := testutil.GetOneObject(rel)
	meta := blk.GetMeta().(*catalog.ObjectEntry)
	task, err := jobs.NewFlushTableTailTask(nil, txn, []*catalog.ObjectEntry{meta}, nil, tae.DB.Runtime, txn.GetStartTS())
	assert.NoError(t, err)
	err = task.OnExec(context.Background())
	assert.NoError(t, err)
	err = txn.Commit(context.Background())
	assert.NoError(t, err)

	txn, rel = tae.GetRelation()
	_, _, err = rel.GetByFilter(context.Background(), filter)
	assert.Error(t, err)
	v = testutil.GetSingleSortKeyValue(bat, schema, 2)
	filter = handle.NewEQFilter(v)
	_, _, err = rel.GetByFilter(context.Background(), filter)
	assert.NoError(t, err)

	rowIDs := containers.MakeVector(types.T_Rowid.ToType(), common.DefaultAllocator)
	for i := 0; i < bat.Length(); i++ {
		rowIDs.Append(nil, true)
	}
	err = meta.GetObjectData().GetDuplicatedRows(
		context.Background(), txn, bat.Vecs[1], nil, false, true, rowIDs, common.DefaultAllocator,
	)
	assert.NoError(t, err)
	err = meta.GetObjectData().Contains(context.Background(), txn, false, rowIDs, nil, common.DebugAllocator)
	assert.NoError(t, err)
	duplicate := false
	rowIDs.Foreach(func(v any, isNull bool, row int) error {
		if !isNull {
			duplicate = true
		}
		return nil
	}, nil)
	assert.True(t, duplicate)
}

func TestDelete3(t *testing.T) {
	// t.Skip(any("This case crashes occasionally, is being fixed, skip it for now"))
	defer testutils.AfterTest(t)()
	ctx := context.Background()

	opts := config.WithQuickScanAndCKPOpts(nil)
	tae := testutil.NewTestEngine(ctx, ModuleName, t, opts)
	defer tae.Close()

	// this task won't affect logic of TestAppend2, it just prints logs about dirty count
	forest := logtail.NewDirtyCollector(tae.LogtailMgr, opts.Clock, tae.Catalog, new(catalog.LoopProcessor))
	hb := ops.NewHeartBeaterWithFunc(5*time.Millisecond, func() {
		forest.Run(0)
		t.Log(forest.String())
	}, nil)
	hb.Start()
	defer hb.Stop()
	schema := catalog.MockSchemaAll(3, 2)
	schema.BlockMaxRows = 10
	schema.ObjectMaxBlocks = 2
	tae.BindSchema(schema)
	// rows := int(schema.BlockMaxRows * 1)
	rows := int(schema.BlockMaxRows*3) + 1
	bat := catalog.MockBatch(schema, rows)

	tae.CreateRelAndAppend(bat, true)
	tae.CheckRowsByScan(rows, false)
	deleted := false
	for i := 0; i < 10; i++ {
		if deleted {
			tae.CheckRowsByScan(0, true)
			tae.DoAppend(bat)
			deleted = false
			tae.CheckRowsByScan(rows, true)
		} else {
			tae.CheckRowsByScan(rows, true)
			err := tae.DeleteAll(true)
			if err == nil {
				deleted = true
				tae.CheckRowsByScan(0, true)
				// assert.Zero(t, tae.getRows())
			} else {
				tae.CheckRowsByScan(rows, true)
				// assert.Equal(t, tae.getRows(), rows)
			}
		}
	}
	t.Logf(tae.Catalog.SimplePPString(common.PPL1))
}

func TestDropCreated1(t *testing.T) {
	defer testutils.AfterTest(t)()
	ctx := context.Background()

	opts := config.WithLongScanAndCKPOpts(nil)
	tae := testutil.NewTestEngine(ctx, ModuleName, t, opts)
	defer tae.Close()

	txn, err := tae.StartTxn(nil)
	assert.Nil(t, err)
	_, err = txn.CreateDatabase("db", "", "")
	assert.Nil(t, err)
	db, err := txn.DropDatabase("db")
	assert.Nil(t, err)
	assert.Nil(t, txn.Commit(context.Background()))

	assert.Equal(t, txn.GetCommitTS(), db.GetMeta().(*catalog.DBEntry).GetCreatedAtLocked())
	assert.Equal(t, txn.GetCommitTS(), db.GetMeta().(*catalog.DBEntry).GetCreatedAtLocked())

	tae.Restart(ctx)
}

func TestDropCreated2(t *testing.T) {
	defer testutils.AfterTest(t)()
	ctx := context.Background()

	opts := config.WithLongScanAndCKPOpts(nil)
	tae := testutil.NewTestEngine(ctx, ModuleName, t, opts)
	schema := catalog.MockSchemaAll(1, -1)
	defer tae.Close()

	txn, err := tae.StartTxn(nil)
	assert.Nil(t, err)
	db, err := txn.CreateDatabase("db", "", "")
	assert.Nil(t, err)
	rel, err := db.CreateRelation(schema)
	assert.Nil(t, err)
	_, err = db.DropRelationByName(schema.Name)
	assert.Nil(t, err)
	assert.Nil(t, txn.Commit(context.Background()))

	assert.Equal(t, txn.GetCommitTS(), rel.GetMeta().(*catalog.TableEntry).GetCreatedAtLocked())
	assert.Equal(t, txn.GetCommitTS(), rel.GetMeta().(*catalog.TableEntry).GetCreatedAtLocked())

	tae.Restart(ctx)
}

func TestDropCreated3(t *testing.T) {
	defer testutils.AfterTest(t)()
	ctx := context.Background()

	opts := config.WithLongScanAndCKPOpts(nil)
	tae := testutil.NewTestEngine(ctx, ModuleName, t, opts)
	defer tae.Close()

	txn, err := tae.StartTxn(nil)
	assert.Nil(t, err)
	_, err = txn.CreateDatabase("db", "", "")
	assert.Nil(t, err)
	_, err = txn.DropDatabase("db")
	assert.Nil(t, err)
	assert.Nil(t, txn.Commit(context.Background()))

	err = tae.BGCheckpointRunner.ForceIncrementalCheckpoint(tae.TxnMgr.Now(), false)
	assert.Nil(t, err)

	tae.Restart(ctx)
}

func TestRollbackCreateTable(t *testing.T) {
	defer testutils.AfterTest(t)()
	ctx := context.Background()

	opts := config.WithLongScanAndCKPOpts(nil)
	tae := testutil.NewTestEngine(ctx, ModuleName, t, opts)
	schema := catalog.MockSchemaAll(1, -1)
	defer tae.Close()

	txn, _ := tae.StartTxn(nil)
	db, _ := txn.CreateDatabase("db", "sql", "")
	db.CreateRelationWithID(schema.Clone(), uint64(27200))
	txn.Commit(ctx)

	for i := 0; i < 10; i += 2 {
		tae.Catalog.GCByTS(ctx, tae.TxnMgr.Now())
		txn, _ := tae.StartTxn(nil)
		db, _ := txn.GetDatabase("db")
		db.DropRelationByID(uint64(i + 27200))
		db.CreateRelationWithID(schema.Clone(), uint64(i+27200+1))
		txn.Commit(ctx)

		txn, _ = tae.StartTxn(nil)
		db, _ = txn.GetDatabase("db")
		db.DropRelationByID(uint64(i + 27200 + 1))
		db.CreateRelationWithID(schema.Clone(), uint64(i+27200+2))
		txn.Rollback(ctx)
	}

	t.Log(tae.Catalog.SimplePPString(3))
}

func TestDropCreated4(t *testing.T) {
	defer testutils.AfterTest(t)()
	ctx := context.Background()

	opts := config.WithLongScanAndCKPOpts(nil)
	tae := testutil.NewTestEngine(ctx, ModuleName, t, opts)
	schema := catalog.MockSchemaAll(1, -1)
	defer tae.Close()

	txn, err := tae.StartTxn(nil)
	assert.Nil(t, err)
	db, err := txn.CreateDatabase("db", "", "")
	assert.Nil(t, err)
	_, err = db.CreateRelation(schema)
	assert.Nil(t, err)
	_, err = db.DropRelationByName(schema.Name)
	assert.Nil(t, err)
	assert.Nil(t, txn.Commit(context.Background()))

	err = tae.BGCheckpointRunner.ForceIncrementalCheckpoint(tae.TxnMgr.Now(), false)
	assert.Nil(t, err)

	tae.Restart(ctx)
}

func TestTruncateZonemap(t *testing.T) {
	defer testutils.AfterTest(t)()
	ctx := context.Background()

	type Mod struct {
		offset int
		v      byte
	}
	mockBytes := func(init byte, size int, mods ...Mod) []byte {
		ret := make([]byte, size)
		for i := 0; i < size; i++ {
			ret[i] = init
		}
		for _, m := range mods {
			ret[m.offset] = m.v
		}
		return ret
	}
	testutils.EnsureNoLeak(t)
	opts := config.WithLongScanAndCKPOpts(nil)
	tae := testutil.NewTestEngine(ctx, ModuleName, t, opts)
	defer tae.Close()

	schema := catalog.MockSchemaAll(13, 12) // set varchar PK
	schema.BlockMaxRows = 10
	schema.ObjectMaxBlocks = 2
	tae.BindSchema(schema)

	bat := catalog.MockBatch(schema, int(schema.BlockMaxRows*2+9))        // 2.9 blocks
	minv := mockBytes(0, 35)                                              // 0x00000000
	trickyMinv := mockBytes(0, 33)                                        // smaller than minv, not in mut index but in immut index
	maxv := mockBytes(0xff, 35, Mod{0, 0x61}, Mod{1, 0x62}, Mod{2, 0x63}) // abc0xff0xff...
	trickyMaxv := []byte("abd")                                           // bigger than maxv, not in mut index but in immut index
	bat.Vecs[12].Update(8, maxv, false)
	bat.Vecs[12].Update(11, minv, false)
	bat.Vecs[12].Update(22, []byte("abcc"), false)
	defer bat.Close()

	checkMinMax := func(rel handle.Relation, minvOffset, maxvOffset uint32) {
		_, _, err := rel.GetByFilter(context.Background(), handle.NewEQFilter(trickyMinv))
		assert.True(t, moerr.IsMoErrCode(err, moerr.ErrNotFound))
		_, _, err = rel.GetByFilter(context.Background(), handle.NewEQFilter(trickyMaxv))
		assert.True(t, moerr.IsMoErrCode(err, moerr.ErrNotFound))
		_, row, err := rel.GetByFilter(context.Background(), handle.NewEQFilter(minv))
		assert.NoError(t, err)
		assert.Equal(t, minvOffset, row)
		_, row, err = rel.GetByFilter(context.Background(), handle.NewEQFilter(maxv))
		assert.NoError(t, err)
		assert.Equal(t, maxvOffset, row)
	}

	tae.CreateRelAndAppend(bat, true)

	// runtime check
	txn, rel := tae.GetRelation()
	checkMinMax(rel, 1, 8)
	assert.NoError(t, txn.Commit(context.Background()))

	// restart without compact
	tae.Restart(ctx)
	txn, rel = tae.GetRelation()
	checkMinMax(rel, 1, 8)
	assert.NoError(t, txn.Commit(context.Background()))

	// restart with compact
	tae.CompactBlocks(false)
	tae.MergeBlocks(false)
	tae.Restart(ctx)
	txn, rel = tae.GetRelation()
	checkMinMax(rel, 0, 8)
	assert.NoError(t, txn.Commit(context.Background()))

	// 3 NonAppendable Blocks
	txn, rel = tae.GetRelation()
	rel.UpdateByFilter(context.Background(), handle.NewEQFilter(maxv), 12, mockBytes(0xff, 35), false)
	assert.NoError(t, txn.Commit(context.Background()))
	tae.CompactBlocks(false)
	tae.MergeBlocks(false)
	tae.Restart(ctx)

	txn, rel = tae.GetRelation()
	_, row, err := rel.GetByFilter(context.Background(), handle.NewEQFilter(mockBytes(0xff, 35)))
	assert.NoError(t, err)
	assert.Equal(t, uint32(8), row)
	assert.NoError(t, txn.Commit(context.Background()))
}

func mustStartTxn(t *testing.T, tae *testutil.TestEngine, tenantID uint32) txnif.AsyncTxn {
	txn, err := tae.StartTxn(nil)
	assert.NoError(t, err)
	txn.BindAccessInfo(tenantID, 0, 0)
	return txn
}

func TestMultiTenantDBOps(t *testing.T) {
	defer testutils.AfterTest(t)()
	ctx := context.Background()

	var err error
	opts := config.WithLongScanAndCKPOpts(nil)
	tae := testutil.NewTestEngine(ctx, ModuleName, t, opts)
	defer tae.Close()

	txn11 := mustStartTxn(t, tae, 1)
	_, err = txn11.CreateDatabase("db", "", "")
	assert.NoError(t, err)
	txn12 := mustStartTxn(t, tae, 1)
	_, err = txn11.CreateDatabase("db", "", "")
	assert.Error(t, err)

	txn21 := mustStartTxn(t, tae, 2)
	_, err = txn21.CreateDatabase("db", "", "")
	assert.NoError(t, err)

	assert.NoError(t, txn11.Commit(context.Background()))
	assert.NoError(t, txn12.Commit(context.Background()))
	assert.NoError(t, txn21.Commit(context.Background()))

	txn22 := mustStartTxn(t, tae, 2)
	_, _ = txn22.CreateDatabase("db2", "", "")

	txn23 := mustStartTxn(t, tae, 2)
	// [mo_catalog, db]
	assert.Equal(t, 2, len(txn23.DatabaseNames()))
	assert.NoError(t, txn23.Commit(context.Background()))

	txn22.Commit(context.Background())
	tae.Restart(ctx)

	txn24 := mustStartTxn(t, tae, 2)
	// [mo_catalog, db, db2]
	assert.Equal(t, 3, len(txn24.DatabaseNames()))
	assert.NoError(t, txn24.Commit(context.Background()))

	txn13 := mustStartTxn(t, tae, 1)
	// [mo_catalog, db]
	assert.Equal(t, 2, len(txn13.DatabaseNames()))

	_, err = txn13.GetDatabase("db2")
	assert.Error(t, err)
	dbHdl, err := txn13.GetDatabase("db")
	assert.NoError(t, err)
	assert.Equal(t, uint32(1), dbHdl.GetMeta().(*catalog.DBEntry).GetTenantID())

	_, err = txn13.DropDatabase("db2")
	assert.Error(t, err)
	_, err = txn13.DropDatabase("db")
	assert.NoError(t, err)
	assert.NoError(t, txn13.Commit(context.Background()))

	txn14 := mustStartTxn(t, tae, 1)
	// [mo_catalog]
	assert.Equal(t, 1, len(txn14.DatabaseNames()))
	assert.NoError(t, txn14.Commit(context.Background()))
}

func TestMultiTenantMoCatalogOps(t *testing.T) {
	defer testutils.AfterTest(t)()
	ctx := context.Background()

	var err error
	opts := config.WithLongScanAndCKPOpts(nil)
	tae := testutil.NewTestEngine(ctx, ModuleName, t, opts)
	defer tae.Close()

	s := catalog.MockSchemaAll(1, 0)
	s.Name = "mo_accounts"
	txn0, sysDB := tae.GetDB(pkgcatalog.MO_CATALOG)
	_, err = sysDB.CreateRelation(s)
	assert.NoError(t, err)
	assert.NoError(t, txn0.Commit(context.Background()))

	schema11 := catalog.MockSchemaAll(3, 0)
	schema11.BlockMaxRows = 10
	schema11.ObjectMaxBlocks = 2
	tae.BindSchema(schema11)
	tae.BindTenantID(1)

	bat1 := catalog.MockBatch(schema11, int(schema11.BlockMaxRows*2+9))
	tae.CreateRelAndAppend(bat1, true)
	// pretend 'mo_users'
	s = catalog.MockSchemaAll(1, 0)
	s.Name = "mo_users"
	txn11, sysDB := tae.GetDB(pkgcatalog.MO_CATALOG)
	_, err = sysDB.CreateRelation(s)
	assert.NoError(t, err)
	assert.NoError(t, txn11.Commit(context.Background()))

	tae.CompactBlocks(false)
	tae.MergeBlocks(false)

	schema21 := catalog.MockSchemaAll(2, 1)
	schema21.BlockMaxRows = 10
	schema21.ObjectMaxBlocks = 2
	tae.BindSchema(schema21)
	tae.BindTenantID(2)

	bat2 := catalog.MockBatch(schema21, int(schema21.BlockMaxRows*3+5))
	tae.CreateRelAndAppend(bat2, true)
	txn21, sysDB := tae.GetDB(pkgcatalog.MO_CATALOG)
	s = catalog.MockSchemaAll(1, 0)
	s.Name = "mo_users"
	_, err = sysDB.CreateRelation(s)
	assert.NoError(t, err)
	assert.NoError(t, txn21.Commit(context.Background()))

	tae.CompactBlocks(false)
	tae.MergeBlocks(false)

	tae.Restart(ctx)

	{
		// account 2
		// check data for good
		_, tbl := tae.GetRelation()
		testutil.CheckAllColRowsByScan(t, tbl, 35, false)
	}
	{
		// account 1
		tae.BindSchema(schema11)
		tae.BindTenantID(1)
		// check data for good
		_, tbl := tae.GetRelation()
		testutil.CheckAllColRowsByScan(t, tbl, 29, false)
	}
	{
		// sys account
		tae.BindSchema(nil)
		tae.BindTenantID(0)
		// [mo_catalog]
		assert.Equal(t, 1, len(mustStartTxn(t, tae, 0).DatabaseNames()))
	}

}

// txn1: create relation and append, half blk
// txn2: compact
// txn3: append, shouldn't get rw
func TestGetLastAppender(t *testing.T) {
	defer testutils.AfterTest(t)()
	ctx := context.Background()

	opts := config.WithLongScanAndCKPOpts(nil)
	tae := testutil.NewTestEngine(ctx, ModuleName, t, opts)
	defer tae.Close()
	schema := catalog.MockSchemaAll(1, -1)
	schema.BlockMaxRows = 10
	schema.ObjectMaxBlocks = 2
	tae.BindSchema(schema)
	bat := catalog.MockBatch(schema, 14)
	bats := bat.Split(2)

	tae.CreateRelAndAppend(bats[0], true)
	t.Log(tae.Catalog.SimplePPString(3))

	tae.CompactBlocks(false)
	t.Log(tae.Catalog.SimplePPString(3))

	tae.Restart(ctx)

	txn, rel := tae.GetRelation()
	rel.Append(context.Background(), bats[1])
	require.NoError(t, txn.Commit(context.Background()))
}

// txn1[s1,p1,e1] append1
// txn2[s2,p2,e2] append2
// txn3[s3,p3,e3] append3
// collect [0,p1] [0,p2] [p1+1,p2] [p1+1,p3]
// check data, row count, commit ts
// TODO 1. in2pc committs!=preparets; 2. abort
func TestCollectInsert(t *testing.T) {
	defer testutils.AfterTest(t)()
	ctx := context.Background()

	opts := config.WithLongScanAndCKPOpts(nil)
	tae := testutil.NewTestEngine(ctx, ModuleName, t, opts)
	defer tae.Close()
	schema := catalog.MockSchemaAll(1, -1)
	schema.BlockMaxRows = 20
	tae.BindSchema(schema)
	bat := catalog.MockBatch(schema, 12)
	bats := bat.Split(4)

	tae.CreateRelAndAppend(bats[0], true)

	txn1, rel := tae.GetRelation()
	assert.NoError(t, rel.Append(context.Background(), bats[1]))
	assert.NoError(t, txn1.Commit(context.Background()))

	p1 := txn1.GetPrepareTS()
	t.Logf("p1= %v", p1.ToString())

	txn2, rel := tae.GetRelation()
	assert.NoError(t, rel.Append(context.Background(), bats[2]))
	assert.NoError(t, txn2.Commit(context.Background()))

	p2 := txn2.GetPrepareTS()
	t.Logf("p2= %v", p2.ToString())

	txn3, rel := tae.GetRelation()
	assert.NoError(t, rel.Append(context.Background(), bats[3]))
	assert.NoError(t, txn3.Commit(context.Background()))

	p3 := txn3.GetPrepareTS()
	t.Logf("p3= %v", p3.ToString())

	_, rel = tae.GetRelation()
	objEntry := testutil.GetOneObject(rel).GetMeta().(*catalog.ObjectEntry)

	batches := make(map[uint32]*containers.BatchWithVersion)
	err := tables.RangeScanInMemoryByObject(ctx, objEntry, batches, types.TS{}, p1, common.DefaultAllocator)
	assert.NoError(t, err)
	t.Log((batches[schema.Version].Attrs))
	for _, vec := range batches[schema.Version].Vecs {
		t.Log(vec)
		assert.Equal(t, 6, vec.Length())
	}
	batches[schema.Version].Close()

	batches = make(map[uint32]*containers.BatchWithVersion)
	err = tables.RangeScanInMemoryByObject(ctx, objEntry, batches, types.TS{}, p2, common.DefaultAllocator)
	assert.NoError(t, err)
	t.Log((batches[schema.Version].Attrs))
	for _, vec := range batches[schema.Version].Vecs {
		t.Log(vec)
		assert.Equal(t, 9, vec.Length())
	}
	batches[schema.Version].Close()

	batches = make(map[uint32]*containers.BatchWithVersion)
	err = tables.RangeScanInMemoryByObject(ctx, objEntry, batches, p1.Next(), p2, common.DefaultAllocator)
	assert.NoError(t, err)
	t.Log((batches[schema.Version].Attrs))
	for _, vec := range batches[schema.Version].Vecs {
		t.Log(vec)
		assert.Equal(t, 3, vec.Length())
	}
	batches[schema.Version].Close()

	batches = make(map[uint32]*containers.BatchWithVersion)
	err = tables.RangeScanInMemoryByObject(ctx, objEntry, batches, p1.Next(), p3, common.DefaultAllocator)
	assert.NoError(t, err)
	t.Log((batches[schema.Version].Attrs))
	for _, vec := range batches[schema.Version].Vecs {
		t.Log(vec)
		assert.Equal(t, 6, vec.Length())
	}
	batches[schema.Version].Close()
}

func TestAppendnode(t *testing.T) {
	defer testutils.AfterTest(t)()
	ctx := context.Background()

	opts := config.WithLongScanAndCKPOpts(nil)
	tae := testutil.NewTestEngine(ctx, ModuleName, t, opts)
	defer tae.Close()
	schema := catalog.MockSchemaAll(1, 0)
	schema.BlockMaxRows = 10000
	schema.ObjectMaxBlocks = 2
	tae.BindSchema(schema)
	appendCnt := 20
	bat := catalog.MockBatch(schema, appendCnt)
	bats := bat.Split(appendCnt)

	tae.CreateRelAndAppend(bats[0], true)
	tae.CheckRowsByScan(1, false)

	var wg sync.WaitGroup
	pool, _ := ants.NewPool(5)
	defer pool.Release()
	worker := func(i int) func() {
		return func() {
			txn, rel := tae.GetRelation()
			row := testutil.GetColumnRowsByScan(t, rel, 0, true)
			err := tae.DoAppendWithTxn(bats[i], txn, true)
			assert.NoError(t, err)
			row2 := testutil.GetColumnRowsByScan(t, rel, 0, true)
			assert.Equal(t, row+1, row2)
			assert.NoError(t, txn.Commit(context.Background()))
			wg.Done()
		}
	}
	for i := 1; i < appendCnt; i++ {
		wg.Add(1)
		pool.Submit(worker(i))
	}
	wg.Wait()
	tae.CheckRowsByScan(appendCnt, true)

	tae.Restart(ctx)
	tae.CheckRowsByScan(appendCnt, true)
}

func TestTxnIdempotent(t *testing.T) {
	defer testutils.AfterTest(t)()
	ctx := context.Background()

	opts := config.WithLongScanAndCKPOpts(nil)
	tae := testutil.NewTestEngine(ctx, ModuleName, t, opts)
	defer tae.Close()

	schema := catalog.MockSchemaAll(1, 0)
	schema.BlockMaxRows = 10000
	schema.ObjectMaxBlocks = 2
	tae.BindSchema(schema)
	appendCnt := 20
	bat := catalog.MockBatch(schema, appendCnt)
	bats := bat.Split(appendCnt)

	var wg sync.WaitGroup

	tae.CreateRelAndAppend(bats[0], true)
	for i := 0; i < 10; i++ {
		txn, _ := tae.GetRelation()
		wg.Add(1)
		assert.NoError(t, txn.Rollback(context.Background()))
		go func() {
			defer wg.Done()
			assert.True(t, moerr.IsMoErrCode(txn.Commit(context.Background()), moerr.ErrTxnNotFound))
			// txn.Commit(context.Background())
		}()
		wg.Wait()
	}
}

// insert 200 rows and do quick compaction
// expect that there are some dirty tables at first and then zero dirty table found
func TestWatchDirty(t *testing.T) {
	defer testutils.AfterTest(t)()
	ctx := context.Background()

	opts := config.WithQuickScanAndCKPOpts(nil)
	tae := testutil.NewTestEngine(ctx, ModuleName, t, opts)
	defer tae.Close()
	logMgr := tae.LogtailMgr

	visitor := &catalog.LoopProcessor{}
	watcher := logtail.NewDirtyCollector(logMgr, opts.Clock, tae.Catalog, visitor)

	tbl, obj := watcher.DirtyCount()
	assert.Zero(t, obj)
	assert.Zero(t, tbl)

	schema := catalog.MockSchemaAll(1, 0)
	schema.BlockMaxRows = 50
	schema.ObjectMaxBlocks = 2
	tae.BindSchema(schema)
	appendCnt := 200
	bat := catalog.MockBatch(schema, appendCnt)
	bats := bat.Split(appendCnt)

	tae.CreateRelAndAppend(bats[0], true)
	tae.CheckRowsByScan(1, false)

	wg := &sync.WaitGroup{}
	pool, _ := ants.NewPool(3)
	defer pool.Release()
	worker := func(i int) func() {
		return func() {
			txn, _ := tae.GetRelation()
			err := tae.DoAppendWithTxn(bats[i], txn, true)
			assert.NoError(t, err)
			assert.NoError(t, txn.Commit(context.Background()))
			wg.Done()
		}
	}
	for i := 1; i < appendCnt; i++ {
		wg.Add(1)
		pool.Submit(worker(i))
	}
	wg.Wait()

	timer := time.After(20 * time.Second)
	for {
		select {
		case <-timer:
			t.Errorf("timeout to wait zero")
			return
		default:
			watcher.Run(0)
			time.Sleep(5 * time.Millisecond)
			_, objCnt := watcher.DirtyCount()
			// find block zero
			if objCnt == 0 {
				return
			}
		}
	}
}

func TestDirtyWatchRace(t *testing.T) {
	defer testutils.AfterTest(t)()
	ctx := context.Background()

	opts := config.WithQuickScanAndCKPOpts(nil)
	tae := testutil.NewTestEngine(ctx, ModuleName, t, opts)
	defer tae.Close()

	schema := catalog.MockSchemaAll(2, -1)
	schema.Name = "test"
	schema.BlockMaxRows = 5
	schema.ObjectMaxBlocks = 5
	tae.BindSchema(schema)

	tae.CreateRelAndAppend(catalog.MockBatch(schema, 1), true)

	visitor := &catalog.LoopProcessor{}
	watcher := logtail.NewDirtyCollector(tae.LogtailMgr, opts.Clock, tae.Catalog, visitor)

	wg := &sync.WaitGroup{}

	addRow := func() {
		txn, _ := tae.StartTxn(nil)
		db, _ := txn.GetDatabase("db")
		tbl, _ := db.GetRelationByName("test")
		tbl.Append(context.Background(), catalog.MockBatch(schema, 1))
		assert.NoError(t, txn.Commit(context.Background()))
		wg.Done()
	}

	pool, _ := ants.NewPool(5)
	defer pool.Release()

	for i := 0; i < 50; i++ {
		wg.Add(1)
		pool.Submit(addRow)
	}

	// test race
	for i := 0; i < 3; i++ {
		wg.Add(1)
		go func(i int) {
			for j := 0; j < 300; j++ {
				time.Sleep(5 * time.Millisecond)
				watcher.Run(0)
				// tbl, obj, blk := watcher.DirtyCount()
				// t.Logf("t%d: tbl %d, obj %d, blk %d", i, tbl, obj, blk)
				_, _ = watcher.DirtyCount()
			}
			wg.Done()
		}(i)
	}

	wg.Wait()
}

type TestBlockReadDeltaSource struct {
	deltaLoc objectio.Location
	testTs   types.TS
}

func (b *TestBlockReadDeltaSource) SetTS(ts types.TS) {
	b.testTs = ts
}

func (b *TestBlockReadDeltaSource) GetDeltaLoc(bid objectio.Blockid) (objectio.Location, types.TS) {
	return b.deltaLoc, b.testTs
}

func NewTestBlockReadSource(deltaLoc objectio.Location) logtail.DeltaSource {
	return &TestBlockReadDeltaSource{
		deltaLoc: deltaLoc,
	}
}

func TestBlockRead(t *testing.T) {
	return
	blockio.RunPipelineTest(
		func() {
			defer testutils.AfterTest(t)()
			ctx := context.Background()

			opts := config.WithLongScanAndCKPOpts(nil)
			tae := testutil.NewTestEngine(ctx, ModuleName, t, opts)
			tsAlloc := types.NewTsAlloctor(opts.Clock)
			defer tae.Close()
			schema := catalog.MockSchemaAll(2, 1)
			schema.BlockMaxRows = 20
			schema.ObjectMaxBlocks = 2
			tae.BindSchema(schema)
			bat := catalog.MockBatch(schema, 40)

			tae.CreateRelAndAppend(bat, true)

			_, rel := tae.GetRelation()
			blkEntry := testutil.GetOneObject(rel).GetMeta().(*catalog.ObjectEntry)
			blkID := blkEntry.AsCommonID()

			beforeDel := tsAlloc.Alloc()
			txn1, rel := tae.GetRelation()
			assert.NoError(t, rel.RangeDelete(blkID, 0, 0, handle.DT_Normal))
			assert.NoError(t, txn1.Commit(context.Background()))

			afterFirstDel := tsAlloc.Alloc()
			txn2, rel := tae.GetRelation()
			assert.NoError(t, rel.RangeDelete(blkID, 1, 3, handle.DT_Normal))
			assert.NoError(t, txn2.Commit(context.Background()))

			afterSecondDel := tsAlloc.Alloc()

			tae.CompactBlocks(false)
			objStats := blkEntry.ObjectMVCCNode
			assert.False(t, objStats.IsEmpty())
<<<<<<< HEAD

			bid, sid := blkEntry.ID(), blkEntry.ID()
=======
			assert.NotEmpty(t, deltaloc)
			testDS := NewTestBlockReadSource(deltaloc)
			ds := logtail.NewDeltaLocDataSource(ctx, tae.DB.Runtime.Fs.Service, beforeDel, testDS)
			bid, _ := blkEntry.ID(), blkEntry.ID()
>>>>>>> bca6edc1

			info := &objectio.BlockInfo{
				BlockID:    *objectio.NewBlockidWithObjectID(bid, 0),
				EntryState: true,
			}
			metaloc := objStats.ObjectLocation()
			metaloc.SetRows(schema.BlockMaxRows)
			info.SetMetaLocation(metaloc)

			columns := make([]string, 0)
			colIdxs := make([]uint16, 0)
			colTyps := make([]types.Type, 0)
			defs := schema.ColDefs[:]
			rand.Shuffle(len(defs), func(i, j int) { defs[i], defs[j] = defs[j], defs[i] })
			for _, col := range defs {
				columns = append(columns, col.Name)
				colIdxs = append(colIdxs, uint16(col.Idx))
				colTyps = append(colTyps, col.Type)
			}
			t.Log("read columns: ", columns)
			fs := tae.DB.Runtime.Fs.Service
			pool, err := mpool.NewMPool("test", 0, mpool.NoFixed)
			assert.NoError(t, err)
			infos := make([]*objectio.BlockInfo, 0)
			infos = append(infos, info)
			err = blockio.BlockPrefetch("", colIdxs, fs, infos, false)
			assert.NoError(t, err)

			b1, err := blockio.BlockDataReadInner(
				context.Background(), "", info, ds, colIdxs, colTyps,
				beforeDel, nil, fs, pool, nil, fileservice.Policy(0),
			)
			assert.NoError(t, err)
			assert.Equal(t, len(columns), len(b1.Vecs))
			assert.Equal(t, 20, b1.Vecs[0].Length())

			testDS.SetTS(afterFirstDel)

			b2, err := blockio.BlockDataReadInner(
				context.Background(), "", info, ds, colIdxs, colTyps,
				afterFirstDel, nil, fs, pool, nil, fileservice.Policy(0),
			)
			assert.NoError(t, err)
			assert.Equal(t, 19, b2.Vecs[0].Length())

			testDS.SetTS(afterSecondDel)

			b3, err := blockio.BlockDataReadInner(
				context.Background(), "", info, ds, colIdxs, colTyps,
				afterSecondDel, nil, fs, pool, nil, fileservice.Policy(0),
			)
			assert.NoError(t, err)
			assert.Equal(t, len(columns), len(b2.Vecs))
			assert.Equal(t, 16, b3.Vecs[0].Length())
			// read rowid column only
			b4, err := blockio.BlockDataReadInner(
				context.Background(), "", info,
				ds,
				[]uint16{2},
				[]types.Type{types.T_Rowid.ToType()},
				afterSecondDel, nil, fs, pool, nil, fileservice.Policy(0),
			)
			assert.NoError(t, err)
			assert.Equal(t, 1, len(b4.Vecs))
			assert.Equal(t, 16, b4.Vecs[0].Length())

			// read rowid column only
			info.EntryState = false
			b5, err := blockio.BlockDataReadInner(
				context.Background(), "", info,
				ds, []uint16{2},
				[]types.Type{types.T_Rowid.ToType()},
				afterSecondDel, nil, fs, pool, nil, fileservice.Policy(0),
			)
			assert.NoError(t, err)
			assert.Equal(t, 1, len(b5.Vecs))
			assert.Equal(t, 16, b5.Vecs[0].Length())
		},
	)
}

func TestCompactDeltaBlk(t *testing.T) {
	defer testutils.AfterTest(t)()
	testutils.EnsureNoLeak(t)
	ctx := context.Background()

	opts := config.WithLongScanAndCKPOpts(nil)
	tae := testutil.NewTestEngine(ctx, ModuleName, t, opts)
	defer tae.Close()
	schema := catalog.MockSchemaAll(3, 1)
	schema.BlockMaxRows = 6
	schema.ObjectMaxBlocks = 2
	tae.BindSchema(schema)
	bat := catalog.MockBatch(schema, 5)

	tae.CreateRelAndAppend(bat, true)

	{
		v := testutil.GetSingleSortKeyValue(bat, schema, 1)
		filter := handle.NewEQFilter(v)
		txn2, rel := tae.GetRelation()
		testutil.CheckAllColRowsByScan(t, rel, 5, true)
		_ = rel.DeleteByFilter(context.Background(), filter)
		assert.Nil(t, txn2.Commit(context.Background()))
	}

	_, rel := tae.GetRelation()
	testutil.CheckAllColRowsByScan(t, rel, 4, true)

	{
		txn, rel := tae.GetRelation()
		blk := testutil.GetOneObject(rel)
		meta := blk.GetMeta().(*catalog.ObjectEntry)
		task, err := jobs.NewFlushTableTailTask(nil, txn, []*catalog.ObjectEntry{meta}, nil, tae.DB.Runtime, txn.GetStartTS())
		assert.NoError(t, err)
		err = task.OnExec(context.Background())
		assert.NoError(t, err)
		assert.False(t, meta.GetLatestNode().IsEmpty())
		created := task.GetCreatedObjects().GetMeta().(*catalog.ObjectEntry)
		assert.False(t, created.GetLatestNode().IsEmpty())
		err = txn.Commit(context.Background())
		assert.Nil(t, err)
		err = meta.GetTable().RemoveEntry(meta)
		assert.Nil(t, err)
	}
	{
		v := testutil.GetSingleSortKeyValue(bat, schema, 2)
		filter := handle.NewEQFilter(v)
		txn2, rel := tae.GetRelation()
		testutil.CheckAllColRowsByScan(t, rel, 4, true)
		_ = rel.DeleteByFilter(context.Background(), filter)
		assert.Nil(t, txn2.Commit(context.Background()))
	}
	{
		txn, rel := tae.GetRelation()
		blk := testutil.GetOneObject(rel)
		meta := blk.GetMeta().(*catalog.ObjectEntry)
		tombstone := testutil.GetOneTombstoneMeta(rel)
		assert.False(t, meta.IsAppendable())
		task2, err := jobs.NewFlushTableTailTask(nil, txn, nil, []*catalog.ObjectEntry{tombstone}, tae.DB.Runtime, txn.GetStartTS())
		assert.NoError(t, err)
		err = task2.OnExec(context.Background())
		assert.NoError(t, err)
		assert.Nil(t, txn.Commit(context.Background()))
		t.Log(tae.Catalog.SimplePPString(3))

		txn, _ = tae.GetRelation()
		task, err := jobs.NewMergeObjectsTask(nil, txn, []*catalog.ObjectEntry{meta}, tae.DB.Runtime, 0, false)
		assert.NoError(t, err)
		err = task.OnExec(context.Background())
		assert.NoError(t, err)
		t.Log(tae.Catalog.SimplePPString(3))
		assert.True(t, !meta.IsEmpty())
		created := task.GetCreatedObjects()[0]
		assert.False(t, created.IsEmpty())
		err = txn.Commit(context.Background())
		assert.Nil(t, err)
	}

	_, rel = tae.GetRelation()
	testutil.CheckAllColRowsByScan(t, rel, 3, true)

	tae.Restart(ctx)
	_, rel = tae.GetRelation()
	testutil.CheckAllColRowsByScan(t, rel, 3, true)
}

func TestFlushTable(t *testing.T) {
	defer testutils.AfterTest(t)()
	ctx := context.Background()

	opts := config.WithLongScanAndCKPOpts(nil)
	tae := testutil.NewTestEngine(ctx, ModuleName, t, opts)
	defer tae.Close()

	tae.BGCheckpointRunner.DebugUpdateOptions(
		checkpoint.WithForceFlushCheckInterval(time.Millisecond * 5))

	schema := catalog.MockSchemaAll(3, 1)
	schema.BlockMaxRows = 10
	schema.ObjectMaxBlocks = 2
	tae.BindSchema(schema)
	bat := catalog.MockBatch(schema, 21)
	defer bat.Close()

	tae.CreateRelAndAppend(bat, true)

	_, rel := tae.GetRelation()
	db, err := rel.GetDB()
	assert.Nil(t, err)
	table, err := db.GetRelationByName(schema.Name)
	assert.Nil(t, err)
	err = tae.FlushTable(
		context.Background(),
		0,
		db.GetID(),
		table.ID(),
		types.BuildTS(time.Now().UTC().UnixNano(), 0))
	assert.NoError(t, err)
	t.Log(tae.Catalog.SimplePPString(common.PPL1))

	txn, rel := tae.GetRelation()
	it := rel.MakeObjectIt(false)
	for it.Next() {
		blk := it.GetObject().GetMeta().(*catalog.ObjectEntry)
		assert.True(t, blk.HasPersistedData())
	}
	it.Close()
	assert.NoError(t, txn.Commit(context.Background()))
}

func TestReadCheckpoint(t *testing.T) {
	defer testutils.AfterTest(t)()
	ctx := context.Background()

	opts := config.WithQuickScanAndCKPOpts(nil)
	tae := testutil.NewTestEngine(ctx, ModuleName, t, opts)
	defer tae.Close()

	schema := catalog.MockSchemaAll(3, 1)
	schema.BlockMaxRows = 10
	schema.ObjectMaxBlocks = 2
	tae.BindSchema(schema)
	bat := catalog.MockBatch(schema, 21)
	defer bat.Close()

	tae.CreateRelAndAppend(bat, true)
	now := time.Now()
	testutils.WaitExpect(10000, func() bool {
		return tae.Runtime.Scheduler.GetPenddingLSNCnt() == 0
	})
	t.Log(time.Since(now))
	t.Logf("Checkpointed: %d", tae.Runtime.Scheduler.GetCheckpointedLSN())
	t.Logf("GetPenddingLSNCnt: %d", tae.Runtime.Scheduler.GetPenddingLSNCnt())
	assert.Equal(t, uint64(0), tae.Runtime.Scheduler.GetPenddingLSNCnt())
	tids := []uint64{
		pkgcatalog.MO_DATABASE_ID,
		pkgcatalog.MO_TABLES_ID,
		pkgcatalog.MO_COLUMNS_ID,
		1000,
	}

	now = time.Now()
	testutils.WaitExpect(10000, func() bool {
		return tae.Runtime.Scheduler.GetPenddingLSNCnt() == 0
	})
	t.Log(time.Since(now))
	assert.Equal(t, uint64(0), tae.Runtime.Scheduler.GetPenddingLSNCnt())

	now = time.Now()
	testutils.WaitExpect(10000, func() bool {
		return tae.BGCheckpointRunner.GetPenddingIncrementalCount() == 0
	})
	t.Log(time.Since(now))
	assert.Equal(t, 0, tae.BGCheckpointRunner.GetPenddingIncrementalCount())

	gcTS := types.BuildTS(time.Now().UTC().UnixNano(), 0)
	err := tae.BGCheckpointRunner.GCByTS(context.Background(), gcTS)
	assert.NoError(t, err)
	now = time.Now()
	assert.Equal(t, uint64(0), tae.Wal.GetPenddingCnt())
	testutils.WaitExpect(10000, func() bool {
		tae.BGCheckpointRunner.ExistPendingEntryToGC()
		return !tae.BGCheckpointRunner.ExistPendingEntryToGC()
	})
	t.Log(time.Since(now))
	assert.False(t, tae.BGCheckpointRunner.ExistPendingEntryToGC())
	entries := tae.BGCheckpointRunner.GetAllGlobalCheckpoints()
	for _, entry := range entries {
		t.Log(entry.String())
	}
	for _, entry := range entries {
		for _, tid := range tids {
			ins, del, _, _, err := entry.GetByTableID(context.Background(), tae.Runtime.Fs, tid)
			assert.NoError(t, err)
			t.Logf("table %d", tid)
			if ins != nil {
				logutil.Infof("ins is %v", ins.Vecs[0].String())
				t.Log(common.ApiBatchToString(ins, 3))
			}
			if del != nil {
				t.Log(common.ApiBatchToString(del, 3))
			}
		}
	}
	tae.Restart(ctx)
	entries = tae.BGCheckpointRunner.GetAllGlobalCheckpoints()
	entry := entries[len(entries)-1]
	for _, tid := range tids {
		ins, del, _, _, err := entry.GetByTableID(context.Background(), tae.Runtime.Fs, tid)
		assert.NoError(t, err)
		t.Logf("table %d", tid)
		if ins != nil {
			t.Log(common.ApiBatchToString(ins, 3))
		}
		if del != nil {
			t.Log(common.ApiBatchToString(del, 3))
		}
	}
}

func TestDelete4(t *testing.T) {
	t.Skip(any("This case crashes occasionally, is being fixed, skip it for now"))
	defer testutils.AfterTest(t)()
	ctx := context.Background()

	opts := config.WithQuickScanAndCKPOpts(nil)
	tae := testutil.NewTestEngine(ctx, ModuleName, t, opts)
	defer tae.Close()
	schema := catalog.NewEmptySchema("xx")
	schema.AppendPKCol("name", types.T_varchar.ToType(), 0)
	schema.AppendCol("offset", types.T_uint32.ToType())
	schema.Finalize(false)
	schema.BlockMaxRows = 50
	schema.ObjectMaxBlocks = 5
	tae.BindSchema(schema)
	bat := catalog.MockBatch(schema, 1)
	bat.Vecs[1].Update(0, uint32(0), false)
	defer bat.Close()
	tae.CreateRelAndAppend(bat, true)

	filter := handle.NewEQFilter(bat.Vecs[0].Get(0))
	var wg sync.WaitGroup
	var count atomic.Uint32

	run := func() {
		defer wg.Done()
		time.Sleep(time.Duration(rand.Intn(20)+1) * time.Millisecond)
		cloneBat := bat.CloneWindow(0, 1)
		defer cloneBat.Close()
		txn, rel := tae.GetRelation()
		id, offset, err := rel.GetByFilter(context.Background(), filter)
		if err != nil {
			txn.Rollback(context.Background())
			return
		}
		v, _, err := rel.GetValue(id, offset, 1, false)
		if err != nil {
			txn.Rollback(context.Background())
			return
		}
		oldV := v.(uint32)
		newV := oldV + 1
		if err := rel.RangeDelete(id, offset, offset, handle.DT_Normal); err != nil {
			txn.Rollback(context.Background())
			return
		}
		cloneBat.Vecs[1].Update(0, newV, false)
		if err := rel.Append(context.Background(), cloneBat); err != nil {
			txn.Rollback(context.Background())
			return
		}
		if err := txn.Commit(context.Background()); err == nil {
			ok := count.CompareAndSwap(oldV, newV)
			for !ok {
				ok = count.CompareAndSwap(oldV, newV)
			}
			t.Logf("RangeDelete block-%d, offset-%d, old %d newV %d, %s", id.BlockID, offset, oldV, newV, txn.GetCommitTS().ToString())
		}
	}

	p, _ := ants.NewPool(20)
	defer p.Release()
	for i := 0; i < 100; i++ {
		wg.Add(1)
		_ = p.Submit(run)
	}
	wg.Wait()

	t.Logf("count=%v", count.Load())

	getValueFn := func() {
		txn, rel := tae.GetRelation()
		v, _, err := rel.GetValueByFilter(context.Background(), filter, 1)
		assert.NoError(t, err)
		assert.Equal(t, int(count.Load()), int(v.(uint32)))
		assert.NoError(t, txn.Commit(context.Background()))
		t.Logf("GetV=%v, %s", v, txn.GetStartTS().ToString())
	}
	scanFn := func() {
		txn, rel := tae.GetRelation()
		it := rel.MakeObjectIt(false)
		for it.Next() {
			blk := it.GetObject()
			for j := 0; j < blk.BlkCnt(); j++ {
				var view *containers.Batch
				err := blk.HybridScan(ctx, &view, uint16(j), []int{0}, common.DefaultAllocator)
				assert.NoError(t, err)
				view.Compact()
				if view.Length() != 0 {
					t.Logf("block-%d, data=%s", j, logtail.ToStringTemplate(view.Vecs[0], -1))
				}
				view.Close()
			}
		}
		it.Close()
		txn.Commit(context.Background())
	}

	for i := 0; i < 20; i++ {
		getValueFn()
		scanFn()

		tae.Restart(ctx)

		getValueFn()
		scanFn()
		for j := 0; j < 100; j++ {
			wg.Add(1)
			p.Submit(run)
		}
		wg.Wait()
	}
	t.Log(tae.Catalog.SimplePPString(common.PPL3))
}

// append, delete, apppend, get start ts, compact, get active row
func TestGetActiveRow(t *testing.T) {
	ctx := context.Background()

	opts := config.WithLongScanAndCKPOpts(nil)
	tae := testutil.NewTestEngine(ctx, ModuleName, t, opts)
	defer tae.Close()

	schema := catalog.MockSchemaAll(3, 1)
	schema.BlockMaxRows = 10
	schema.ObjectMaxBlocks = 2
	tae.BindSchema(schema)
	bat := catalog.MockBatch(schema, 1)
	defer bat.Close()

	tae.CreateRelAndAppend(bat, true)

	txn, rel := tae.GetRelation()
	v := testutil.GetSingleSortKeyValue(bat, schema, 0)
	filter := handle.NewEQFilter(v)
	id, row, err := rel.GetByFilter(context.Background(), filter)
	assert.NoError(t, err)
	err = rel.RangeDelete(id, row, row, handle.DT_Normal)
	assert.NoError(t, err)
	assert.NoError(t, txn.Commit(context.Background()))

	txn, rel = tae.GetRelation()
	assert.NoError(t, rel.Append(context.Background(), bat))
	assert.NoError(t, txn.Commit(context.Background()))

	_, rel = tae.GetRelation()
	{
		txn2, rel2 := tae.GetRelation()
		blk := testutil.GetOneObject(rel2).GetMeta().(*catalog.ObjectEntry)
		task, err := jobs.NewFlushTableTailTask(nil, txn2, []*catalog.ObjectEntry{blk}, nil, tae.Runtime, txn2.GetStartTS())
		assert.NoError(t, err)
		err = task.OnExec(context.Background())
		assert.NoError(t, err)
		assert.NoError(t, txn2.Commit(context.Background()))
	}
	filter = handle.NewEQFilter(v)
	_, _, err = rel.GetByFilter(context.Background(), filter)
	assert.NoError(t, err)
}
func TestTransfer(t *testing.T) {
	ctx := context.Background()

	opts := config.WithLongScanAndCKPOpts(nil)
	tae := testutil.NewTestEngine(ctx, ModuleName, t, opts)
	defer tae.Close()
	schema := catalog.MockSchemaAll(5, 3)
	schema.BlockMaxRows = 100
	schema.ObjectMaxBlocks = 10
	tae.BindSchema(schema)

	bat := catalog.MockBatch(schema, 10)
	defer bat.Close()

	tae.CreateRelAndAppend(bat, true)

	filter := handle.NewEQFilter(bat.Vecs[3].Get(3))

	txn1, rel1 := tae.GetRelation()
	err := rel1.DeleteByFilter(context.Background(), filter)
	assert.NoError(t, err)

	meta := rel1.GetMeta().(*catalog.TableEntry)
	err = tae.FlushTable(context.Background(), 0, meta.GetDB().ID, meta.ID,
		types.BuildTS(time.Now().UTC().UnixNano(), 0))
	assert.NoError(t, err)

	err = txn1.Commit(context.Background())
	// assert.True(t, moerr.IsMoErrCode(err, moerr.ErrTxnRWConflict))
	assert.NoError(t, err)

	txn2, rel2 := tae.GetRelation()
	_, _, err = rel2.GetValueByFilter(context.Background(), filter, 3)
	t.Log(err)
	assert.True(t, moerr.IsMoErrCode(err, moerr.ErrNotFound))
	v, _, err := rel2.GetValueByFilter(context.Background(), handle.NewEQFilter(bat.Vecs[3].Get(4)), 2)
	expectV := bat.Vecs[2].Get(4)
	assert.Equal(t, expectV, v)
	assert.NoError(t, err)
	_ = txn2.Commit(context.Background())
}

func TestTransfer2(t *testing.T) {
	ctx := context.Background()

	opts := config.WithLongScanAndCKPOpts(nil)
	tae := testutil.NewTestEngine(ctx, ModuleName, t, opts)
	defer tae.Close()
	schema := catalog.MockSchemaAll(5, 3)
	schema.BlockMaxRows = 10
	schema.ObjectMaxBlocks = 10
	tae.BindSchema(schema)

	bat := catalog.MockBatch(schema, 200)
	defer bat.Close()

	tae.CreateRelAndAppend(bat, true)

	filter := handle.NewEQFilter(bat.Vecs[3].Get(3))

	txn1, rel1 := tae.GetRelation()
	err := rel1.DeleteByFilter(context.Background(), filter)
	assert.NoError(t, err)

	tae.CompactBlocks(false)
	tae.MergeBlocks(false)

	err = txn1.Commit(context.Background())
	// assert.True(t, moerr.IsMoErrCode(err, moerr.ErrTxnRWConflict))
	assert.NoError(t, err)

	txn2, rel2 := tae.GetRelation()
	_, _, err = rel2.GetValueByFilter(context.Background(), filter, 3)
	t.Log(err)
	assert.True(t, moerr.IsMoErrCode(err, moerr.ErrNotFound))
	v, _, err := rel2.GetValueByFilter(context.Background(), handle.NewEQFilter(bat.Vecs[3].Get(4)), 2)
	expectV := bat.Vecs[2].Get(4)
	assert.Equal(t, expectV, v)
	assert.NoError(t, err)
	_ = txn2.Commit(context.Background())
}

func TestMergeBlocks3(t *testing.T) {
	ctx := context.Background()

	opts := config.WithLongScanAndCKPOpts(nil)
	tae := testutil.NewTestEngine(ctx, ModuleName, t, opts)
	defer tae.Close()
	schema := catalog.MockSchemaAll(5, 3)
	schema.BlockMaxRows = 10
	schema.ObjectMaxBlocks = 5
	tae.BindSchema(schema)
	bat := catalog.MockBatch(schema, 100)
	defer bat.Close()
	tae.CreateRelAndAppend(bat, true)

	// flush to nblk
	{
		txn, rel := tae.GetRelation()
		blkMetas := testutil.GetAllBlockMetas(rel, false)
		tombstoneMetas := testutil.GetAllBlockMetas(rel, true)
		task, err := jobs.NewFlushTableTailTask(tasks.WaitableCtx, txn, blkMetas, tombstoneMetas, tae.DB.Runtime, types.MaxTs())
		require.NoError(t, err)
		require.NoError(t, task.OnExec(context.Background()))
		require.NoError(t, txn.Commit(context.Background()))
	}

	filter15 := handle.NewEQFilter(bat.Vecs[3].Get(15))
	filter19 := handle.NewEQFilter(bat.Vecs[3].Get(19))
	filter18 := handle.NewEQFilter(bat.Vecs[3].Get(18))
	filter17 := handle.NewEQFilter(bat.Vecs[3].Get(17))
	// delete all rows in first blk in obj1 and the 5th,9th rows in blk2
	{
		txn, rel := tae.GetRelation()
		obj1 := testutil.GetOneObject(rel).GetMeta().(*catalog.ObjectEntry)
		objHandle, err := rel.GetObject(obj1.ID(), false)
		require.NoError(t, err)

		var view *containers.Batch
		err = objHandle.Scan(ctx, &view, 0, []int{schema.GetColIdx(catalog.PhyAddrColumnName)}, common.DefaultAllocator)
		require.NoError(t, err)
		require.NotNil(t, *view)
		pkDef := schema.GetPrimaryKey()
		var pkView *containers.Batch
		err = objHandle.Scan(ctx, &pkView, 0, []int{pkDef.Idx}, common.DefaultAllocator)
		require.NoError(t, err)
		err = rel.DeleteByPhyAddrKeys(view.Vecs[0], pkView.Vecs[0])
		require.NoError(t, err)

		require.NoError(t, rel.DeleteByFilter(context.Background(), filter15))
		require.NoError(t, rel.DeleteByFilter(context.Background(), filter19))
		require.NoError(t, txn.Commit(context.Background()))
	}

	// 1. merge first Object
	// 2. delete 7th row in blk2 during executing merge task
	// 3. delete 8th row in blk2 and commit that after merging, test transfer
	{
		del8txn, rel8 := tae.GetRelation()
		valrow8, null, err := rel8.GetValueByFilter(context.Background(), filter18, schema.GetColIdx(catalog.PhyAddrColumnName))
		require.NoError(t, err)
		require.False(t, null)

		del7txn, rel7 := tae.GetRelation()
		mergetxn, relm := tae.GetRelation()

		// merge first Object
		obj1 := testutil.GetOneObject(relm).GetMeta().(*catalog.ObjectEntry)
		require.NoError(t, err)

		objsToMerge := []*catalog.ObjectEntry{obj1}
		task, err := jobs.NewMergeObjectsTask(nil, mergetxn, objsToMerge, tae.Runtime, 0, false)
		require.NoError(t, err)
		require.NoError(t, task.OnExec(context.Background()))

		// delete del7 after starting merge txn
		require.NoError(t, rel7.DeleteByFilter(context.Background(), filter17))
		require.NoError(t, del7txn.Commit(context.Background()))

		// commit merge, and it will carry del7 to the new block
		require.NoError(t, mergetxn.Commit(context.Background()))

		// delete 8 row and it is expected to be transfered correctly
		rel8.DeleteByPhyAddrKey(valrow8)
		require.NoError(t, del8txn.Commit(context.Background()))
	}

	// consistency check
	{
		var err error
		txn, rel := tae.GetRelation()
		_, _, err = rel.GetValueByFilter(context.Background(), filter15, 3)
		assert.True(t, moerr.IsMoErrCode(err, moerr.ErrNotFound))
		_, _, err = rel.GetValueByFilter(context.Background(), filter17, 3)
		assert.True(t, moerr.IsMoErrCode(err, moerr.ErrNotFound))
		_, _, err = rel.GetValueByFilter(context.Background(), filter18, 3)
		assert.True(t, moerr.IsMoErrCode(err, moerr.ErrNotFound))
		_, _, err = rel.GetValueByFilter(context.Background(), filter19, 3)
		assert.True(t, moerr.IsMoErrCode(err, moerr.ErrNotFound))

		testutil.CheckAllColRowsByScan(t, rel, 86, true)
		require.NoError(t, txn.Commit(context.Background()))
	}
}

func TestTransfer3(t *testing.T) {
	defer testutils.AfterTest(t)()
	ctx := context.Background()

	opts := config.WithLongScanAndCKPOpts(nil)
	tae := testutil.NewTestEngine(ctx, ModuleName, t, opts)
	defer tae.Close()
	schema := catalog.MockSchemaAll(5, 3)
	schema.BlockMaxRows = 100
	schema.ObjectMaxBlocks = 10
	tae.BindSchema(schema)

	bat := catalog.MockBatch(schema, 10)
	defer bat.Close()

	tae.CreateRelAndAppend(bat, true)

	filter := handle.NewEQFilter(bat.Vecs[3].Get(3))

	txn1, rel1 := tae.GetRelation()

	var err error
	err = rel1.DeleteByFilter(context.Background(), filter)
	assert.NoError(t, err)

	meta := rel1.GetMeta().(*catalog.TableEntry)
	err = tae.FlushTable(context.Background(), 0, meta.GetDB().ID, meta.ID,
		types.BuildTS(time.Now().UTC().UnixNano(), 0))
	assert.NoError(t, err)

	err = rel1.Append(context.Background(), bat.Window(3, 1))
	assert.NoError(t, err)
	err = txn1.Commit(context.Background())
	assert.NoError(t, err)
}

func TestUpdate(t *testing.T) {
	t.Skip(any("This case crashes occasionally, is being fixed, skip it for now"))
	defer testutils.AfterTest(t)()
	ctx := context.Background()

	opts := config.WithQuickScanAndCKPOpts2(nil, 5)
	// opts := config.WithLongScanAndCKPOpts(nil)
	tae := testutil.NewTestEngine(ctx, ModuleName, t, opts)
	defer tae.Close()

	schema := catalog.MockSchemaAll(5, 3)
	schema.BlockMaxRows = 100
	schema.ObjectMaxBlocks = 4
	tae.BindSchema(schema)

	bat := catalog.MockBatch(schema, 1)
	defer bat.Close()
	bat.Vecs[2].Update(0, int32(0), false)

	tae.CreateRelAndAppend(bat, true)

	var wg sync.WaitGroup

	var expectV atomic.Int32
	expectV.Store(bat.Vecs[2].Get(0).(int32))
	filter := handle.NewEQFilter(bat.Vecs[3].Get(0))
	updateFn := func() {
		defer wg.Done()
		txn, rel := tae.GetRelation()
		id, offset, err := rel.GetByFilter(context.Background(), filter)
		assert.NoError(t, err)
		v, _, err := rel.GetValue(id, offset, 2, false)
		assert.NoError(t, err)
		err = rel.RangeDelete(id, offset, offset, handle.DT_Normal)
		if err != nil {
			t.Logf("range delete %v, rollbacking", err)
			_ = txn.Rollback(context.Background())
			return
		}
		tuples := bat.CloneWindow(0, 1)
		defer tuples.Close()
		updatedV := v.(int32) + 1
		tuples.Vecs[2].Update(0, updatedV, false)
		err = rel.Append(context.Background(), tuples)
		assert.NoError(t, err)

		err = txn.Commit(context.Background())
		if err != nil {
			t.Logf("commit update %v", err)
		} else {
			expectV.CompareAndSwap(v.(int32), updatedV)
			t.Logf("%v committed", updatedV)
		}
	}
	p, _ := ants.NewPool(5)
	defer p.Release()
	loop := 1000
	for i := 0; i < loop; i++ {
		wg.Add(1)
		// updateFn()
		_ = p.Submit(updateFn)
	}
	wg.Wait()
	t.Logf("Final: %v", expectV.Load())
	{
		txn, rel := tae.GetRelation()
		v, _, err := rel.GetValueByFilter(context.Background(), filter, 2)
		assert.NoError(t, err)
		assert.Equal(t, v.(int32), expectV.Load())
		testutil.CheckAllColRowsByScan(t, rel, 1, true)
		assert.NoError(t, txn.Commit(context.Background()))
	}
}

func TestMergeMemsize(t *testing.T) {
	t.Skip("run it manully to observe memory heap")
	ctx := context.Background()
	opts := config.WithLongScanAndCKPOpts(nil)
	tae := testutil.NewTestEngine(ctx, ModuleName, t, opts)
	defer tae.Close()

	schema := catalog.MockSchemaAll(18, 3)
	schema.Name = "testupdate"
	schema.BlockMaxRows = 8192
	schema.ObjectMaxBlocks = 200
	tae.BindSchema(schema)

	wholebat := catalog.MockBatch(schema, 8192*80)
	for _, col := range schema.ColDefs {
		t.Log(col.Type.DescString(), col.Type.Size)
	}
	t.Log(wholebat.ApproxSize())
	batCnt := 40
	bats := wholebat.Split(batCnt)
	// write only one block by apply metaloc
	objName1 := objectio.BuildObjectNameWithObjectID(objectio.NewObjectid())
	writer, err := blockio.NewBlockWriterNew(tae.Runtime.Fs.Service, objName1, 0, nil)
	require.Nil(t, err)
	writer.SetPrimaryKey(3)
	for _, b := range bats {
		_, err = writer.WriteBatch(containers.ToCNBatch(b))
		require.Nil(t, err)
	}
	blocks, _, err := writer.Sync(context.Background())
	assert.Nil(t, err)
	assert.Equal(t, batCnt, len(blocks))
	statsVec := containers.MakeVector(types.T_varchar.ToType(), common.DefaultAllocator)
	statsVec.Append(writer.GetObjectStats()[objectio.SchemaData][:], false)
	{
		txn, _ := tae.StartTxn(nil)
		txn.SetDedupType(txnif.IncrementalDedup)
		db, err := txn.CreateDatabase("db", "", "")
		assert.NoError(t, err)
		tbl, err := db.CreateRelation(schema)
		assert.NoError(t, err)
		assert.NoError(t, tbl.AddObjsWithMetaLoc(context.Background(), statsVec))
		assert.NoError(t, txn.Commit(context.Background()))
	}
	statsVec.Close()

	t.Log(tae.Catalog.SimplePPString(common.PPL1))
	var metas []*catalog.ObjectEntry
	{
		txn, rel := tae.GetRelation()
		it := rel.MakeObjectIt(false)
		blkcnt := 0
		for it.Next() {
			obj := it.GetObject()
			defer obj.Close()
			meta := it.GetObject().GetMeta().(*catalog.ObjectEntry)
			stat := meta.GetObjectStats()
			blkcnt += int(stat.BlkCnt())
			metas = append(metas, meta)

		}
		it.Next()
		txn.Commit(ctx)
		require.Equal(t, batCnt, blkcnt)
	}

	{
		txn, _ := tae.StartTxn(nil)
		task, err := jobs.NewMergeObjectsTask(nil, txn, metas, tae.Runtime, 0, false)
		require.NoError(t, err)

		dbutils.PrintMemStats()
		err = task.OnExec(context.Background())
		require.NoError(t, err)
		require.NoError(t, txn.Commit(ctx))
		dbutils.PrintMemStats()
	}
}

func TestCollectDeletesAfterCKP(t *testing.T) {
	ctx := context.Background()
	opts := config.WithLongScanAndCKPOpts(nil)
	tae := testutil.NewTestEngine(ctx, ModuleName, t, opts)
	defer tae.Close()

	schema := catalog.MockSchemaAll(5, 3)
	schema.Name = "testupdate"
	schema.BlockMaxRows = 8192
	schema.ObjectMaxBlocks = 20
	tae.BindSchema(schema)

	bat := catalog.MockBatch(schema, 400)
	// write only one block by apply metaloc
	objName1 := objectio.BuildObjectNameWithObjectID(objectio.NewObjectid())
	writer, err := blockio.NewBlockWriterNew(tae.Runtime.Fs.Service, objName1, 0, nil)
	assert.Nil(t, err)
	writer.SetPrimaryKey(3)
	_, err = writer.WriteBatch(containers.ToCNBatch(bat))
	assert.Nil(t, err)
	blocks, _, err := writer.Sync(context.Background())
	assert.Nil(t, err)
	assert.Equal(t, 1, len(blocks))
	statsVec := containers.MakeVector(types.T_varchar.ToType(), common.DefaultAllocator)
	statsVec.Append(writer.GetObjectStats()[objectio.SchemaData][:], false)
	defer statsVec.Close()
	{
		txn, _ := tae.StartTxn(nil)
		txn.SetDedupType(txnif.IncrementalDedup)
		db, err := txn.CreateDatabase("db", "", "")
		assert.NoError(t, err)
		tbl, err := db.CreateRelation(schema)
		assert.NoError(t, err)
		assert.NoError(t, tbl.AddObjsWithMetaLoc(context.Background(), statsVec))
		assert.NoError(t, txn.Commit(context.Background()))
	}

	updateFn := func(round, i, j int) {
		tuples := bat.CloneWindow(0, 1)
		defer tuples.Close()
		for x := i; x < j; x++ {
			txn, rel := tae.GetRelation()
			filter := handle.NewEQFilter(int64(x))
			id, offset, err := rel.GetByFilter(context.Background(), filter)
			assert.NoError(t, err)
			_, _, err = rel.GetValue(id, offset, 2, false)
			assert.NoError(t, err)
			err = rel.RangeDelete(id, offset, offset, handle.DT_Normal)
			if err != nil {
				t.Logf("range delete %v, rollbacking", err)
				_ = txn.Rollback(context.Background())
				return
			}
			tuples.Vecs[3].Update(0, int64(x), false)
			err = rel.Append(context.Background(), tuples)
			assert.NoError(t, err)
			assert.NoError(t, txn.Commit(context.Background()))
		}
		t.Logf("(%d, %d, %d) done", round, i, j)
	}
	updateFn(1, 100, 110)
	{
		txn, rel := tae.GetRelation()
		meta := testutil.GetOneTombstoneMeta(rel)
		batches := make(map[uint32]*containers.BatchWithVersion)
		err := tables.RangeScanInMemoryByObject(ctx, meta, batches, types.TS{}, types.MaxTs(), common.DefaultAllocator)
		require.NoError(t, err)
		bat = batches[schema.Version].Batch
		require.Equal(t, 10, bat.Length())
		bat.Close()
		require.NoError(t, txn.Commit(ctx))
	}
	logutil.Infof(tae.Catalog.SimplePPString(3))
	tae.ForceLongCheckpoint()
	{
		txn, rel := tae.GetRelation()
		meta := testutil.GetOneTombstoneMeta(rel)
		require.Equal(t, 10, meta.GetRows())
		require.NoError(t, txn.Commit(ctx))
	}
	logutil.Infof(tae.Catalog.SimplePPString(3))
	tae.Restart(ctx)
	logutil.Infof(tae.Catalog.SimplePPString(3))
	{
		txn, rel := tae.GetRelation()
		meta := testutil.GetOneTombstoneMeta(rel)
		require.Equal(t, 10, meta.GetRows())
		require.NoError(t, txn.Commit(ctx))
	}
}

// This is used to observe a lot of compactions to overflow a Object, it is not compulsory
func TestAlwaysUpdate(t *testing.T) {
	t.Skip("This is a long test, run it manully to observe what you want")
	defer testutils.AfterTest(t)()
	ctx := context.Background()

	// opts := config.WithQuickScanAndCKPOpts2(nil, 10)
	// opts.GCCfg.ScanGCInterval = 3600 * time.Second
	// opts.CatalogCfg.GCInterval = 3600 * time.Second
	opts := config.WithQuickScanAndCKPAndGCOpts(nil)
	tae := testutil.NewTestEngine(ctx, ModuleName, t, opts)
	defer tae.Close()

	schema := catalog.MockSchemaAll(5, 3)
	schema.Name = "testupdate"
	schema.BlockMaxRows = 8192
	schema.ObjectMaxBlocks = 200
	tae.BindSchema(schema)

	bats := catalog.MockBatch(schema, 400*100).Split(100)
	statsVec := containers.MakeVector(types.T_varchar.ToType(), common.DefaultAllocator)
	defer statsVec.Close()
	// write only one Object
	for i := 0; i < 1; i++ {
		objName1 := objectio.BuildObjectNameWithObjectID(objectio.NewObjectid())
		writer, err := blockio.NewBlockWriterNew(tae.Runtime.Fs.Service, objName1, 0, nil)
		assert.Nil(t, err)
		writer.SetPrimaryKey(3)
		for _, bat := range bats[i*25 : (i+1)*25] {
			_, err := writer.WriteBatch(containers.ToCNBatch(bat))
			assert.Nil(t, err)
		}
		blocks, _, err := writer.Sync(context.Background())
		assert.Nil(t, err)
		assert.Equal(t, 25, len(blocks))
		statsVec.Append(writer.GetObjectStats()[objectio.SchemaData][:], false)
	}

	// var did, tid uint64
	txn, _ := tae.StartTxn(nil)
	txn.SetDedupType(txnif.IncrementalDedup)
	db, err := txn.CreateDatabase("db", "", "")
	// did = db.GetID()
	assert.NoError(t, err)
	tbl, err := db.CreateRelation(schema)
	// tid = tbl.ID()
	assert.NoError(t, err)
	assert.NoError(t, tbl.AddObjsWithMetaLoc(context.Background(), statsVec))
	assert.NoError(t, txn.Commit(context.Background()))

	t.Log(tae.Catalog.SimplePPString(common.PPL1))

	wg := &sync.WaitGroup{}

	updateFn := func(round, i, j int) {
		defer wg.Done()
		tuples := bats[0].CloneWindow(0, 1)
		defer tuples.Close()
		for x := i; x < j; x++ {
			txn, rel := tae.GetRelation()
			filter := handle.NewEQFilter(int64(x))
			id, offset, err := rel.GetByFilter(context.Background(), filter)
			assert.NoError(t, err)
			_, _, err = rel.GetValue(id, offset, 2, false)
			assert.NoError(t, err)
			err = rel.RangeDelete(id, offset, offset, handle.DT_Normal)
			if err != nil {
				t.Logf("range delete %v, rollbacking", err)
				_ = txn.Rollback(context.Background())
				return
			}
			tuples.Vecs[3].Update(0, int64(x), false)
			err = rel.Append(context.Background(), tuples)
			assert.NoError(t, err)
			assert.NoError(t, txn.Commit(context.Background()))
		}
		t.Logf("(%d, %d, %d) done", round, i, j)
	}

	p, _ := ants.NewPool(20)
	defer p.Release()

	// ch := make(chan int, 1)
	// ticker := time.NewTicker(1 * time.Second)
	// ticker2 := time.NewTicker(100 * time.Millisecond)
	// go func() {
	// 	for {
	// 		select {
	// 		case <-ticker.C:
	// 			t.Log(tbl.SimplePPString(common.PPL1))
	// 		case <-ticker2.C:
	// 			_, _, _ = logtail.HandleSyncLogTailReq(ctx, new(dummyCpkGetter), tae.LogtailMgr, tae.Catalog, api.SyncLogTailReq{
	// 				CnHave: totsp(types.BuildTS(0, 0)),
	// 				CnWant: totsp(types.MaxTs()),
	// 				Table:  &api.TableID{DbId: did, TbId: tid},
	// 			}, true)
	// 		case <-ch:
	// 		}
	// 	}
	// }()

	for r := 0; r < 10; r++ {
		for i := 0; i < 40; i++ {
			wg.Add(1)
			start, end := i*200, (i+1)*200
			f := func() { updateFn(r, start, end) }
			p.Submit(f)
		}
		wg.Wait()
		tae.CheckRowsByScan(100*100, true)
	}
}

func TestInsertPerf(t *testing.T) {
	t.Skip(any("for debug"))
	ctx := context.Background()

	opts := config.WithLongScanAndCKPOpts(nil)
	tae := testutil.NewTestEngine(ctx, ModuleName, t, opts)
	defer tae.Close()
	schema := catalog.MockSchemaAll(10, 2)
	schema.BlockMaxRows = 1000
	schema.ObjectMaxBlocks = 5
	tae.BindSchema(schema)

	cnt := 1000
	iBat := 1
	poolSize := 20

	bat := catalog.MockBatch(schema, cnt*iBat*poolSize*2)
	defer bat.Close()

	tae.CreateRelAndAppend(bat.Window(0, 1), true)
	var wg sync.WaitGroup
	run := func(start int) func() {
		return func() {
			defer wg.Done()
			for i := start; i < start+cnt*iBat; i += iBat {
				txn, rel := tae.GetRelation()
				_ = rel.Append(context.Background(), bat.Window(i, iBat))
				_ = txn.Commit(context.Background())
			}
		}
	}

	p, _ := ants.NewPool(poolSize)
	defer p.Release()
	now := time.Now()
	for i := 1; i <= poolSize; i++ {
		wg.Add(1)
		_ = p.Submit(run(i * cnt * iBat))
	}
	wg.Wait()
	t.Log(time.Since(now))
}

func TestUpdatePerf(t *testing.T) {
	t.Skip(any("for debug"))
	ctx := context.Background()

	totalCnt := 4000
	poolSize := 2
	cnt := totalCnt / poolSize

	opts := config.WithLongScanAndCKPOpts(nil)
	tae := testutil.NewTestEngine(ctx, ModuleName, t, opts)
	defer tae.Close()
	schema := catalog.MockSchemaAll(10, 2)
	schema.BlockMaxRows = 1000
	schema.ObjectMaxBlocks = 5
	tae.BindSchema(schema)

	bat := catalog.MockBatch(schema, poolSize)
	defer bat.Close()

	tae.CreateRelAndAppend(bat, true)
	var wg sync.WaitGroup
	run := func(idx int) func() {
		return func() {
			defer wg.Done()
			v := bat.Vecs[schema.GetSingleSortKeyIdx()].Get(idx)
			filter := handle.NewEQFilter(v)
			for i := 0; i < cnt; i++ {
				txn, rel := tae.GetRelation()
				err := rel.UpdateByFilter(context.Background(), filter, 0, int8(0), false)
				assert.NoError(t, err)
				err = txn.Commit(context.Background())
				assert.NoError(t, err)
				if i%50 == 0 {
					t.Logf("lalala %d", i)
				}
			}
		}
	}

	p, _ := ants.NewPool(poolSize)
	defer p.Release()
	now := time.Now()
	for i := 0; i < poolSize; i++ {
		wg.Add(1)
		_ = p.Submit(run(i))
	}
	wg.Wait()
	t.Log(time.Since(now))
}

func TestUpdatePerf2(t *testing.T) {
	t.Skip(any("for debug"))
	ctx := context.Background()

	totalCnt := 10000000
	deleteCnt := 1000000
	updateCnt := 100000
	poolSize := 200

	opts := config.WithLongScanAndCKPOpts(nil)
	tae := testutil.NewTestEngine(ctx, ModuleName, t, opts)
	defer tae.Close()
	schema := catalog.MockSchemaAll(3, 2)
	schema.BlockMaxRows = 1000
	schema.ObjectMaxBlocks = 5
	tae.BindSchema(schema)

	bat := catalog.MockBatch(schema, totalCnt)
	defer bat.Close()

	tae.CreateRelAndAppend(bat, true)
	tae.CompactBlocks(true)

	txn, rel := tae.GetRelation()
	it := rel.MakeObjectIt(false)
	blkCnt := totalCnt / int(schema.BlockMaxRows)
	deleteEachBlock := deleteCnt / blkCnt
	t.Logf("%d blocks", blkCnt)
	blkIdx := 0
	for it.Next() {
		txn2, rel2 := tae.GetRelation()
		obj := it.GetObject()
		meta := obj.GetMeta().(*catalog.ObjectEntry)
		id := meta.AsCommonID()
		for i := 0; i < meta.BlockCnt(); i++ {
			id.SetBlockOffset(uint16(i))
			for j := 0; j < deleteEachBlock; j++ {
				idx := uint32(rand.Intn(int(schema.BlockMaxRows)))
				rel2.RangeDelete(id, idx, idx, handle.DT_Normal)
			}
			blkIdx++
			if blkIdx%50 == 0 {
				t.Logf("lalala %d blk", blkIdx)
			}
		}
		txn2.Commit(ctx)
		tae.CompactBlocks(true)
	}
	it.Close()
	txn.Commit(ctx)

	var wg sync.WaitGroup
	var now time.Time
	run := func(index int) func() {
		return func() {
			defer wg.Done()
			for i := 0; i < (updateCnt)/poolSize; i++ {
				idx := rand.Intn(totalCnt)
				v := bat.Vecs[schema.GetSingleSortKeyIdx()].Get(idx)
				filter := handle.NewEQFilter(v)
				txn, rel := tae.GetRelation()
				rel.UpdateByFilter(context.Background(), filter, 0, int8(0), false)
				txn.Commit(context.Background())
				if index == 0 && i%50 == 0 {
					logutil.Infof("lalala %d", i)
				}
			}
		}
	}
	t.Log("start update")
	now = time.Now()

	p, _ := ants.NewPool(poolSize)
	defer p.Release()
	for i := 0; i < poolSize; i++ {
		wg.Add(1)
		_ = p.Submit(run(i))
	}
	wg.Wait()
	t.Log(time.Since(now))
}

func TestDeletePerf(t *testing.T) {
	t.Skip(any("for debug"))
	ctx := context.Background()

	opts := config.WithQuickScanAndCKPAndGCOpts(nil)
	tae := testutil.NewTestEngine(ctx, ModuleName, t, opts)
	defer tae.Close()
	schema := catalog.MockSchemaAll(10, 2)
	schema.BlockMaxRows = 1000
	schema.ObjectMaxBlocks = 5
	tae.BindSchema(schema)

	totalCount := 50000
	poolSize := 20
	cnt := totalCount / poolSize

	bat := catalog.MockBatch(schema, totalCount)
	defer bat.Close()

	tae.CreateRelAndAppend(bat, true)
	var wg sync.WaitGroup
	run := func(start int) func() {
		return func() {
			defer wg.Done()
			for i := start * cnt; i < start*cnt+cnt; i++ {
				v := bat.Vecs[schema.GetSingleSortKeyIdx()].Get(i)
				filter := handle.NewEQFilter(v)
				txn, rel := tae.GetRelation()
				err := rel.DeleteByFilter(context.Background(), filter)
				assert.NoError(t, err)
				err = txn.Commit(context.Background())
				assert.NoError(t, err)
			}
		}
	}

	p, _ := ants.NewPool(poolSize)
	defer p.Release()
	now := time.Now()
	for i := 0; i < poolSize; i++ {
		wg.Add(1)
		_ = p.Submit(run(i))
	}
	wg.Wait()
	t.Log(time.Since(now))
	t.Log(tae.Catalog.SimplePPString(3))
}

func TestAppendBat(t *testing.T) {
	p, _ := ants.NewPool(100)
	defer p.Release()
	var wg sync.WaitGroup

	schema := catalog.MockSchema(7, 2)
	bat := catalog.MockBatch(schema, 1000)
	defer bat.Close()

	run := func() {
		defer wg.Done()
		b := containers.BuildBatch(schema.Attrs(), schema.Types(), containers.Options{
			Allocator: common.DefaultAllocator})
		defer b.Close()
		for i := 0; i < bat.Length(); i++ {
			w := bat.Window(i, 1)
			b.Extend(w)
		}
	}

	for i := 0; i < 200; i++ {
		wg.Add(1)
		_ = p.Submit(run)
	}
	wg.Wait()
}

func TestGCWithCheckpoint(t *testing.T) {
	blockio.RunPipelineTest(
		func() {
			defer testutils.AfterTest(t)()
			ctx := context.Background()

			opts := config.WithQuickScanAndCKPAndGCOpts(nil)
			tae := testutil.NewTestEngine(ctx, ModuleName, t, opts)
			defer tae.Close()
			cleaner := gc.NewCheckpointCleaner(context.Background(), "", tae.Runtime.Fs, tae.BGCheckpointRunner, false)
			manager := gc.NewDiskCleaner(cleaner)
			manager.Start()
			defer manager.Stop()

			schema := catalog.MockSchemaAll(3, 1)
			schema.BlockMaxRows = 10
			schema.ObjectMaxBlocks = 2
			tae.BindSchema(schema)
			bat := catalog.MockBatch(schema, 21)
			defer bat.Close()

			tae.CreateRelAndAppend(bat, true)
			now := time.Now()
			testutils.WaitExpect(10000, func() bool {
				return tae.Runtime.Scheduler.GetPenddingLSNCnt() == 0
			})
			t.Log(time.Since(now))
			t.Logf("Checkpointed: %d", tae.Runtime.Scheduler.GetCheckpointedLSN())
			t.Logf("GetPenddingLSNCnt: %d", tae.Runtime.Scheduler.GetPenddingLSNCnt())
			assert.Equal(t, uint64(0), tae.Runtime.Scheduler.GetPenddingLSNCnt())
			err := manager.GC(context.Background())
			assert.Nil(t, err)
			entries := tae.BGCheckpointRunner.GetAllIncrementalCheckpoints()
			num := len(entries)
			assert.Greater(t, num, 0)
			testutils.WaitExpect(5000, func() bool {
				if manager.GetCleaner().GetMaxConsumed() == nil {
					return false
				}
				end := entries[num-1].GetEnd()
				maxEnd := manager.GetCleaner().GetMaxConsumed().GetEnd()
				return end.Equal(&maxEnd)
			})
			end := entries[num-1].GetEnd()
			maxEnd := manager.GetCleaner().GetMaxConsumed().GetEnd()
			assert.True(t, end.Equal(&maxEnd))
			cleaner2 := gc.NewCheckpointCleaner(context.Background(), "", tae.Runtime.Fs, tae.BGCheckpointRunner, false)
			manager2 := gc.NewDiskCleaner(cleaner2)
			manager2.Start()
			defer manager2.Stop()
			testutils.WaitExpect(5000, func() bool {
				if manager2.GetCleaner().GetMaxConsumed() == nil {
					return false
				}
				end := entries[num-1].GetEnd()
				maxEnd := manager2.GetCleaner().GetMaxConsumed().GetEnd()
				return end.Equal(&maxEnd)
			})
			end = entries[num-1].GetEnd()
			maxEnd = manager2.GetCleaner().GetMaxConsumed().GetEnd()
			assert.True(t, end.Equal(&maxEnd))
			tables1 := manager.GetCleaner().GetInputs()
			tables2 := manager2.GetCleaner().GetInputs()
			assert.True(t, tables1.Compare(tables2))
		},
	)
}

func TestGCDropDB(t *testing.T) {
	blockio.RunPipelineTest(
		func() {
			defer testutils.AfterTest(t)()
			ctx := context.Background()

			opts := config.WithQuickScanAndCKPAndGCOpts(nil)
			tae := testutil.NewTestEngine(ctx, ModuleName, t, opts)
			defer tae.Close()
			cleaner := gc.NewCheckpointCleaner(context.Background(), "", tae.Runtime.Fs, tae.BGCheckpointRunner, false)
			manager := gc.NewDiskCleaner(cleaner)
			manager.Start()
			defer manager.Stop()
			schema := catalog.MockSchemaAll(3, 1)
			schema.BlockMaxRows = 10
			schema.ObjectMaxBlocks = 2
			tae.BindSchema(schema)
			bat := catalog.MockBatch(schema, 210)
			defer bat.Close()

			tae.CreateRelAndAppend(bat, true)
			txn, err := tae.StartTxn(nil)
			assert.Nil(t, err)
			db, err := txn.DropDatabase(testutil.DefaultTestDB)
			assert.Nil(t, err)
			assert.Nil(t, txn.Commit(context.Background()))

			assert.Equal(t, txn.GetCommitTS(), db.GetMeta().(*catalog.DBEntry).GetDeleteAtLocked())
			now := time.Now()
			testutils.WaitExpect(10000, func() bool {
				return tae.Runtime.Scheduler.GetPenddingLSNCnt() == 0
			})
			t.Log(time.Since(now))
			err = manager.GC(context.Background())
			assert.Nil(t, err)
			entries := tae.BGCheckpointRunner.GetAllIncrementalCheckpoints()
			num := len(entries)
			assert.Greater(t, num, 0)
			testutils.WaitExpect(5000, func() bool {
				if manager.GetCleaner().GetMaxConsumed() == nil {
					return false
				}
				end := entries[num-1].GetEnd()
				maxEnd := manager.GetCleaner().GetMaxConsumed().GetEnd()
				return end.Equal(&maxEnd)
			})
			end := entries[num-1].GetEnd()
			maxEnd := manager.GetCleaner().GetMaxConsumed().GetEnd()
			assert.True(t, end.Equal(&maxEnd))
			cleaner2 := gc.NewCheckpointCleaner(context.Background(), "", tae.Runtime.Fs, tae.BGCheckpointRunner, false)
			manager2 := gc.NewDiskCleaner(cleaner2)
			manager2.Start()
			defer manager2.Stop()
			testutils.WaitExpect(5000, func() bool {
				if manager2.GetCleaner().GetMaxConsumed() == nil {
					return false
				}
				end := entries[num-1].GetEnd()
				maxEnd := manager2.GetCleaner().GetMaxConsumed().GetEnd()
				return end.Equal(&maxEnd)
			})
			end = entries[num-1].GetEnd()
			maxEnd = manager2.GetCleaner().GetMaxConsumed().GetEnd()
			assert.True(t, end.Equal(&maxEnd))
			tables1 := manager.GetCleaner().GetInputs()
			tables2 := manager2.GetCleaner().GetInputs()
			assert.True(t, tables1.Compare(tables2))
			tae.Restart(ctx)
		},
	)
}

func TestGCDropTable(t *testing.T) {
	blockio.RunPipelineTest(
		func() {
			defer testutils.AfterTest(t)()
			ctx := context.Background()

			opts := config.WithQuickScanAndCKPAndGCOpts(nil)
			tae := testutil.NewTestEngine(ctx, ModuleName, t, opts)
			defer tae.Close()
			cleaner := gc.NewCheckpointCleaner(context.Background(), "", tae.Runtime.Fs, tae.BGCheckpointRunner, false)
			manager := gc.NewDiskCleaner(cleaner)
			manager.Start()
			defer manager.Stop()
			schema := catalog.MockSchemaAll(3, 1)
			schema.BlockMaxRows = 10
			schema.ObjectMaxBlocks = 2
			tae.BindSchema(schema)
			bat := catalog.MockBatch(schema, 210)
			defer bat.Close()
			schema2 := catalog.MockSchemaAll(3, 1)
			schema2.BlockMaxRows = 10
			schema2.ObjectMaxBlocks = 2
			bat2 := catalog.MockBatch(schema2, 210)
			defer bat.Close()

			tae.CreateRelAndAppend(bat, true)
			txn, _ := tae.StartTxn(nil)
			db, err := txn.GetDatabase(testutil.DefaultTestDB)
			assert.Nil(t, err)
			rel, _ := db.CreateRelation(schema2)
			rel.Append(context.Background(), bat2)
			assert.Nil(t, txn.Commit(context.Background()))

			txn, err = tae.StartTxn(nil)
			assert.Nil(t, err)
			db, err = txn.GetDatabase(testutil.DefaultTestDB)
			assert.Nil(t, err)
			_, err = db.DropRelationByName(schema2.Name)
			assert.Nil(t, err)
			assert.Nil(t, txn.Commit(context.Background()))

			now := time.Now()
			testutils.WaitExpect(10000, func() bool {
				return tae.Runtime.Scheduler.GetPenddingLSNCnt() == 0
			})
			assert.Equal(t, uint64(0), tae.Runtime.Scheduler.GetPenddingLSNCnt())
			assert.Equal(t, txn.GetCommitTS(), rel.GetMeta().(*catalog.TableEntry).GetDeleteAtLocked())
			t.Log(time.Since(now))
			err = manager.GC(context.Background())
			assert.Nil(t, err)
			entries := tae.BGCheckpointRunner.GetAllIncrementalCheckpoints()
			num := len(entries)
			assert.Greater(t, num, 0)
			testutils.WaitExpect(10000, func() bool {
				if manager.GetCleaner().GetMaxConsumed() == nil {
					return false
				}
				end := entries[num-1].GetEnd()
				maxEnd := manager.GetCleaner().GetMaxConsumed().GetEnd()
				return end.Equal(&maxEnd)
			})
			end := entries[num-1].GetEnd()
			maxEnd := manager.GetCleaner().GetMaxConsumed().GetEnd()
			assert.True(t, end.Equal(&maxEnd))
			cleaner2 := gc.NewCheckpointCleaner(context.Background(), "", tae.Runtime.Fs, tae.BGCheckpointRunner, false)
			manager2 := gc.NewDiskCleaner(cleaner2)
			manager2.Start()
			defer manager2.Stop()
			testutils.WaitExpect(5000, func() bool {
				if manager2.GetCleaner().GetMaxConsumed() == nil {
					return false
				}
				end := entries[num-1].GetEnd()
				maxEnd := manager2.GetCleaner().GetMaxConsumed().GetEnd()
				return end.Equal(&maxEnd)
			})
			end = entries[num-1].GetEnd()
			maxEnd = manager2.GetCleaner().GetMaxConsumed().GetEnd()
			assert.True(t, end.Equal(&maxEnd))
			tables1 := manager.GetCleaner().GetInputs()
			tables2 := manager2.GetCleaner().GetInputs()
			assert.True(t, tables1.Compare(tables2))
			tae.Restart(ctx)
		},
	)
}

func TestAlterRenameTbl(t *testing.T) {
	defer testutils.AfterTest(t)()
	ctx := context.Background()

	opts := config.WithLongScanAndCKPOpts(nil)
	tae := testutil.NewTestEngine(ctx, ModuleName, t, opts)
	defer tae.Close()

	schema := catalog.MockSchemaAll(2, -1)
	schema.Name = "test"
	schema.BlockMaxRows = 10
	schema.ObjectMaxBlocks = 2
	schema.Constraint = []byte("start version")
	schema.Comment = "comment version"

	{
		var err error
		txn, _ := tae.StartTxn(nil)
		txn.CreateDatabase("xx", "", "")
		require.NoError(t, txn.Commit(context.Background()))
		txn1, _ := tae.StartTxn(nil)
		txn2, _ := tae.StartTxn(nil)

		db, _ := txn1.GetDatabase("xx")
		_, err = db.CreateRelation(schema)
		require.NoError(t, err)

		db1, _ := txn2.GetDatabase("xx")
		_, err = db1.CreateRelation(schema)
		require.True(t, moerr.IsMoErrCode(err, moerr.ErrTxnWWConflict))
		require.NoError(t, txn1.Rollback(context.Background()))
		require.NoError(t, txn2.Rollback(context.Background()))
	}

	txn, _ := tae.StartTxn(nil)
	db, _ := txn.CreateDatabase("db", "", "")
	created, _ := db.CreateRelation(schema)
	tid := created.ID()
	txn.Commit(context.Background())

	// concurrent create and in txn alter check
	txn0, _ := tae.StartTxn(nil)
	txn, _ = tae.StartTxn(nil)
	db, _ = txn.GetDatabase("db")
	tbl, _ := db.GetRelationByName("test") // 1002
	require.NoError(t, tbl.AlterTable(context.TODO(), api.NewRenameTableReq(0, 0, "test", "ultra-test")))
	_, err := db.GetRelationByName("test")
	require.True(t, moerr.IsMoErrCode(err, moerr.OkExpectedEOB))
	tbl, err = db.GetRelationByName("ultra-test")
	require.NoError(t, err)
	require.Equal(t, tid, tbl.ID())

	require.NoError(t, tbl.AlterTable(context.TODO(), api.NewRenameTableReq(0, 0, "ultra-test", "ultraman-test")))
	_, err = db.GetRelationByName("test")
	require.True(t, moerr.IsMoErrCode(err, moerr.OkExpectedEOB))
	_, err = db.GetRelationByName("ultra-test")
	require.True(t, moerr.IsMoErrCode(err, moerr.OkExpectedEOB))
	tbl, err = db.GetRelationByName("ultraman-test")
	require.NoError(t, err)
	require.Equal(t, tid, tbl.ID())

	// concurrent txn should see test
	txn1, _ := tae.StartTxn(nil)
	db, err = txn1.GetDatabase("db")
	require.NoError(t, err)
	tbl, err = db.GetRelationByName("test")
	require.NoError(t, err)
	require.Equal(t, tid, tbl.ID())
	_, err = db.GetRelationByName("ultraman-test")
	require.True(t, moerr.IsMoErrCode(err, moerr.OkExpectedEOB))
	require.NoError(t, txn1.Commit(context.Background()))

	require.NoError(t, txn.Commit(context.Background()))

	txn2, _ := tae.StartTxn(nil)
	db, err = txn2.GetDatabase("db")
	require.NoError(t, err)
	_, err = db.GetRelationByName("test")
	require.True(t, moerr.IsMoErrCode(err, moerr.OkExpectedEOB))
	_, err = db.GetRelationByName("ultra-test")
	require.True(t, moerr.IsMoErrCode(err, moerr.OkExpectedEOB))
	tbl, err = db.GetRelationByName("ultraman-test")
	require.NoError(t, err)
	require.Equal(t, tid, tbl.ID())

	require.NoError(t, txn2.Commit(context.Background()))

	// should see test, not newest name
	db, err = txn0.GetDatabase("db")
	require.NoError(t, err)
	_, err = db.GetRelationByName("ultraman-test")
	require.True(t, moerr.IsMoErrCode(err, moerr.OkExpectedEOB))
	_, err = db.GetRelationByName("ultra-test")
	require.True(t, moerr.IsMoErrCode(err, moerr.OkExpectedEOB))
	tbl, err = db.GetRelationByName("test")
	require.NoError(t, err)
	require.Equal(t, tid, tbl.ID())

	txn3, _ := tae.StartTxn(nil)
	db, _ = txn3.GetDatabase("db")
	rel, err := db.CreateRelation(schema)
	require.NoError(t, err)
	require.NotEqual(t, rel.ID(), tid)
	require.NoError(t, txn3.Commit(context.Background()))

	t.Log(1, db.GetMeta().(*catalog.DBEntry).PrettyNameIndex())
	{
		txn, _ := tae.StartTxn(nil)
		db, _ := txn.GetDatabase("db")
		tbl, _ := db.GetRelationByName("test")
		require.Error(t, tbl.AlterTable(context.TODO(), api.NewRenameTableReq(0, 0, "unmatch", "yyyy")))
		require.NoError(t, txn.Rollback(context.Background()))
	}
	// alter back to original schema
	{
		txn, _ := tae.StartTxn(nil)
		db, _ := txn.GetDatabase("db")
		tbl, _ := db.GetRelationByName("test")
		require.NoError(t, tbl.AlterTable(context.TODO(), api.NewRenameTableReq(0, 0, "test", "xx")))
		require.NoError(t, txn.Commit(context.Background()))

		t.Log(2, db.GetMeta().(*catalog.DBEntry).PrettyNameIndex())
		txn, _ = tae.StartTxn(nil)
		db, _ = txn.GetDatabase("db")
		tbl, _ = db.GetRelationByName("xx")
		require.NoError(t, tbl.AlterTable(context.TODO(), api.NewRenameTableReq(0, 0, "xx", "test")))
		require.NoError(t, txn.Commit(context.Background()))

		t.Log(3, db.GetMeta().(*catalog.DBEntry).PrettyNameIndex())
	}

	// rename duplicate and rollback
	{
		txn, _ := tae.StartTxn(nil)
		db, _ := txn.GetDatabase("db")
		schema.Name = "other"
		_, err := db.CreateRelation(schema)
		require.NoError(t, err)
		require.NoError(t, txn.Commit(context.Background()))

		t.Log(4, db.GetMeta().(*catalog.DBEntry).PrettyNameIndex())
		txn, _ = tae.StartTxn(nil)
		db, _ = txn.GetDatabase("db")
		tbl, _ = db.GetRelationByName("test")
		require.NoError(t, tbl.AlterTable(context.TODO(), api.NewRenameTableReq(0, 0, "test", "toBeRollback1")))
		require.NoError(t, tbl.AlterTable(context.TODO(), api.NewRenameTableReq(0, 0, "toBeRollback1", "toBeRollback2")))
		require.Error(t, tbl.AlterTable(context.TODO(), api.NewRenameTableReq(0, 0, "toBeRollback2", "other"))) // duplicate
		require.NoError(t, txn.Rollback(context.Background()))

		t.Log(5, db.GetMeta().(*catalog.DBEntry).PrettyNameIndex())
	}

	// test checkpoint replay with txn nil
	{
		txn, _ := tae.StartTxn(nil)
		db, _ := txn.GetDatabase("db")
		tbl, _ := db.GetRelationByName("test")
		require.NoError(t, tbl.AlterTable(context.TODO(), api.NewRenameTableReq(0, 0, "test", "newtest"))) // make test nodelist has no active node
		require.NoError(t, txn.Commit(context.Background()))

		txn, _ = tae.StartTxn(nil)
		db, _ = txn.GetDatabase("db")
		tbl, _ = db.GetRelationByName("other")
		require.NoError(t, tbl.AlterTable(context.TODO(), api.NewRenameTableReq(0, 0, "other", "test"))) // rename other to test, success
		require.NoError(t, txn.Commit(context.Background()))
	}

	tae.Restart(ctx)

	txn, _ = tae.StartTxn(nil)
	db, _ = txn.GetDatabase("db")
	dbentry := db.GetMeta().(*catalog.DBEntry)
	t.Log(dbentry.PrettyNameIndex())
	require.NoError(t, txn.Commit(context.Background()))

	require.NoError(t, tae.BGCheckpointRunner.ForceIncrementalCheckpoint(tae.TxnMgr.Now(), false))
	tae.Restart(ctx)

	txn, _ = tae.StartTxn(nil)
	db, _ = txn.GetDatabase("db")
	dbentry = db.GetMeta().(*catalog.DBEntry)
	t.Log(dbentry.PrettyNameIndex())
	require.NoError(t, txn.Commit(context.Background()))
}

func TestAlterRenameTbl2(t *testing.T) {
	defer testutils.AfterTest(t)()
	ctx := context.Background()

	opts := config.WithLongScanAndCKPOpts(nil)
	tae := testutil.NewTestEngine(ctx, ModuleName, t, opts)
	defer tae.Close()

	schema := catalog.MockSchemaAll(2, -1)
	schema.Name = "t1"
	schema.BlockMaxRows = 10
	schema.ObjectMaxBlocks = 2
	schema.Constraint = []byte("start version")
	schema.Comment = "comment version"

	schema2 := schema.Clone()
	schema2.Name = "t1-copy-fefsfwafe"

	schema3 := schema.Clone()
	schema3.Name = "t1-copy-igmgibjtm"

	var oldId, newId uint64
	{
		var err error
		txn, _ := tae.StartTxn(nil)
		txn.CreateDatabase("xx", "", "")

		db, _ := txn.GetDatabase("xx")

		hdl, err := db.CreateRelation(schema)
		require.NoError(t, err)
		oldId = hdl.ID()
		require.NoError(t, txn.Commit(context.Background()))
	}

	{
		txn, _ := tae.StartTxn(nil)
		db, _ := txn.GetDatabase("xx")
		hdl, err := db.CreateRelation(schema2)
		require.NoError(t, err)
		newId = hdl.ID()

		_, err = db.DropRelationByID(oldId)
		require.NoError(t, err)

		newhdl, _ := db.GetRelationByID(newId)
		require.NoError(t, newhdl.AlterTable(ctx, api.NewRenameTableReq(0, 0, "t1-copy-fefsfwafe", "t1")))
		require.NoError(t, txn.Commit(context.Background()))

		dbentry := db.GetMeta().(*catalog.DBEntry)
		t.Log(dbentry.PrettyNameIndex())
	}

	{
		txn, _ := tae.StartTxn(nil)
		db, _ := txn.GetDatabase("xx")
		hdl, err := db.CreateRelation(schema3)
		require.NoError(t, err)
		newId2 := hdl.ID()

		_, err = db.DropRelationByID(newId)
		require.NoError(t, err)

		newhdl, _ := db.GetRelationByID(newId2)
		require.NoError(t, newhdl.AlterTable(ctx, api.NewRenameTableReq(0, 0, "t1-copy-igmgibjtm", "t1")))
		require.NoError(t, txn.Commit(context.Background()))

		dbentry := db.GetMeta().(*catalog.DBEntry)
		t.Log(dbentry.PrettyNameIndex())
		newId = newId2
	}

	tae.Restart(ctx)
	{
		txn, _ := tae.StartTxn(nil)
		db, _ := txn.GetDatabase("xx")
		dbentry := db.GetMeta().(*catalog.DBEntry)
		t.Log(dbentry.PrettyNameIndex())
		require.NoError(t, txn.Commit(context.Background()))
	}

	{
		txn, _ := tae.StartTxn(nil)
		db, _ := txn.GetDatabase("xx")

		newhdl, _ := db.GetRelationByID(newId)
		require.NoError(t, newhdl.AlterTable(ctx, api.NewRenameTableReq(0, 0, "t1", "t2")))
		require.NoError(t, txn.Commit(context.Background()))

		dbentry := db.GetMeta().(*catalog.DBEntry)
		t.Log(dbentry.PrettyNameIndex())
	}

	require.NoError(t, tae.BGCheckpointRunner.ForceIncrementalCheckpoint(tae.TxnMgr.Now(), false))

	tae.Restart(ctx)
	{
		txn, _ := tae.StartTxn(nil)
		db, _ := txn.GetDatabase("xx")
		dbentry := db.GetMeta().(*catalog.DBEntry)
		t.Log(dbentry.PrettyNameIndex())
		require.NoError(t, txn.Commit(context.Background()))
	}

}

func TestAlterFakePk(t *testing.T) {
	defer testutils.AfterTest(t)()
	testutils.EnsureNoLeak(t)
	ctx := context.Background()

	opts := config.WithLongScanAndCKPOpts(nil)
	tae := testutil.NewTestEngine(ctx, ModuleName, t, opts)
	defer tae.Close()
	schema := catalog.MockSchemaAll(3, -1)
	schema.BlockMaxRows = 10
	schema.ObjectMaxBlocks = 2
	tae.BindSchema(schema)
	bats := catalog.MockBatch(schema, 12).Split(3)
	tae.CreateRelAndAppend(bats[0], true)

	var did, tid uint64
	var blkFp *common.ID
	{
		// add two cloumns
		txn, rel := tae.GetRelation()
		tid = rel.ID()
		d, _ := rel.GetDB()
		did = d.GetID()
		blkFp = testutil.GetOneObject(rel).Fingerprint()
		tblEntry := rel.GetMeta().(*catalog.TableEntry)
		err := rel.AlterTable(context.TODO(), api.NewAddColumnReq(0, 0, "add1", types.NewProtoType(types.T_int32), 1))
		require.NoError(t, err)
		err = rel.AlterTable(context.TODO(), api.NewAddColumnReq(0, 0, "add2", types.NewProtoType(types.T_int64), 2))
		require.NoError(t, err)
		t.Log(tblEntry.StringWithLevel(common.PPL2))
		require.NoError(t, txn.Commit(context.Background()))
		require.Equal(t, 2, tblEntry.MVCC.Depth())
	}

	{
		txn, rel := tae.GetRelation()
		obj, err := rel.GetObject(blkFp.ObjectID(), false)
		require.NoError(t, err)
		err = rel.RangeDelete(obj.Fingerprint(), 1, 1, handle.DT_Normal)
		require.NoError(t, err)
		err = rel.RangeDelete(obj.Fingerprint(), 3, 3, handle.DT_Normal)
		require.NoError(t, err)
		require.NoError(t, txn.Commit(context.Background()))
	}

	{
		txn, rel := tae.GetRelation()
		obj, err := rel.GetObject(blkFp.ObjectID(), false)
		require.NoError(t, err)
		// check non-exist column foreach
		newSchema := obj.GetRelation().Schema(false)
		sels := &nulls.Nulls{}
		sels.Add(1)
		sels.Add(3)
		rows := make([]int, 0, 4)
		tbl := rel.GetMeta().(*catalog.TableEntry)
		var view *containers.Batch
		blkID := objectio.NewBlockidWithObjectID(obj.GetID(), 0)
		err = tables.HybridScanByBlock(ctx, tbl, txn, &view, newSchema.(*catalog.Schema), []int{1}, blkID, common.DefaultAllocator)
		view.Vecs[0].Foreach(func(v any, isNull bool, row int) error {
			require.True(t, true)
			rows = append(rows, row)
			return nil
		}, sels)
		require.Equal(t, []int{1, 3}, rows)
		require.NoError(t, err)
		require.NoError(t, txn.Commit(context.Background()))
	}

	t.Log(tae.Catalog.SimplePPString(3))
	resp, close, _ := logtail.HandleSyncLogTailReq(context.TODO(), new(dummyCpkGetter), tae.LogtailMgr, tae.Catalog, api.SyncLogTailReq{
		CnHave: totsp(types.BuildTS(0, 0)),
		CnWant: totsp(types.MaxTs()),
		Table:  &api.TableID{DbId: did, TbId: tid},
	}, true)

	defer close()
	require.Equal(t, 4, len(resp.Commands)) // data object, tombstone object, date insert, data delete
	for i, cmd := range resp.Commands {
		t.Logf("command %d, table name %v, type %d", i, cmd.TableName, cmd.EntryType)
	}
	require.Equal(t, api.Entry_Insert, resp.Commands[0].EntryType) // data insert
	require.Equal(t, api.Entry_Insert, resp.Commands[1].EntryType) // data insert
	require.Equal(t, api.Entry_Insert, resp.Commands[2].EntryType) // data insert
	require.Equal(t, api.Entry_Delete, resp.Commands[3].EntryType) // data delete

	dataObjectBat, err := batch.ProtoBatchToBatch(resp.Commands[0].Bat)
	require.NoError(t, err)
	tnDataObjectBat := containers.NewNonNullBatchWithSharedMemory(dataObjectBat, common.DefaultAllocator)
	t.Log(tnDataObjectBat.Attrs)
	require.Equal(t, 12, len(tnDataObjectBat.Vecs))
	for _, v := range tnDataObjectBat.Vecs {
		require.Equal(t, 1, v.Length())
	}

	tombstoneObjectBat, err := batch.ProtoBatchToBatch(resp.Commands[1].Bat)
	require.NoError(t, err)
	tnTombstoneObjectBat := containers.NewNonNullBatchWithSharedMemory(tombstoneObjectBat, common.DefaultAllocator)
	t.Log(tnTombstoneObjectBat.Attrs)
	require.Equal(t, 12, len(tnTombstoneObjectBat.Vecs)) // 1 fake pk + 1 rowid + 1 committs
	for _, v := range tnTombstoneObjectBat.Vecs {
		require.Equal(t, 1, v.Length())
	}

	insBat, err := batch.ProtoBatchToBatch(resp.Commands[2].Bat)
	require.NoError(t, err)
	tnInsBat := containers.NewNonNullBatchWithSharedMemory(insBat, common.DefaultAllocator)
	t.Log(tnInsBat.Attrs)
	require.Equal(t, 6, len(tnInsBat.Vecs)) // 3 col + 1 fake pk + 1 rowid + 1 committs
	for _, v := range tnInsBat.Vecs {
		require.Equal(t, 4, v.Length())
	}
	t.Log(tnInsBat.GetVectorByName(pkgcatalog.FakePrimaryKeyColName).PPString(10))

	delBat, err := batch.ProtoBatchToBatch(resp.Commands[3].Bat)
	require.NoError(t, err)
	tnDelBat := containers.NewNonNullBatchWithSharedMemory(delBat, common.DefaultAllocator)
	t.Log(tnDelBat.Attrs)
	require.Equal(t, 3, len(tnDelBat.Vecs)) // 1 fake pk + 1 rowid + 1 committs
	for _, v := range tnDelBat.Vecs {
		require.Equal(t, 2, v.Length())
	}
	t.Log(tnDelBat.GetVectorByName(catalog.AttrPKVal).PPString(10))

}

func TestAlterColumnAndFreeze(t *testing.T) {
	defer testutils.AfterTest(t)()
	testutils.EnsureNoLeak(t)
	ctx := context.Background()

	opts := config.WithLongScanAndCKPOpts(nil)
	tae := testutil.NewTestEngine(ctx, ModuleName, t, opts)
	defer tae.Close()
	schema := catalog.MockSchemaAll(10, 5)
	schema.BlockMaxRows = 10
	schema.ObjectMaxBlocks = 2
	tae.BindSchema(schema)
	bats := catalog.MockBatch(schema, 8).Split(2)
	tae.CreateRelAndAppend(bats[0], true)

	{
		// test error in alter
		txn, rel := tae.GetRelation()
		tblEntry := rel.GetMeta().(*catalog.TableEntry)
		err := rel.AlterTable(context.TODO(), api.NewRemoveColumnReq(0, 0, 1, 10))
		require.True(t, moerr.IsMoErrCode(err, moerr.ErrInternal))
		require.Equal(t, 2, tblEntry.MVCC.Depth())
		t.Log(tblEntry.StringWithLevel(common.PPL2))
		require.NoError(t, txn.Rollback(context.Background()))
		// new node is clean
		require.Equal(t, 1, tblEntry.MVCC.Depth())
	}

	txn0, rel0 := tae.GetRelation()
	db, err := rel0.GetDB()
	require.NoError(t, err)
	did, tid := db.GetID(), rel0.ID()

	require.NoError(t, rel0.Append(context.Background(), bats[1])) // in localObject

	txn, rel := tae.GetRelation()
	require.NoError(t, rel.AlterTable(context.TODO(), api.NewAddColumnReq(0, 0, "xyz", types.NewProtoType(types.T_int32), 0)))
	require.NoError(t, txn.Commit(context.Background()))

	require.Error(t, rel0.Append(context.Background(), nil)) // schema changed, error
	// Test variaous read on old schema
	testutil.CheckAllColRowsByScan(t, rel0, 8, false)

	filter := handle.NewEQFilter(uint16(3))
	id, row, err := rel0.GetByFilter(context.Background(), filter)
	filen, blkn := id.BlockID.Offsets() // first block
	require.Equal(t, uint16(0), filen)
	require.Equal(t, uint16(0), blkn)
	require.Equal(t, uint32(3), row)
	require.NoError(t, err)

	for _, col := range rel0.Schema(false).(*catalog.Schema).ColDefs {
		val, null, err := rel0.GetValue(id, 2, uint16(col.Idx), false)
		require.NoError(t, err)
		require.False(t, null)
		if col.IsPrimary() {
			require.Equal(t, uint16(2), val.(uint16))
		}
	}
	require.Error(t, txn0.Commit(context.Background())) // scheam change, commit failed

	// GetValueByFilter() is combination of GetByFilter and GetValue
	// GetValueByPhyAddrKey is GetValue

	tae.Restart(ctx)

	txn, rel = tae.GetRelation()
	schema1 := rel.Schema(false).(*catalog.Schema)
	bats = catalog.MockBatch(schema1, 16).Split(4)
	require.Error(t, rel.Append(context.Background(), bats[0])) // dup error
	require.NoError(t, rel.Append(context.Background(), bats[1]))
	require.NoError(t, txn.Commit(context.Background()))

	txn, rel = tae.GetRelation()
	testutil.CheckAllColRowsByScan(t, rel, 8, false)
	it := rel.MakeObjectIt(false)
	cnt := 0
	var id2 *common.ID
	for it.Next() {
		cnt++
		id2 = it.GetObject().Fingerprint()
	}
	it.Close()
	require.Equal(t, 2, cnt) // 2 blocks because the first is freezed

	for _, col := range rel.Schema(false).(*catalog.Schema).ColDefs {
		val, null, err := rel.GetValue(id, 3, uint16(col.Idx), false) // get first blk
		require.NoError(t, err)
		if col.Name == "xyz" {
			require.True(t, null) // fill null for the new column
		} else {
			require.False(t, null)
		}
		if col.IsPrimary() {
			require.Equal(t, uint16(3), val.(uint16))
		}

		val, null, err = rel.GetValue(id2, 3, uint16(col.Idx), false) // get second blk
		require.NoError(t, err)
		require.False(t, null)
		if col.IsPrimary() {
			require.Equal(t, uint16(7), val.(uint16))
		}
	}
	txn.Commit(context.Background())

	// append to the second block
	txn, rel = tae.GetRelation()
	require.NoError(t, rel.Append(context.Background(), bats[2]))
	require.NoError(t, rel.Append(context.Background(), bats[3])) // new block and append 2 rows
	require.NoError(t, txn.Commit(context.Background()))

	// remove and freeze
	txn, rel = tae.GetRelation()
	require.NoError(t, rel.AlterTable(context.TODO(), api.NewRemoveColumnReq(0, 0, 9, 8))) // remove float mock_8
	require.NoError(t, txn.Commit(context.Background()))

	txn, rel = tae.GetRelation()
	schema2 := rel.Schema(false).(*catalog.Schema)
	bats = catalog.MockBatch(schema2, 20).Split(5)
	require.NoError(t, rel.Append(context.Background(), bats[4])) // new 4th block and append 4 blocks

	testutil.CheckAllColRowsByScan(t, rel, 20, true)
	require.NoError(t, txn.Commit(context.Background()))

	t.Log(tae.Catalog.SimplePPString(3))

	resp, close, _ := logtail.HandleSyncLogTailReq(context.TODO(), new(dummyCpkGetter), tae.LogtailMgr, tae.Catalog, api.SyncLogTailReq{
		CnHave: totsp(types.BuildTS(0, 0)),
		CnWant: totsp(types.MaxTs()),
		Table:  &api.TableID{DbId: did, TbId: tid},
	}, true)

	require.Equal(t, 4, len(resp.Commands)) // data object + 3 version insert
	bat0 := resp.Commands[1].Bat
	require.Equal(t, 12, len(bat0.Attrs))
	require.Equal(t, "mock_9", bat0.Attrs[2+schema.GetSeqnum("mock_9")])
	bat1 := resp.Commands[2].Bat
	require.Equal(t, 13, len(bat1.Attrs))
	require.Equal(t, "mock_9", bat1.Attrs[2+schema1.GetSeqnum("mock_9")])
	require.Equal(t, "xyz", bat1.Attrs[2+schema1.GetSeqnum("xyz")])
	bat2 := resp.Commands[3].Bat
	require.Equal(t, 13, len(bat2.Attrs))
	require.Equal(t, "mock_9", bat2.Attrs[2+schema1.GetSeqnum("mock_9")])
	require.Equal(t, "mock_9", bat2.Attrs[2+schema2.GetSeqnum("mock_9")])
	require.Equal(t, "xyz", bat2.Attrs[2+schema1.GetSeqnum("xyz")])
	require.Equal(t, "xyz", bat2.Attrs[2+schema2.GetSeqnum("xyz")])
	close()
	logutil.Infof(tae.Catalog.SimplePPString(common.PPL1))
}

func TestGlobalCheckpoint1(t *testing.T) {
	defer testutils.AfterTest(t)()
	testutils.EnsureNoLeak(t)
	ctx := context.Background()

	opts := config.WithQuickScanAndCKPOpts(nil)
	options.WithCheckpointGlobalMinCount(1)(opts)
	options.WithGlobalVersionInterval(time.Millisecond * 10)(opts)
	tae := testutil.NewTestEngine(ctx, ModuleName, t, opts)
	defer tae.Close()
	schema := catalog.MockSchemaAll(10, 2)
	schema.BlockMaxRows = 10
	schema.ObjectMaxBlocks = 2
	tae.BindSchema(schema)
	bat := catalog.MockBatch(schema, 400)

	tae.CreateRelAndAppend(bat, true)

	t.Log(tae.Catalog.SimplePPString(common.PPL1))
	tae.Restart(ctx)
	t.Log(tae.Catalog.SimplePPString(common.PPL1))
	tae.CheckRowsByScan(400, true)

	testutils.WaitExpect(4000, func() bool {
		return tae.Wal.GetPenddingCnt() == 0
	})

	tae.Restart(ctx)
	tae.CheckRowsByScan(400, true)
}

func TestAppendAndGC(t *testing.T) {
	defer testutils.AfterTest(t)()
	testutils.EnsureNoLeak(t)
	ctx := context.Background()

	opts := new(options.Options)
	opts = config.WithQuickScanAndCKPOpts(opts)
	options.WithDisableGCCheckpoint()(opts)
	tae := testutil.NewTestEngine(ctx, ModuleName, t, opts)
	defer tae.Close()
	db := tae.DB
	db.DiskCleaner.GetCleaner().SetMinMergeCountForTest(2)

	schema1 := catalog.MockSchemaAll(13, 2)
	schema1.BlockMaxRows = 10
	schema1.ObjectMaxBlocks = 2

	schema2 := catalog.MockSchemaAll(13, 2)
	schema2.BlockMaxRows = 10
	schema2.ObjectMaxBlocks = 2
	{
		txn, _ := db.StartTxn(nil)
		database, err := txn.CreateDatabase("db", "", "")
		assert.Nil(t, err)
		_, err = database.CreateRelation(schema1)
		assert.Nil(t, err)
		_, err = database.CreateRelation(schema2)
		assert.Nil(t, err)
		assert.Nil(t, txn.Commit(context.Background()))
	}
	bat := catalog.MockBatch(schema1, int(schema1.BlockMaxRows*10-1))
	defer bat.Close()
	bats := bat.Split(bat.Length())

	pool, err := ants.NewPool(20)
	assert.Nil(t, err)
	defer pool.Release()
	var wg sync.WaitGroup

	for _, data := range bats {
		wg.Add(2)
		err = pool.Submit(testutil.AppendClosure(t, data, schema1.Name, db, &wg))
		assert.Nil(t, err)
		err = pool.Submit(testutil.AppendClosure(t, data, schema2.Name, db, &wg))
		assert.Nil(t, err)
	}
	wg.Wait()
	testutils.WaitExpect(10000, func() bool {
		return db.Runtime.Scheduler.GetPenddingLSNCnt() == 0
	})
	t.Log(tae.Catalog.SimplePPString(common.PPL1))
	if db.Runtime.Scheduler.GetPenddingLSNCnt() != 0 {
		return
	}
	assert.Equal(t, uint64(0), db.Runtime.Scheduler.GetPenddingLSNCnt())
	err = db.DiskCleaner.GetCleaner().CheckGC()
	assert.Nil(t, err)
	testutils.WaitExpect(5000, func() bool {
		return db.DiskCleaner.GetCleaner().GetMinMerged() != nil
	})
	testutils.WaitExpect(10000, func() bool {
		return db.DiskCleaner.GetCleaner().GetMinMerged() != nil
	})
	minMerged := db.DiskCleaner.GetCleaner().GetMinMerged()
	if minMerged == nil {
		return
	}
	assert.NotNil(t, minMerged)
	tae.Restart(ctx)
	db = tae.DB
	db.DiskCleaner.GetCleaner().SetMinMergeCountForTest(2)
	testutils.WaitExpect(5000, func() bool {
		if db.DiskCleaner.GetCleaner().GetMaxConsumed() == nil {
			return false
		}
		end := db.DiskCleaner.GetCleaner().GetMaxConsumed().GetEnd()
		minEnd := minMerged.GetEnd()
		return end.GreaterEq(&minEnd)
	})
	end := db.DiskCleaner.GetCleaner().GetMaxConsumed().GetEnd()
	minEnd := minMerged.GetEnd()
	assert.True(t, end.GreaterEq(&minEnd))
	err = db.DiskCleaner.GetCleaner().CheckGC()
	assert.Nil(t, err)

}

func TestSnapshotGC(t *testing.T) {
	defer testutils.AfterTest(t)()
	testutils.EnsureNoLeak(t)
	ctx := context.Background()

	opts := new(options.Options)
	opts = config.WithQuickScanAndCKPOpts(opts)
	options.WithDisableGCCheckpoint()(opts)
	tae := testutil.NewTestEngine(ctx, ModuleName, t, opts)
	defer tae.Close()
	db := tae.DB
	db.DiskCleaner.GetCleaner().SetMinMergeCountForTest(1)

	snapshotSchema := catalog.MockSnapShotSchema()
	snapshotSchema.BlockMaxRows = 2
	snapshotSchema.ObjectMaxBlocks = 1
	schema1 := catalog.MockSchemaAll(13, 2)
	schema1.BlockMaxRows = 10
	schema1.ObjectMaxBlocks = 2

	schema2 := catalog.MockSchemaAll(13, 2)
	schema2.BlockMaxRows = 10
	schema2.ObjectMaxBlocks = 2
	var rel3 handle.Relation
	{
		txn, _ := db.StartTxn(nil)
		database, err := txn.CreateDatabase("db", "", "")
		assert.Nil(t, err)
		_, err = database.CreateRelation(schema1)
		assert.Nil(t, err)
		_, err = database.CreateRelation(schema2)
		assert.Nil(t, err)
		rel3, err = database.CreateRelation(snapshotSchema)
		assert.Nil(t, err)
		assert.Nil(t, txn.Commit(context.Background()))
	}
	db.DiskCleaner.GetCleaner().SetTid(rel3.ID())
	db.DiskCleaner.GetCleaner().DisableGCForTest()
	bat := catalog.MockBatch(schema1, int(schema1.BlockMaxRows*10-1))
	defer bat.Close()
	bats := bat.Split(bat.Length())

	pool, err := ants.NewPool(20)
	assert.Nil(t, err)
	defer pool.Release()
	snapshots := make([]int64, 0)
	var wg sync.WaitGroup
	var snapWG sync.WaitGroup
	snapWG.Add(1)
	go func() {
		i := 0
		for {
			if i > 3 {
				snapWG.Done()
				break
			}
			i++
			time.Sleep(200 * time.Millisecond)
			snapshot := time.Now().UTC().Unix()
			snapshots = append(snapshots, snapshot)
		}
	}()
	for _, data := range bats {
		wg.Add(2)
		err = pool.Submit(testutil.AppendClosure(t, data, schema1.Name, db, &wg))
		assert.Nil(t, err)

		err = pool.Submit(testutil.AppendClosure(t, data, schema2.Name, db, &wg))
		assert.Nil(t, err)
	}
	snapWG.Wait()
	for _, snapshot := range snapshots {
		attrs := []string{"col0", "col1", "ts", "col3", "col4", "col5", "col6", "id"}
		vecTypes := []types.Type{types.T_uint64.ToType(),
			types.T_uint64.ToType(), types.T_int64.ToType(),
			types.T_enum.ToType(), types.T_uint64.ToType(), types.T_uint64.ToType(),
			types.T_uint64.ToType(), types.T_uint64.ToType()}
		opt := containers.Options{}
		opt.Capacity = 0
		data1 := containers.BuildBatch(attrs, vecTypes, opt)
		data1.Vecs[0].Append(uint64(0), false)
		data1.Vecs[1].Append(uint64(0), false)
		data1.Vecs[2].Append(snapshot, false)
		data1.Vecs[3].Append(types.Enum(1), false)
		data1.Vecs[4].Append(uint64(0), false)
		data1.Vecs[5].Append(uint64(0), false)
		data1.Vecs[6].Append(uint64(0), false)
		data1.Vecs[7].Append(uint64(0), false)
		txn1, _ := db.StartTxn(nil)
		database, _ := txn1.GetDatabase("db")
		rel, _ := database.GetRelationByName(snapshotSchema.Name)
		err = rel.Append(context.Background(), data1)
		data1.Close()
		assert.Nil(t, err)
		assert.Nil(t, txn1.Commit(context.Background()))
	}
	wg.Wait()
	testutils.WaitExpect(10000, func() bool {
		return db.Runtime.Scheduler.GetPenddingLSNCnt() == 0
	})
	if db.Runtime.Scheduler.GetPenddingLSNCnt() != 0 {
		return
	}
	db.DiskCleaner.GetCleaner().EnableGCForTest()
	t.Log(tae.Catalog.SimplePPString(common.PPL1))
	assert.Equal(t, uint64(0), db.Runtime.Scheduler.GetPenddingLSNCnt())
	testutils.WaitExpect(5000, func() bool {
		return db.DiskCleaner.GetCleaner().GetMinMerged() != nil
	})
	minMerged := db.DiskCleaner.GetCleaner().GetMinMerged()
	testutils.WaitExpect(5000, func() bool {
		return db.DiskCleaner.GetCleaner().GetMinMerged() != nil
	})
	if db.DiskCleaner.GetCleaner().GetMinMerged() == nil {
		return
	}
	assert.NotNil(t, minMerged)
	err = db.DiskCleaner.GetCleaner().CheckGC()
	assert.Nil(t, err)
	tae.RestartDisableGC(ctx)
	db = tae.DB
	db.DiskCleaner.GetCleaner().SetMinMergeCountForTest(1)
	testutils.WaitExpect(5000, func() bool {
		if db.DiskCleaner.GetCleaner().GetMaxConsumed() == nil {
			return false
		}
		end := db.DiskCleaner.GetCleaner().GetMaxConsumed().GetEnd()
		minEnd := minMerged.GetEnd()
		return end.GreaterEq(&minEnd)
	})
	end := db.DiskCleaner.GetCleaner().GetMaxConsumed().GetEnd()
	minEnd := minMerged.GetEnd()
	assert.True(t, end.GreaterEq(&minEnd))
	err = db.DiskCleaner.GetCleaner().CheckGC()
	assert.Nil(t, err)

}

func TestSnapshotMeta(t *testing.T) {
	defer testutils.AfterTest(t)()
	testutils.EnsureNoLeak(t)
	ctx := context.Background()

	opts := new(options.Options)
	opts = config.WithQuickScanAndCKPOpts(opts)
	options.WithDisableGCCheckpoint()(opts)
	tae := testutil.NewTestEngine(ctx, ModuleName, t, opts)
	defer tae.Close()
	db := tae.DB
	db.DiskCleaner.GetCleaner().SetMinMergeCountForTest(1)

	snapshotSchema := catalog.MockSnapShotSchema()
	snapshotSchema.BlockMaxRows = 2
	snapshotSchema.ObjectMaxBlocks = 1
	snapshotSchema1 := catalog.MockSnapShotSchema()
	snapshotSchema1.BlockMaxRows = 2
	snapshotSchema1.ObjectMaxBlocks = 1
	snapshotSchema2 := catalog.MockSnapShotSchema()
	snapshotSchema2.BlockMaxRows = 2
	snapshotSchema2.ObjectMaxBlocks = 1
	var rel3, rel4, rel5 handle.Relation
	{
		txn, _ := db.StartTxn(nil)
		database, err := txn.CreateDatabase("db", "", "")
		assert.Nil(t, err)
		database2, err := txn.CreateDatabase("db2", "", "")
		assert.Nil(t, err)
		database3, err := txn.CreateDatabase("db3", "", "")
		assert.Nil(t, err)
		rel3, err = database.CreateRelation(snapshotSchema)
		assert.Nil(t, err)
		rel4, err = database2.CreateRelation(snapshotSchema1)
		assert.Nil(t, err)
		rel5, err = database3.CreateRelation(snapshotSchema2)
		assert.Nil(t, err)
		assert.Nil(t, txn.Commit(context.Background()))
	}
	//db.DiskCleaner.GetCleaner().DisableGCForTest()

	snapshots := make([]int64, 0)
	for i := 0; i < 10; i++ {
		time.Sleep(20 * time.Millisecond)
		snapshot := time.Now().UTC().Unix()
		snapshots = append(snapshots, snapshot)
	}
	testutils.WaitExpect(10000, func() bool {
		return db.Runtime.Scheduler.GetPenddingLSNCnt() == 0
	})
	if db.Runtime.Scheduler.GetPenddingLSNCnt() != 0 {
		return
	}
	tae.Restart(ctx)
	db = tae.DB
	db.DiskCleaner.GetCleaner().DisableGCForTest()
	db.DiskCleaner.GetCleaner().SetMinMergeCountForTest(1)
	for i, snapshot := range snapshots {
		attrs := []string{"col0", "col1", "ts", "col3", "col4", "col5", "col6", "id"}
		vecTypes := []types.Type{types.T_uint64.ToType(),
			types.T_uint64.ToType(), types.T_int64.ToType(),
			types.T_enum.ToType(), types.T_uint64.ToType(), types.T_uint64.ToType(),
			types.T_uint64.ToType(), types.T_uint64.ToType()}
		opt := containers.Options{}
		opt.Capacity = 0
		data1 := containers.BuildBatch(attrs, vecTypes, opt)
		data1.Vecs[0].Append(uint64(0), false)
		data1.Vecs[1].Append(uint64(0), false)
		data1.Vecs[2].Append(snapshot, false)
		data1.Vecs[3].Append(types.Enum(1), false)
		data1.Vecs[4].Append(uint64(0), false)
		data1.Vecs[5].Append(uint64(0), false)
		data1.Vecs[6].Append(uint64(0), false)
		data1.Vecs[7].Append(uint64(0), false)
		txn1, _ := db.StartTxn(nil)
		var database handle.Database
		var id uint64
		if i%3 == 0 {
			id = rel3.ID()
			database, _ = txn1.GetDatabase("db")
		} else if i%3 == 1 {
			id = rel4.ID()
			database, _ = txn1.GetDatabase("db2")
		} else {
			id = rel5.ID()
			database, _ = txn1.GetDatabase("db3")
		}
		rel, _ := database.GetRelationByID(id)
		err := rel.Append(context.Background(), data1)
		data1.Close()
		assert.Nil(t, err)
		assert.Nil(t, txn1.Commit(context.Background()))
	}
	testutils.WaitExpect(10000, func() bool {
		return db.Runtime.Scheduler.GetPenddingLSNCnt() == 0
	})
	if db.Runtime.Scheduler.GetPenddingLSNCnt() != 0 {
		return
	}
	initMinMerged := db.DiskCleaner.GetCleaner().GetMinMerged()
	db.DiskCleaner.GetCleaner().EnableGCForTest()
	t.Log(tae.Catalog.SimplePPString(common.PPL1))
	assert.Equal(t, uint64(0), db.Runtime.Scheduler.GetPenddingLSNCnt())
	testutils.WaitExpect(3000, func() bool {
		if db.DiskCleaner.GetCleaner().GetMinMerged() == nil {
			return false
		}
		minEnd := db.DiskCleaner.GetCleaner().GetMinMerged().GetEnd()
		if minEnd.IsEmpty() {
			return false
		}
		if initMinMerged == nil {
			return true
		}
		initMinEnd := initMinMerged.GetEnd()
		return minEnd.Greater(&initMinEnd)
	})
	minMerged := db.DiskCleaner.GetCleaner().GetMinMerged()
	if minMerged == nil {
		return
	}
	minEnd := minMerged.GetEnd()
	if minEnd.IsEmpty() {
		return
	}
	if initMinMerged != nil {
		initMinEnd := initMinMerged.GetEnd()
		if !minEnd.Greater(&initMinEnd) {
			return
		}
	}

	assert.NotNil(t, minMerged)
	snaps, err := db.DiskCleaner.GetCleaner().GetSnapshots()
	assert.Nil(t, err)
	defer logtail.CloseSnapshotList(snaps)
	assert.Equal(t, 1, len(snaps))
	for _, snap := range snaps {
		assert.Equal(t, len(snapshots), snap.Length())
	}
	err = db.DiskCleaner.GetCleaner().CheckGC()
	assert.Nil(t, err)
	tae.RestartDisableGC(ctx)
	db = tae.DB
	db.DiskCleaner.GetCleaner().SetMinMergeCountForTest(1)
	testutils.WaitExpect(10000, func() bool {
		if db.DiskCleaner.GetCleaner().GetMaxConsumed() == nil {
			return false
		}
		end := db.DiskCleaner.GetCleaner().GetMaxConsumed().GetEnd()
		if db.DiskCleaner.GetCleaner().GetMinMerged() == nil {
			return false
		}
		minEnd := db.DiskCleaner.GetCleaner().GetMinMerged().GetEnd()
		return end.GreaterEq(&minEnd)
	})
	end := db.DiskCleaner.GetCleaner().GetMaxConsumed().GetEnd()
	minEnd = db.DiskCleaner.GetCleaner().GetMinMerged().GetEnd()
	assert.True(t, end.GreaterEq(&minEnd))
	snaps, err = db.DiskCleaner.GetCleaner().GetSnapshots()
	assert.Nil(t, err)
	defer logtail.CloseSnapshotList(snaps)
	assert.Equal(t, 1, len(snaps))
	for _, snap := range snaps {
		assert.Equal(t, len(snapshots), snap.Length())
	}
	err = db.DiskCleaner.GetCleaner().CheckGC()
	assert.Nil(t, err)
}

func TestGlobalCheckpoint2(t *testing.T) {
	defer testutils.AfterTest(t)()
	testutils.EnsureNoLeak(t)
	ctx := context.Background()

	opts := config.WithQuickScanAndCKPOpts(nil)
	options.WithCheckpointGlobalMinCount(1)(opts)
	options.WithDisableGCCatalog()(opts)
	tae := testutil.NewTestEngine(ctx, ModuleName, t, opts)
	tae.BGCheckpointRunner.DisableCheckpoint()
	tae.BGCheckpointRunner.CleanPenddingCheckpoint()
	defer tae.Close()
	schema := catalog.MockSchemaAll(10, 2)
	schema.BlockMaxRows = 10
	schema.ObjectMaxBlocks = 2
	tae.BindSchema(schema)
	bat := catalog.MockBatch(schema, 40)

	_, firstRel := tae.CreateRelAndAppend(bat, true)

	tae.DropRelation(t)
	txn, err := tae.StartTxn(nil)
	assert.NoError(t, err)
	tae.IncrementalCheckpoint(txn.GetStartTS(), false, true, true)
	tae.GlobalCheckpoint(txn.GetStartTS(), 0, false)
	assert.NoError(t, txn.Commit(context.Background()))

	tae.CreateRelAndAppend(bat, false)

	txn, rel := tae.GetRelation()
	require.NoError(t, rel.AlterTable(context.Background(), api.NewRemoveColumnReq(0, 0, 3, 3)))
	require.NoError(t, txn.Commit(context.Background()))

	txn, rel = tae.GetRelation()
	newschema := rel.Schema(false).(*catalog.Schema)
	require.Equal(t, uint32(1), newschema.Version)
	require.Equal(t, uint32(10), newschema.Extra.NextColSeqnum)
	require.Equal(t, "mock_3", newschema.Extra.DroppedAttrs[0])
	require.NoError(t, txn.Commit(context.Background()))

	currTs := types.BuildTS(time.Now().UTC().UnixNano(), 0)
	assert.NoError(t, err)
	tae.IncrementalCheckpoint(currTs, false, true, true)
	tae.GlobalCheckpoint(currTs, time.Duration(1), false)

	p := &catalog.LoopProcessor{}
	tableExisted := false
	p.TableFn = func(te *catalog.TableEntry) error {
		if te.ID == firstRel.ID() {
			tableExisted = true
		}
		return nil
	}

	assert.NoError(t, tae.Catalog.RecurLoop(p))
	assert.True(t, tableExisted)

	t.Log(tae.Catalog.SimplePPString(3))
	tae.Restart(ctx)
	t.Log(tae.Catalog.SimplePPString(3))

	tableExisted = false
	assert.NoError(t, tae.Catalog.RecurLoop(p))
	assert.False(t, tableExisted)
	txn, rel = tae.GetRelation()
	newschema = rel.Schema(false).(*catalog.Schema)
	require.Equal(t, uint32(1), newschema.Version)
	require.Equal(t, uint32(10), newschema.Extra.NextColSeqnum)
	require.Equal(t, "mock_3", newschema.Extra.DroppedAttrs[0])
	require.NoError(t, txn.Commit(context.Background()))

}

func TestGlobalCheckpoint3(t *testing.T) {
	t.Skip("This case crashes occasionally, is being fixed, skip it for now")
	defer testutils.AfterTest(t)()
	testutils.EnsureNoLeak(t)
	ctx := context.Background()

	opts := config.WithQuickScanAndCKPOpts(nil)
	options.WithCheckpointGlobalMinCount(1)(opts)
	options.WithGlobalVersionInterval(time.Nanosecond * 1)(opts)
	options.WithDisableGCCatalog()(opts)
	tae := testutil.NewTestEngine(ctx, ModuleName, t, opts)
	defer tae.Close()
	schema := catalog.MockSchemaAll(10, 2)
	schema.BlockMaxRows = 10
	schema.ObjectMaxBlocks = 2
	tae.BindSchema(schema)
	bat := catalog.MockBatch(schema, 40)

	_, rel := tae.CreateRelAndAppend(bat, true)
	testutils.WaitExpect(1000, func() bool {
		return tae.Wal.GetPenddingCnt() == 0
	})

	tae.DropRelation(t)
	testutils.WaitExpect(1000, func() bool {
		return tae.Wal.GetPenddingCnt() == 0
	})

	tae.CreateRelAndAppend(bat, false)
	testutils.WaitExpect(1000, func() bool {
		return tae.Wal.GetPenddingCnt() == 0
	})

	p := &catalog.LoopProcessor{}
	tableExisted := false
	p.TableFn = func(te *catalog.TableEntry) error {
		if te.ID == rel.ID() {
			tableExisted = true
		}
		return nil
	}

	assert.NoError(t, tae.Catalog.RecurLoop(p))
	assert.True(t, tableExisted)

	tae.Restart(ctx)

	tableExisted = false
	assert.NoError(t, tae.Catalog.RecurLoop(p))
	assert.False(t, tableExisted)
}

func TestGlobalCheckpoint4(t *testing.T) {
	t.Skip("This case crashes occasionally, is being fixed, skip it for now")
	defer testutils.AfterTest(t)()
	testutils.EnsureNoLeak(t)
	ctx := context.Background()

	opts := config.WithQuickScanAndCKPOpts(nil)
	tae := testutil.NewTestEngine(ctx, ModuleName, t, opts)
	defer tae.Close()
	tae.BGCheckpointRunner.DisableCheckpoint()
	tae.BGCheckpointRunner.CleanPenddingCheckpoint()
	globalCkpInterval := time.Second

	schema := catalog.MockSchemaAll(18, 2)
	schema.BlockMaxRows = 10
	schema.ObjectMaxBlocks = 2
	tae.BindSchema(schema)
	bat := catalog.MockBatch(schema, 40)

	txn, err := tae.StartTxn(nil)
	assert.NoError(t, err)
	_, err = txn.CreateDatabase("db", "", "")
	assert.NoError(t, err)
	assert.NoError(t, txn.Commit(context.Background()))

	err = tae.IncrementalCheckpoint(txn.GetCommitTS(), false, true, true)
	assert.NoError(t, err)

	txn, err = tae.StartTxn(nil)
	assert.NoError(t, err)
	_, err = txn.DropDatabase("db")
	assert.NoError(t, err)
	assert.NoError(t, txn.Commit(context.Background()))

	err = tae.GlobalCheckpoint(txn.GetCommitTS(), globalCkpInterval, false)
	assert.NoError(t, err)

	tae.CreateRelAndAppend(bat, true)

	t.Log(tae.Catalog.SimplePPString(3))
	tae.Restart(ctx)
	tae.BGCheckpointRunner.DisableCheckpoint()
	tae.BGCheckpointRunner.CleanPenddingCheckpoint()
	t.Log(tae.Catalog.SimplePPString(3))

	// tae.CreateRelAndAppend(bat, false)

	txn, err = tae.StartTxn(nil)
	assert.NoError(t, err)
	db, err := txn.GetDatabase("db")
	assert.NoError(t, err)
	_, err = db.DropRelationByName(schema.Name)
	assert.NoError(t, err)
	assert.NoError(t, txn.Commit(context.Background()))

	err = tae.GlobalCheckpoint(txn.GetCommitTS(), globalCkpInterval, false)
	assert.NoError(t, err)

	tae.CreateRelAndAppend(bat, false)

	t.Log(tae.Catalog.SimplePPString(3))
	tae.Restart(ctx)
	tae.BGCheckpointRunner.DisableCheckpoint()
	tae.BGCheckpointRunner.CleanPenddingCheckpoint()
	t.Log(tae.Catalog.SimplePPString(3))
}

func TestGlobalCheckpoint5(t *testing.T) {
	defer testutils.AfterTest(t)()
	testutils.EnsureNoLeak(t)
	ctx := context.Background()

	opts := config.WithQuickScanAndCKPOpts(nil)
	tae := testutil.NewTestEngine(ctx, ModuleName, t, opts)
	defer tae.Close()
	tae.BGCheckpointRunner.DisableCheckpoint()
	tae.BGCheckpointRunner.CleanPenddingCheckpoint()
	globalCkpInterval := time.Duration(0)

	schema := catalog.MockSchemaAll(18, 2)
	schema.BlockMaxRows = 10
	schema.ObjectMaxBlocks = 2
	tae.BindSchema(schema)
	bat := catalog.MockBatch(schema, 60)
	bats := bat.Split(3)

	txn, err := tae.StartTxn(nil)
	assert.NoError(t, err)
	err = tae.IncrementalCheckpoint(txn.GetStartTS(), false, true, true)
	assert.NoError(t, err)
	assert.NoError(t, txn.Commit(context.Background()))

	tae.CreateRelAndAppend(bats[0], true)

	txn, err = tae.StartTxn(nil)
	assert.NoError(t, err)
	err = tae.GlobalCheckpoint(txn.GetStartTS(), globalCkpInterval, false)
	assert.NoError(t, err)
	assert.NoError(t, txn.Commit(context.Background()))

	tae.DoAppend(bats[1])

	txn, err = tae.StartTxn(nil)
	assert.NoError(t, err)
	err = tae.GlobalCheckpoint(txn.GetStartTS(), globalCkpInterval, false)
	assert.NoError(t, err)
	assert.NoError(t, txn.Commit(context.Background()))

	tae.CheckRowsByScan(40, true)

	t.Log(tae.Catalog.SimplePPString(3))
	tae.Restart(ctx)
	tae.BGCheckpointRunner.DisableCheckpoint()
	tae.BGCheckpointRunner.CleanPenddingCheckpoint()
	t.Log(tae.Catalog.SimplePPString(3))

	tae.CheckRowsByScan(40, true)

	tae.DoAppend(bats[2])

	tae.CheckRowsByScan(60, true)
	txn, err = tae.StartTxn(nil)
	assert.NoError(t, err)
	err = tae.GlobalCheckpoint(txn.GetStartTS(), globalCkpInterval, false)
	assert.NoError(t, err)
	assert.NoError(t, err)
	assert.NoError(t, txn.Commit(context.Background()))
}

func TestGlobalCheckpoint6(t *testing.T) {
	t.Skip("This case crashes occasionally, is being fixed, skip it for now")
	defer testutils.AfterTest(t)()
	testutils.EnsureNoLeak(t)
	ctx := context.Background()

	opts := config.WithQuickScanAndCKPOpts(nil)
	tae := testutil.NewTestEngine(ctx, ModuleName, t, opts)
	defer tae.Close()
	tae.BGCheckpointRunner.DisableCheckpoint()
	tae.BGCheckpointRunner.CleanPenddingCheckpoint()
	globalCkpInterval := time.Duration(0)
	restartCnt := 10
	batchsize := 10

	schema := catalog.MockSchemaAll(18, 2)
	schema.BlockMaxRows = 5
	schema.ObjectMaxBlocks = 2
	tae.BindSchema(schema)
	bat := catalog.MockBatch(schema, batchsize*(restartCnt+1))
	bats := bat.Split(restartCnt + 1)

	tae.CreateRelAndAppend(bats[0], true)
	txn, err := tae.StartTxn(nil)
	assert.NoError(t, err)
	err = tae.IncrementalCheckpoint(txn.GetStartTS(), false, true, true)
	assert.NoError(t, err)
	assert.NoError(t, txn.Commit(context.Background()))

	for i := 0; i < restartCnt; i++ {
		tae.DoAppend(bats[i+1])
		txn, err = tae.StartTxn(nil)
		assert.NoError(t, err)
		err = tae.GlobalCheckpoint(txn.GetStartTS(), globalCkpInterval, false)
		assert.NoError(t, err)
		assert.NoError(t, txn.Commit(context.Background()))

		rows := (i + 2) * batchsize
		tae.CheckRowsByScan(rows, true)
		t.Log(tae.Catalog.SimplePPString(3))
		tae.Restart(ctx)
		tae.BGCheckpointRunner.DisableCheckpoint()
		tae.BGCheckpointRunner.CleanPenddingCheckpoint()
		t.Log(tae.Catalog.SimplePPString(3))
		tae.CheckRowsByScan(rows, true)
	}
}

func TestGCCheckpoint1(t *testing.T) {
	defer testutils.AfterTest(t)()
	testutils.EnsureNoLeak(t)
	ctx := context.Background()

	opts := config.WithQuickScanAndCKPOpts(nil)
	tae := testutil.NewTestEngine(ctx, ModuleName, t, opts)
	defer tae.Close()

	schema := catalog.MockSchemaAll(18, 2)
	schema.BlockMaxRows = 5
	schema.ObjectMaxBlocks = 2
	tae.BindSchema(schema)
	bat := catalog.MockBatch(schema, 50)

	tae.CreateRelAndAppend(bat, true)

	testutils.WaitExpect(4000, func() bool {
		return tae.Wal.GetPenddingCnt() == 0
	})
	assert.Equal(t, uint64(0), tae.Wal.GetPenddingCnt())

	testutils.WaitExpect(4000, func() bool {
		return tae.BGCheckpointRunner.GetPenddingIncrementalCount() == 0
	})
	assert.Equal(t, 0, tae.BGCheckpointRunner.GetPenddingIncrementalCount())

	testutils.WaitExpect(4000, func() bool {
		return tae.BGCheckpointRunner.MaxGlobalCheckpoint().IsFinished()
	})
	assert.True(t, tae.BGCheckpointRunner.MaxGlobalCheckpoint().IsFinished())

	tae.BGCheckpointRunner.DisableCheckpoint()

	gcTS := types.BuildTS(time.Now().UTC().UnixNano(), 0)
	t.Log(gcTS.ToString())
	tae.BGCheckpointRunner.GCByTS(context.Background(), gcTS)

	maxGlobal := tae.BGCheckpointRunner.MaxGlobalCheckpoint()

	testutils.WaitExpect(4000, func() bool {
		tae.BGCheckpointRunner.ExistPendingEntryToGC()
		return !tae.BGCheckpointRunner.ExistPendingEntryToGC()
	})
	assert.False(t, tae.BGCheckpointRunner.ExistPendingEntryToGC())

	globals := tae.BGCheckpointRunner.GetAllGlobalCheckpoints()
	assert.Equal(t, 1, len(globals))
	end := maxGlobal.GetEnd()
	maxEnd := globals[0].GetEnd()
	assert.True(t, end.Equal(&maxEnd))
	for _, global := range globals {
		t.Log(global.String())
	}

	incrementals := tae.BGCheckpointRunner.GetAllIncrementalCheckpoints()
	prevEnd := maxGlobal.GetEnd().Prev()
	for _, incremental := range incrementals {
		startTS := incremental.GetStart()
		prevEndNextTS := prevEnd.Next()
		assert.True(t, startTS.Equal(&prevEndNextTS))
		t.Log(incremental.String())
	}
}

func TestGCCatalog1(t *testing.T) {
	defer testutils.AfterTest(t)()
	ctx := context.Background()

	opts := config.WithLongScanAndCKPOpts(nil)
	tae := testutil.NewTestEngine(ctx, ModuleName, t, opts)
	defer tae.Close()

	txn1, _ := tae.StartTxn(nil)
	db, err := txn1.CreateDatabase("db1", "", "")
	assert.Nil(t, err)
	db2, err := txn1.CreateDatabase("db2", "", "")
	assert.Nil(t, err)

	schema := catalog.MockSchema(1, 0)
	schema.Name = "tb1"
	tb, err := db.CreateRelation(schema)
	assert.Nil(t, err)
	schema2 := catalog.MockSchema(1, 0)
	schema2.Name = "tb2"
	tb2, err := db.CreateRelation(schema2)
	assert.Nil(t, err)
	schema3 := catalog.MockSchema(1, 0)
	schema3.Name = "tb3"
	tb3, err := db2.CreateRelation(schema3)
	assert.Nil(t, err)

	_, err = tb.CreateObject(false)
	assert.Nil(t, err)
	_, err = tb2.CreateObject(false)
	assert.Nil(t, err)
	obj3, err := tb2.CreateObject(false)
	assert.Nil(t, err)
	obj4, err := tb3.CreateObject(false)
	assert.Nil(t, err)

	err = txn1.Commit(context.Background())
	assert.Nil(t, err)

	p := &catalog.LoopProcessor{}
	var dbCnt, tableCnt, objCnt int
	p.DatabaseFn = func(d *catalog.DBEntry) error {
		if d.IsSystemDB() {
			return nil
		}
		dbCnt++
		return nil
	}
	p.TableFn = func(te *catalog.TableEntry) error {
		if te.GetDB().IsSystemDB() {
			return nil
		}
		tableCnt++
		return nil
	}
	p.ObjectFn = func(se *catalog.ObjectEntry) error {
		if se.GetTable().GetDB().IsSystemDB() {
			return nil
		}
		objCnt++
		return nil
	}
	resetCount := func() {
		dbCnt = 0
		tableCnt = 0
		objCnt = 0
	}

	err = tae.Catalog.RecurLoop(p)
	assert.NoError(t, err)
	assert.Equal(t, 2, dbCnt)
	assert.Equal(t, 3, tableCnt)
	assert.Equal(t, 4, objCnt)

	txn2, err := tae.StartTxn(nil)
	assert.NoError(t, err)
	db2, err = txn2.GetDatabase("db2")
	assert.NoError(t, err)
	tb3, err = db2.GetRelationByName("tb3")
	assert.NoError(t, err)
	obj4, err = tb3.GetObject(obj4.GetID(), false)
	assert.NoError(t, err)
	err = txn2.Commit(context.Background())
	assert.NoError(t, err)

	t.Log(tae.Catalog.SimplePPString(3))
	commitTS := txn2.GetCommitTS()
	tae.Catalog.GCByTS(context.Background(), commitTS.Next())
	t.Log(tae.Catalog.SimplePPString(3))

	resetCount()
	err = tae.Catalog.RecurLoop(p)
	assert.NoError(t, err)
	assert.Equal(t, 2, dbCnt)
	assert.Equal(t, 3, tableCnt)
	assert.Equal(t, 4, objCnt)

	txn3, err := tae.StartTxn(nil)
	assert.NoError(t, err)
	db2, err = txn3.GetDatabase("db2")
	assert.NoError(t, err)
	tb3, err = db2.GetRelationByName("tb3")
	assert.NoError(t, err)
	obj4, err = tb3.GetObject(obj4.GetID(), false)
	assert.NoError(t, err)
	err = tb3.SoftDeleteObject(obj4.GetID(), false)
	testutil.MockObjectStats(t, obj4)
	assert.NoError(t, err)

	db2, err = txn3.GetDatabase("db1")
	assert.NoError(t, err)
	tb3, err = db2.GetRelationByName("tb2")
	assert.NoError(t, err)
	obj3, err = tb3.GetObject(obj3.GetID(), false)
	assert.NoError(t, err)
	err = tb3.SoftDeleteObject(obj3.GetID(), false)
	testutil.MockObjectStats(t, obj3)
	assert.NoError(t, err)

	err = txn3.Commit(context.Background())
	assert.NoError(t, err)

	t.Log(tae.Catalog.SimplePPString(3))
	commitTS = txn3.GetCommitTS()
	tae.Catalog.GCByTS(context.Background(), commitTS.Next())
	t.Log(tae.Catalog.SimplePPString(3))

	resetCount()
	err = tae.Catalog.RecurLoop(p)
	assert.NoError(t, err)
	assert.Equal(t, 2, dbCnt)
	assert.Equal(t, 3, tableCnt)
	assert.Equal(t, 2, objCnt)

	txn4, err := tae.StartTxn(nil)
	assert.NoError(t, err)
	db2, err = txn4.GetDatabase("db2")
	assert.NoError(t, err)
	_, err = db2.DropRelationByName("tb3")
	assert.NoError(t, err)

	db2, err = txn4.GetDatabase("db1")
	assert.NoError(t, err)
	_, err = db2.DropRelationByName("tb2")
	assert.NoError(t, err)

	err = txn4.Commit(context.Background())
	assert.NoError(t, err)

	t.Log(tae.Catalog.SimplePPString(3))
	commitTS = txn4.GetCommitTS()
	tae.Catalog.GCByTS(context.Background(), commitTS.Next())
	t.Log(tae.Catalog.SimplePPString(3))

	resetCount()
	err = tae.Catalog.RecurLoop(p)
	assert.NoError(t, err)
	assert.Equal(t, 2, dbCnt)
	assert.Equal(t, 1, tableCnt)
	assert.Equal(t, 1, objCnt)

	txn5, err := tae.StartTxn(nil)
	assert.NoError(t, err)
	_, err = txn5.DropDatabase("db2")
	assert.NoError(t, err)

	_, err = txn5.DropDatabase("db1")
	assert.NoError(t, err)

	err = txn5.Commit(context.Background())
	assert.NoError(t, err)

	t.Log(tae.Catalog.SimplePPString(3))
	commitTS = txn5.GetCommitTS()
	tae.Catalog.GCByTS(context.Background(), commitTS.Next())
	t.Log(tae.Catalog.SimplePPString(3))

	resetCount()
	err = tae.Catalog.RecurLoop(p)
	assert.NoError(t, err)
	assert.Equal(t, 0, dbCnt)
	assert.Equal(t, 0, tableCnt)
	assert.Equal(t, 0, objCnt)
}

func TestGCCatalog2(t *testing.T) {
	defer testutils.AfterTest(t)()
	ctx := context.Background()

	opts := config.WithQuickScanAndCKPOpts(nil)
	options.WithCatalogGCInterval(10 * time.Millisecond)(opts)
	tae := testutil.NewTestEngine(ctx, ModuleName, t, opts)
	defer tae.Close()
	schema := catalog.MockSchema(3, 2)
	schema.BlockMaxRows = 10
	schema.ObjectMaxBlocks = 2
	tae.BindSchema(schema)
	bat := catalog.MockBatch(schema, 33)

	checkCompactAndGCFn := func() bool {
		p := &catalog.LoopProcessor{}
		appendableCount := 0
		p.ObjectFn = func(be *catalog.ObjectEntry) error {
			if be.GetTable().GetDB().IsSystemDB() {
				return nil
			}
			if be.IsAppendable() {
				appendableCount++
			}
			return nil
		}
		err := tae.Catalog.RecurLoop(p)
		assert.NoError(t, err)
		return appendableCount == 0
	}

	tae.CreateRelAndAppend(bat, true)
	t.Log(tae.Catalog.SimplePPString(3))
	testutils.WaitExpect(10000, checkCompactAndGCFn)
	assert.True(t, checkCompactAndGCFn())
	t.Log(tae.Catalog.SimplePPString(3))
}
func TestGCCatalog3(t *testing.T) {
	defer testutils.AfterTest(t)()
	ctx := context.Background()

	opts := config.WithQuickScanAndCKPOpts(nil)
	options.WithCatalogGCInterval(10 * time.Millisecond)(opts)
	tae := testutil.NewTestEngine(ctx, ModuleName, t, opts)
	defer tae.Close()
	schema := catalog.MockSchema(3, 2)
	schema.BlockMaxRows = 10
	schema.ObjectMaxBlocks = 2
	tae.BindSchema(schema)
	bat := catalog.MockBatch(schema, 33)

	checkCompactAndGCFn := func() bool {
		p := &catalog.LoopProcessor{}
		dbCount := 0
		p.DatabaseFn = func(be *catalog.DBEntry) error {
			if be.IsSystemDB() {
				return nil
			}
			dbCount++
			return nil
		}
		err := tae.Catalog.RecurLoop(p)
		assert.NoError(t, err)
		return dbCount == 0
	}

	tae.CreateRelAndAppend(bat, true)
	txn, err := tae.StartTxn(nil)
	assert.NoError(t, err)
	_, err = txn.DropDatabase("db")
	assert.NoError(t, err)
	assert.NoError(t, txn.Commit(context.Background()))

	t.Log(tae.Catalog.SimplePPString(3))
	testutils.WaitExpect(10000, checkCompactAndGCFn)
	assert.True(t, checkCompactAndGCFn())
	t.Log(tae.Catalog.SimplePPString(3))
}

func TestForceCheckpoint(t *testing.T) {
	fault.Enable()
	defer fault.Disable()
	err := fault.AddFaultPoint(context.Background(), "tae: flush timeout", ":::", "echo", 0, "mock flush timeout")
	assert.NoError(t, err)
	defer func() {
		err := fault.RemoveFaultPoint(context.Background(), "tae: flush timeout")
		assert.NoError(t, err)
	}()
	ctx := context.Background()

	opts := config.WithLongScanAndCKPOpts(nil)
	tae := testutil.NewTestEngine(ctx, ModuleName, t, opts)
	defer tae.Close()

	schema := catalog.MockSchemaAll(18, 2)
	schema.BlockMaxRows = 5
	schema.ObjectMaxBlocks = 2
	tae.BindSchema(schema)
	bat := catalog.MockBatch(schema, 50)

	tae.CreateRelAndAppend(bat, true)

	err = tae.BGCheckpointRunner.ForceFlushWithInterval(tae.TxnMgr.Now(), context.Background(), time.Second*2, time.Millisecond*10)
	assert.Error(t, err)
	err = tae.BGCheckpointRunner.ForceIncrementalCheckpoint(tae.TxnMgr.Now(), false)
	assert.NoError(t, err)
}

func TestLogailAppend(t *testing.T) {
	ctx := context.Background()
	tae := testutil.NewTestEngine(ctx, ModuleName, t, nil)
	defer tae.Close()
	tae.DB.LogtailMgr.RegisterCallback(logtail.MockCallback)
	schema := catalog.MockSchemaAll(13, 2)
	schema.BlockMaxRows = 10
	schema.ObjectMaxBlocks = 2
	tae.BindSchema(schema)
	batch := catalog.MockBatch(schema, int(schema.BlockMaxRows*uint32(schema.ObjectMaxBlocks)-1))
	//create database, create table, append
	tae.CreateRelAndAppend(batch, true)
	//delete
	err := tae.DeleteAll(true)
	assert.NoError(t, err)
	//compact(metadata)
	tae.DoAppend(batch)
	tae.CompactBlocks(false)
	//drop table
	tae.DropRelation(t)
	//drop database
	txn, err := tae.StartTxn(nil)
	assert.NoError(t, err)
	txn.DropDatabase("db")
	assert.NoError(t, txn.Commit(context.Background()))
}

func TestSnapshotLag1(t *testing.T) {
	ctx := context.Background()
	opts := config.WithLongScanAndCKPOpts(nil)
	tae := testutil.NewTestEngine(ctx, ModuleName, t, opts)
	defer tae.Close()

	schema := catalog.MockSchemaAll(14, 3)
	schema.BlockMaxRows = 10000
	schema.ObjectMaxBlocks = 10
	tae.BindSchema(schema)

	data := catalog.MockBatch(schema, 20)
	defer data.Close()

	bats := data.Split(4)
	tae.CreateRelAndAppend(bats[0], true)

	txn1, rel1 := tae.GetRelation()
	assert.NoError(t, rel1.Append(context.Background(), bats[1]))
	txn2, rel2 := tae.GetRelation()
	assert.NoError(t, rel2.Append(context.Background(), bats[1]))

	{
		txn, rel := tae.GetRelation()
		assert.NoError(t, rel.Append(context.Background(), bats[1]))
		assert.NoError(t, txn.Commit(context.Background()))
	}

	txn1.MockStartTS(tae.TxnMgr.Now())
	err := txn1.Commit(context.Background())
	assert.True(t, moerr.IsMoErrCode(err, moerr.ErrDuplicateEntry))
	err = txn2.Commit(context.Background())
	assert.True(t, moerr.IsMoErrCode(err, moerr.ErrTxnWWConflict))
}

func TestMarshalPartioned(t *testing.T) {
	ctx := context.Background()
	opts := config.WithLongScanAndCKPOpts(nil)
	tae := testutil.NewTestEngine(ctx, ModuleName, t, opts)
	defer tae.Close()

	schema := catalog.MockSchemaAll(14, 3)
	schema.BlockMaxRows = 10000
	schema.ObjectMaxBlocks = 10
	schema.Partitioned = 1
	tae.BindSchema(schema)

	data := catalog.MockBatch(schema, 20)
	defer data.Close()

	bats := data.Split(4)
	tae.CreateRelAndAppend(bats[0], true)

	_, rel := tae.GetRelation()
	partioned := rel.Schema(false).(*catalog.Schema).Partitioned
	assert.Equal(t, int8(1), partioned)

	tae.Restart(ctx)

	_, rel = tae.GetRelation()
	partioned = rel.Schema(false).(*catalog.Schema).Partitioned
	assert.Equal(t, int8(1), partioned)

	err := tae.BGCheckpointRunner.ForceIncrementalCheckpoint(tae.TxnMgr.Now(), false)
	assert.NoError(t, err)
	lsn := tae.BGCheckpointRunner.MaxLSNInRange(tae.TxnMgr.Now())
	entry, err := tae.Wal.RangeCheckpoint(1, lsn)
	assert.NoError(t, err)
	assert.NoError(t, entry.WaitDone())

	tae.Restart(ctx)

	_, rel = tae.GetRelation()
	partioned = rel.Schema(false).(*catalog.Schema).Partitioned
	assert.Equal(t, int8(1), partioned)
}

func TestDedup2(t *testing.T) {
	ctx := context.Background()
	opts := config.WithQuickScanAndCKPAndGCOpts(nil)
	tae := testutil.NewTestEngine(ctx, ModuleName, t, opts)
	defer tae.Close()

	schema := catalog.MockSchemaAll(14, 3)
	schema.BlockMaxRows = 2
	schema.ObjectMaxBlocks = 10
	schema.Partitioned = 1
	tae.BindSchema(schema)

	count := 50
	data := catalog.MockBatch(schema, count)
	datas := data.Split(count)

	tae.CreateRelAndAppend(datas[0], true)

	for i := 1; i < count; i++ {
		tae.DoAppend(datas[i])
		txn, rel := tae.GetRelation()
		for j := 0; j <= i; j++ {
			err := rel.Append(context.Background(), datas[j])
			assert.Error(t, err, "txn start at %v", txn.GetStartTS().ToString())
		}
		assert.NoError(t, txn.Commit(context.Background()))
	}
}

func TestCompactLargeTable(t *testing.T) {
	ctx := context.Background()
	opts := config.WithQuickScanAndCKPAndGCOpts(nil)
	tae := testutil.NewTestEngine(ctx, ModuleName, t, opts)
	defer tae.Close()

	schema := catalog.MockSchemaAll(600, 3)
	schema.BlockMaxRows = 2
	schema.ObjectMaxBlocks = 10
	schema.Partitioned = 1
	tae.BindSchema(schema)

	data := catalog.MockBatch(schema, 10)

	tae.CreateRelAndAppend(data, true)

	tae.Restart(ctx)

	tae.CheckRowsByScan(10, true)

	testutils.WaitExpect(10000, func() bool {
		return tae.Wal.GetPenddingCnt() == 0
	})

	tae.Restart(ctx)

	tae.CheckRowsByScan(10, true)
}

func TestCommitS3Blocks(t *testing.T) {
	ctx := context.Background()
	opts := config.WithQuickScanAndCKPAndGCOpts(nil)
	tae := testutil.NewTestEngine(ctx, ModuleName, t, opts)
	defer tae.Close()

	schema := catalog.MockSchemaAll(60, 3)
	schema.BlockMaxRows = 20
	schema.ObjectMaxBlocks = 10
	schema.Partitioned = 1
	tae.BindSchema(schema)

	data := catalog.MockBatch(schema, 200)
	datas := data.Split(10)
	tae.CreateRelAndAppend(datas[0], true)
	datas = datas[1:]

	statsVecs := make([]containers.Vector, 0)
	for _, bat := range datas {
		name := objectio.BuildObjectNameWithObjectID(objectio.NewObjectid())
		writer, err := blockio.NewBlockWriterNew(tae.Runtime.Fs.Service, name, 0, nil)
		assert.Nil(t, err)
		writer.SetPrimaryKey(3)
		for i := 0; i < 50; i++ {
			_, err := writer.WriteBatch(containers.ToCNBatch(bat))
			assert.Nil(t, err)
			//offset++
		}
		blocks, _, err := writer.Sync(context.Background())
		assert.Nil(t, err)
		assert.Equal(t, 50, len(blocks))
		statsVec := containers.MakeVector(types.T_varchar.ToType(), common.DefaultAllocator)
		defer statsVec.Close()
		statsVec.Append(writer.GetObjectStats()[objectio.SchemaData][:], false)
		statsVecs = append(statsVecs, statsVec)
	}

	for _, vec := range statsVecs {
		txn, rel := tae.GetRelation()
		rel.AddObjsWithMetaLoc(context.Background(), vec)
		assert.NoError(t, txn.Commit(context.Background()))
	}
	for _, vec := range statsVecs {
		txn, rel := tae.GetRelation()
		err := rel.AddObjsWithMetaLoc(context.Background(), vec)
		assert.Error(t, err)
		assert.NoError(t, txn.Commit(context.Background()))
	}
}

func TestDedupSnapshot1(t *testing.T) {
	defer testutils.AfterTest(t)()
	testutils.EnsureNoLeak(t)
	ctx := context.Background()

	opts := config.WithQuickScanAndCKPOpts(nil)
	tae := testutil.NewTestEngine(ctx, ModuleName, t, opts)
	defer tae.Close()

	schema := catalog.MockSchemaAll(13, 3)
	schema.BlockMaxRows = 10
	schema.ObjectMaxBlocks = 3
	tae.BindSchema(schema)
	bat := catalog.MockBatch(schema, 10)
	tae.CreateRelAndAppend(bat, true)

	testutils.WaitExpect(10000, func() bool {
		return tae.Wal.GetPenddingCnt() == 0
	})
	assert.Equal(t, uint64(0), tae.Wal.GetPenddingCnt())

	txn, rel := tae.GetRelation()
	startTS := txn.GetStartTS()
	txn.SetSnapshotTS(startTS.Next())
	txn.SetDedupType(txnif.IncrementalDedup)
	err := rel.Append(context.Background(), bat)
	assert.NoError(t, err)
	_ = txn.Commit(context.Background())
}

func TestDedupSnapshot2(t *testing.T) {
	defer testutils.AfterTest(t)()
	testutils.EnsureNoLeak(t)
	ctx := context.Background()

	opts := config.WithQuickScanAndCKPOpts(nil)
	tae := testutil.NewTestEngine(ctx, ModuleName, t, opts)
	defer tae.Close()

	schema := catalog.MockSchemaAll(13, 3)
	schema.BlockMaxRows = 10
	schema.ObjectMaxBlocks = 3
	tae.BindSchema(schema)
	data := catalog.MockBatch(schema, 200)
	testutil.CreateRelation(t, tae.DB, "db", schema, true)

	name := objectio.BuildObjectNameWithObjectID(objectio.NewObjectid())
	writer, err := blockio.NewBlockWriterNew(tae.Runtime.Fs.Service, name, 0, nil)
	assert.Nil(t, err)
	writer.SetPrimaryKey(3)
	_, err = writer.WriteBatch(containers.ToCNBatch(data))
	assert.Nil(t, err)
	blocks, _, err := writer.Sync(context.Background())
	assert.Nil(t, err)
	assert.Equal(t, 1, len(blocks))
	statsVec := containers.MakeVector(types.T_varchar.ToType(), common.DefaultAllocator)
	defer statsVec.Close()
	statsVec.Append(writer.GetObjectStats()[objectio.SchemaData][:], false)

	name2 := objectio.BuildObjectNameWithObjectID(objectio.NewObjectid())
	writer, err = blockio.NewBlockWriterNew(tae.Runtime.Fs.Service, name2, 0, nil)
	assert.Nil(t, err)
	writer.SetPrimaryKey(3)
	_, err = writer.WriteBatch(containers.ToCNBatch(data))
	assert.Nil(t, err)
	blocks, _, err = writer.Sync(context.Background())
	assert.Nil(t, err)
	assert.Equal(t, 1, len(blocks))
	statsVec2 := containers.MakeVector(types.T_varchar.ToType(), common.DefaultAllocator)
	defer statsVec2.Close()
	statsVec2.Append(writer.GetObjectStats()[objectio.SchemaData][:], false)

	txn, rel := tae.GetRelation()
	err = rel.AddObjsWithMetaLoc(context.Background(), statsVec)
	assert.NoError(t, err)
	assert.NoError(t, txn.Commit(context.Background()))

	txn, rel = tae.GetRelation()
	startTS := txn.GetStartTS()
	txn.SetSnapshotTS(startTS.Next())
	txn.SetDedupType(txnif.IncrementalDedup)
	err = rel.AddObjsWithMetaLoc(context.Background(), statsVec2)
	assert.NoError(t, err)
	_ = txn.Commit(context.Background())
}

func TestDedupSnapshot3(t *testing.T) {
	defer testutils.AfterTest(t)()
	testutils.EnsureNoLeak(t)
	ctx := context.Background()

	opts := config.WithQuickScanAndCKPOpts(nil)
	tae := testutil.NewTestEngine(ctx, ModuleName, t, opts)
	defer tae.Close()

	schema := catalog.MockSchemaAll(13, 3)
	schema.BlockMaxRows = 10
	schema.ObjectMaxBlocks = 3
	tae.BindSchema(schema)
	testutil.CreateRelation(t, tae.DB, "db", schema, true)

	totalRows := 100

	bat := catalog.MockBatch(schema, int(totalRows))
	bats := bat.Split(totalRows)
	var wg sync.WaitGroup
	pool, _ := ants.NewPool(80)
	defer pool.Release()

	appendFn := func(offset uint32) func() {
		return func() {
			defer wg.Done()
			txn, _ := tae.StartTxn(nil)
			database, _ := txn.GetDatabase("db")
			rel, _ := database.GetRelationByName(schema.Name)
			err := rel.BatchDedup(bats[offset].Vecs[3])
			txn.Commit(context.Background())
			if err != nil {
				logutil.Infof("err is %v", err)
				return
			}

			txn2, _ := tae.StartTxn(nil)
			txn2.SetDedupType(txnif.IncrementalDedup)
			txn2.SetSnapshotTS(txn.GetStartTS())
			database, _ = txn2.GetDatabase("db")
			rel, _ = database.GetRelationByName(schema.Name)
			_ = rel.Append(context.Background(), bats[offset])
			_ = txn2.Commit(context.Background())
		}
	}

	for i := 0; i < totalRows; i++ {
		for j := 0; j < 5; j++ {
			wg.Add(1)
			err := pool.Submit(appendFn(uint32(i)))
			assert.Nil(t, err)
		}
	}
	wg.Wait()

	txn, rel := tae.GetRelation()
	for _, def := range schema.ColDefs {
		rows := testutil.GetColumnRowsByScan(t, rel, def.Idx, false)
		if totalRows != rows {
			t.Log(tae.Catalog.SimplePPString(common.PPL3))
			it := rel.MakeObjectIt(false)
			for it.Next() {
				obj := it.GetObject()
				t.Log(obj.GetMeta().(*catalog.ObjectEntry).GetObjectData().PPString(common.PPL3, 0, "", -1))
			}
		}
		require.Equal(t, totalRows, rows)
	}
	require.NoError(t, txn.Commit(context.Background()))
}

func TestDeduplication(t *testing.T) {
	ctx := context.Background()
	opts := config.WithLongScanAndCKPOpts(nil)
	tae := testutil.NewTestEngine(ctx, ModuleName, t, opts)
	defer tae.Close()

	schema := catalog.MockSchemaAll(60, 3)
	schema.BlockMaxRows = 2
	schema.ObjectMaxBlocks = 10
	tae.BindSchema(schema)
	testutil.CreateRelation(t, tae.DB, "db", schema, true)

	rows := 10
	bat := catalog.MockBatch(schema, rows)
	bats := bat.Split(rows)

	ObjectIDs := make([]*types.Objectid, 2)
	ObjectIDs[0] = objectio.NewObjectid()
	ObjectIDs[1] = objectio.NewObjectid()
	sort.Slice(ObjectIDs, func(i, j int) bool {
		return ObjectIDs[i].Le(*ObjectIDs[j])
	})

	blk1Name := objectio.BuildObjectNameWithObjectID(ObjectIDs[1])
	writer, err := blockio.NewBlockWriterNew(tae.Runtime.Fs.Service, blk1Name, 0, nil)
	assert.NoError(t, err)
	writer.SetPrimaryKey(3)
	writer.WriteBatch(containers.ToCNBatch(bats[0]))
	blocks, _, err := writer.Sync(context.TODO())
	assert.NoError(t, err)
	assert.Equal(t, 1, len(blocks))

	statsVec := containers.MakeVector(types.T_varchar.ToType(), common.DefaultAllocator)
	defer statsVec.Close()
	statsVec.Append(writer.GetObjectStats()[objectio.SchemaData][:], false)

	txn, rel := tae.GetRelation()
	err = rel.AddObjsWithMetaLoc(context.Background(), statsVec)
	assert.NoError(t, err)
	assert.NoError(t, txn.Commit(context.Background()))

	txn, err = tae.StartTxn(nil)
	assert.NoError(t, err)
	db, err := tae.Catalog.TxnGetDBEntryByName("db", txn)
	assert.NoError(t, err)
	tbl, err := db.TxnGetTableEntryByName(schema.Name, txn)
	assert.NoError(t, err)
	dataFactory := tables.NewDataFactory(
		tae.Runtime,
		tae.Dir)
	obj, err := tbl.CreateObject(
		txn,
		catalog.ES_Appendable,
		new(objectio.CreateObjOpt).WithId(ObjectIDs[0]), dataFactory.MakeObjectFactory(), false)
	assert.NoError(t, err)
	txn.GetStore().AddTxnEntry(txnif.TxnType_Normal, obj)
	txn.GetStore().IncreateWriteCnt()
	assert.NoError(t, txn.Commit(context.Background()))
	assert.NoError(t, obj.PrepareCommit())
	assert.NoError(t, obj.ApplyCommit(txn.GetID()))

	txns := make([]txnif.AsyncTxn, 0)
	for i := 0; i < 5; i++ {
		for j := 1; j < rows; j++ {
			txn, _ := tae.StartTxn(nil)
			database, _ := txn.GetDatabase("db")
			rel, _ := database.GetRelationByName(schema.Name)
			_ = rel.Append(context.Background(), bats[j])
			txns = append(txns, txn)
		}
	}
	for _, txn := range txns {
		txn.Commit(context.Background())
	}
	tae.CheckRowsByScan(rows, false)
	t.Logf(tae.Catalog.SimplePPString(3))
}

func TestRW(t *testing.T) {
	ctx := context.Background()
	opts := config.WithLongScanAndCKPOpts(nil)
	tae := testutil.NewTestEngine(ctx, ModuleName, t, opts)
	defer tae.Close()
	rows := 10
	schema := catalog.MockSchemaAll(5, 2)
	schema.BlockMaxRows = uint32(rows)
	tae.BindSchema(schema)
	bat := catalog.MockBatch(schema, rows)
	defer bat.Close()
	tae.CreateRelAndAppend(bat, true)

	txn1, rel1 := tae.GetRelation()
	v := bat.Vecs[2].Get(2)
	filter := handle.NewEQFilter(v)
	id, row, err := rel1.GetByFilter(ctx, filter)
	assert.NoError(t, err)
	err = rel1.RangeDelete(id, row, row, handle.DT_Normal)
	assert.NoError(t, err)

	meta := rel1.GetMeta().(*catalog.TableEntry)

	cnt := 3
	for i := 0; i < cnt; i++ {
		txn2, rel2 := tae.GetRelation()
		v = bat.Vecs[2].Get(i + 3)
		filter = handle.NewEQFilter(v)
		id, row, err = rel2.GetByFilter(ctx, filter)
		assert.NoError(t, err)
		err = rel2.RangeDelete(id, row, row, handle.DT_Normal)
		assert.NoError(t, err)
		err = txn2.Commit(ctx)
		assert.NoError(t, err)

		err = tae.FlushTable(
			ctx, 0, meta.GetDB().ID, meta.ID,
			types.BuildTS(time.Now().UTC().UnixNano(), 0),
		)
		assert.NoError(t, err)
	}

	err = txn1.Commit(ctx)
	assert.NoError(t, err)

	{
		txn, rel := tae.GetRelation()
		rcnt := testutil.GetColumnRowsByScan(t, rel, 2, true)
		assert.Equal(t, rows-cnt-1, rcnt)
		assert.NoError(t, txn.Commit(ctx))
	}
}

func TestReplayDeletes(t *testing.T) {
	defer testutils.AfterTest(t)()
	ctx := context.Background()

	opts := config.WithLongScanAndCKPOpts(nil)
	tae := testutil.NewTestEngine(ctx, ModuleName, t, opts)
	defer tae.Close()
	rows := 250
	schema := catalog.MockSchemaAll(2, 1)
	schema.BlockMaxRows = 50
	tae.BindSchema(schema)
	bat := catalog.MockBatch(schema, rows)
	defer bat.Close()
	bats := bat.Split(5)
	tae.CreateRelAndAppend(bats[0], true)
	//nablk
	tae.CompactBlocks(false)
	//deletes
	txn, rel := tae.GetRelation()
	blk := testutil.GetOneObject(rel)
	rel.RangeDelete(blk.Fingerprint(), 1, 49, handle.DT_Normal)
	assert.NoError(t, txn.Commit(context.Background()))
	//the next blk to compact
	tae.DoAppend(bats[1])
	//keep the Object appendable
	tae.DoAppend(bats[2])
	//compact nablk and its next blk
	txn2, rel := tae.GetRelation()
	blkEntry := testutil.GetOneTombstoneMeta(rel)
	txn, err := tae.StartTxn(nil)
	assert.NoError(t, err)
	task, err := jobs.NewFlushTableTailTask(nil, txn, nil, []*catalog.ObjectEntry{blkEntry}, tae.Runtime, types.MaxTs())
	assert.NoError(t, err)
	err = task.OnExec(context.Background())
	assert.NoError(t, err)
	assert.NoError(t, txn.Commit(context.Background()))
	assert.NoError(t, txn2.Commit(context.Background()))
}
func TestApplyDeltalocation1(t *testing.T) {
	defer testutils.AfterTest(t)()
	ctx := context.Background()

	opts := config.WithLongScanAndCKPOpts(nil)
	tae := testutil.NewTestEngine(ctx, ModuleName, t, opts)
	defer tae.Close()
	rows := 10
	schema := catalog.MockSchemaAll(2, 1)
	schema.BlockMaxRows = 10
	tae.BindSchema(schema)
	bat := catalog.MockBatch(schema, rows)
	defer bat.Close()
	tae.CreateRelAndAppend(bat, true)

	// apply deleteloc fails on ablk
	v1 := bat.Vecs[schema.GetSingleSortKeyIdx()].Get(1)
	ok, err := tae.TryDeleteByDeltaloc([]any{v1})
	assert.NoError(t, err)
	assert.True(t, ok)

	tae.CompactBlocks(false)
	filter := handle.NewEQFilter(v1)
	txn, rel := tae.GetRelation()
	id, offset, err := rel.GetByFilter(context.Background(), filter)
	assert.Error(t, err)
	assert.NoError(t, txn.Commit(context.Background()))

	// apply deltaloc fails if there're persisted deletes
	v2 := bat.Vecs[schema.GetSingleSortKeyIdx()].Get(2)
	ok, err = tae.TryDeleteByDeltaloc([]any{v2})
	assert.NoError(t, err)
	assert.True(t, ok)

	// apply deltaloc fails if there're deletes in memory
	tae.CompactBlocks(false)
	v3 := bat.Vecs[schema.GetSingleSortKeyIdx()].Get(3)
	filter = handle.NewEQFilter(v3)
	txn, rel = tae.GetRelation()
	id, offset, err = rel.GetByFilter(context.Background(), filter)
	assert.NoError(t, err)
	err = rel.RangeDelete(id, offset, offset, handle.DT_Normal)
	assert.NoError(t, err)
	assert.NoError(t, txn.Commit(context.Background()))

	v4 := bat.Vecs[schema.GetSingleSortKeyIdx()].Get(4)
	ok, err = tae.TryDeleteByDeltaloc([]any{v4})
	assert.NoError(t, err)
	assert.True(t, ok)

}

// test compact
func TestApplyDeltalocation2(t *testing.T) {
	defer testutils.AfterTest(t)()
	ctx := context.Background()

	opts := config.WithLongScanAndCKPOpts(nil)
	tae := testutil.NewTestEngine(ctx, ModuleName, t, opts)
	defer tae.Close()
	rows := 10
	schema := catalog.MockSchemaAll(2, 1)
	schema.BlockMaxRows = 10
	tae.BindSchema(schema)
	bat := catalog.MockBatch(schema, rows)
	bats := bat.Split(10)
	defer bat.Close()
	tae.CreateRelAndAppend(bat, true)
	tae.CompactBlocks(false)

	v3 := bat.Vecs[schema.GetSingleSortKeyIdx()].Get(3)
	v5 := bat.Vecs[schema.GetSingleSortKeyIdx()].Get(5)
	filter3 := handle.NewEQFilter(v3)
	filter5 := handle.NewEQFilter(v5)

	// test logtail
	tae.LogtailMgr.RegisterCallback(logtail.MockCallback)
	tae.TryDeleteByDeltaloc([]any{v3, v5})
	t.Log(tae.Catalog.SimplePPString(3))

	txn, rel := tae.GetRelation()
	_, _, err := rel.GetByFilter(context.Background(), filter5)
	assert.Error(t, err)
	_, _, err = rel.GetByFilter(context.Background(), filter3)
	assert.Error(t, err)
	assert.NoError(t, txn.Commit(context.Background()))
	tae.CheckRowsByScan(8, true)

	tae.Restart(context.Background())
	txn, rel = tae.GetRelation()
	_, _, err = rel.GetByFilter(context.Background(), filter5)
	assert.Error(t, err)
	_, _, err = rel.GetByFilter(context.Background(), filter3)
	assert.Error(t, err)
	assert.NoError(t, txn.Commit(context.Background()))
	tae.CheckRowsByScan(8, true)

	// test dedup
	tae.DoAppend(bats[3])
	tae.CheckRowsByScan(9, true)

	// test compact
	tae.CompactBlocks(false)
	txn, rel = tae.GetRelation()
	_, _, err = rel.GetByFilter(context.Background(), filter5)
	assert.Error(t, err)
	assert.NoError(t, txn.Commit(context.Background()))
	tae.CheckRowsByScan(9, true)

	tae.Restart(context.Background())
	txn, rel = tae.GetRelation()
	_, _, err = rel.GetByFilter(context.Background(), filter5)
	assert.Error(t, err)
	assert.NoError(t, txn.Commit(context.Background()))
	tae.CheckRowsByScan(9, true)
}

func TestApplyDeltalocation3(t *testing.T) {
	defer testutils.AfterTest(t)()
	ctx := context.Background()

	opts := config.WithLongScanAndCKPOpts(nil)
	tae := testutil.NewTestEngine(ctx, ModuleName, t, opts)
	defer tae.Close()
	rows := 10
	schema := catalog.MockSchemaAll(2, 1)
	schema.BlockMaxRows = 10
	tae.BindSchema(schema)
	bat := catalog.MockBatch(schema, rows)
	defer bat.Close()
	tae.CreateRelAndAppend(bat, true)
	tae.CompactBlocks(false)

	v3 := bat.Vecs[schema.GetSingleSortKeyIdx()].Get(3)
	filter3 := handle.NewEQFilter(v3)

	// apply deltaloc failed if there're new deletes

	v5 := bat.Vecs[schema.GetSingleSortKeyIdx()].Get(5)
	filter5 := handle.NewEQFilter(v5)
	txn, err := tae.StartTxn(nil)
	assert.NoError(t, err)
	ok, err := tae.TryDeleteByDeltalocWithTxn([]any{v3}, txn)
	assert.NoError(t, err)
	assert.True(t, ok)

	{
		// delete v5
		txn2, rel2 := tae.GetRelation()
		err = rel2.DeleteByFilter(context.Background(), filter5)
		assert.NoError(t, err)
		assert.NoError(t, txn2.Commit(context.Background()))
	}
	tae.CheckRowsByScan(9, true)

	assert.NoError(t, txn.Commit(context.Background()))
	tae.CheckRowsByScan(8, true)

	// delete v5
	v4 := bat.Vecs[schema.GetSingleSortKeyIdx()].Get(4)
	filter4 := handle.NewEQFilter(v4)
	txn2, rel2 := tae.GetRelation()
	err = rel2.DeleteByFilter(context.Background(), filter4)
	assert.NoError(t, err)

	tae.CheckRowsByScan(8, true)

	assert.NoError(t, txn2.Commit(context.Background()))
	tae.CheckRowsByScan(7, true)

	txn, rel := tae.GetRelation()
	_, _, err = rel.GetByFilter(context.Background(), filter3)
	assert.Error(t, err)
	assert.NoError(t, txn.Commit(context.Background()))

}

func TestApplyDeltalocation4(t *testing.T) {
	defer testutils.AfterTest(t)()
	ctx := context.Background()

	opts := config.WithLongScanAndCKPOpts(nil)
	tae := testutil.NewTestEngine(ctx, ModuleName, t, opts)
	defer tae.Close()
	rows := 10
	schema := catalog.MockSchemaAll(2, 1)
	schema.BlockMaxRows = 10
	tae.BindSchema(schema)
	bat := catalog.MockBatch(schema, rows)
	defer bat.Close()
	bats := bat.Split(rows)
	tae.CreateRelAndAppend(bat, true)

	tae.CompactBlocks(false)

	txn, err := tae.StartTxn(nil)
	assert.NoError(t, err)
	v5 := bat.Vecs[schema.GetSingleSortKeyIdx()].Get(5)
	tae.TryDeleteByDeltalocWithTxn([]any{v5}, txn)
	v1 := bat.Vecs[schema.GetSingleSortKeyIdx()].Get(1)
	filter1 := handle.NewEQFilter(v1)
	db, err := txn.GetDatabase("db")
	assert.NoError(t, err)
	rel, err := db.GetRelationByName(schema.Name)
	assert.NoError(t, err)
	err = rel.DeleteByFilter(context.Background(), filter1)
	assert.NoError(t, err)
	tae.DoAppendWithTxn(bats[1], txn, false)
	tae.DoAppendWithTxn(bats[5], txn, false)
	assert.NoError(t, txn.Commit(context.Background()))

	tae.CheckRowsByScan(rows, true)

	tae.Restart(ctx)

	tae.CheckRowsByScan(rows, true)
}

func TestReplayPersistedDelete(t *testing.T) {
	defer testutils.AfterTest(t)()
	ctx := context.Background()

	opts := config.WithLongScanAndCKPOpts(nil)
	tae := testutil.NewTestEngine(ctx, ModuleName, t, opts)
	defer tae.Close()
	rows := 10
	schema := catalog.MockSchemaAll(2, 1)
	schema.BlockMaxRows = 10
	tae.BindSchema(schema)
	bat := catalog.MockBatch(schema, rows)
	defer bat.Close()
	tae.CreateRelAndAppend(bat, true)
	tae.CompactBlocks(false)

	v3 := bat.Vecs[schema.GetSingleSortKeyIdx()].Get(3)
	filter3 := handle.NewEQFilter(v3)
	txn, rel := tae.GetRelation()
	id, offset, err := rel.GetByFilter(context.Background(), filter3)
	assert.NoError(t, err)
	assert.NoError(t, txn.Commit(context.Background()))

	ok, err := tae.TryDeleteByDeltaloc([]any{v3})
	assert.NoError(t, err)
	assert.True(t, ok)

	tae.Restart(context.Background())

	txn, rel = tae.GetRelation()
	err = rel.RangeDelete(id, offset, offset, handle.DT_Normal)
	assert.Error(t, err)
	assert.NoError(t, txn.Commit(context.Background()))
}

func TestCheckpointReadWrite(t *testing.T) {
	t.Skip("TODO: find a new way to test three tables ckp")
	defer testutils.AfterTest(t)()
	ctx := context.Background()

	opts := config.WithLongScanAndCKPOpts(nil)
	tae := testutil.NewTestEngine(ctx, ModuleName, t, opts)
	defer tae.Close()

	txn, err := tae.StartTxn(nil)
	assert.NoError(t, err)
	db, err := txn.CreateDatabase("db", "create database db", "1")
	assert.NoError(t, err)
	schema1 := catalog.MockSchemaAll(2, 1)
	_, err = db.CreateRelation(schema1)
	assert.NoError(t, err)
	schema2 := catalog.MockSchemaAll(3, -1)
	_, err = db.CreateRelation(schema2)
	assert.NoError(t, err)
	assert.NoError(t, txn.Commit(context.Background()))

	t1 := tae.TxnMgr.Now()
	testutil.CheckCheckpointReadWrite(t, types.TS{}, t1, tae.Catalog, smallCheckpointBlockRows, smallCheckpointSize, tae.Opts.Fs)

	txn, err = tae.StartTxn(nil)
	assert.NoError(t, err)
	db, err = txn.GetDatabase("db")
	assert.NoError(t, err)
	_, err = db.DropRelationByName(schema1.Name)
	assert.NoError(t, err)
	_, err = db.DropRelationByName(schema2.Name)
	assert.NoError(t, err)
	assert.NoError(t, txn.Commit(context.Background()))

	t2 := tae.TxnMgr.Now()
	testutil.CheckCheckpointReadWrite(t, types.TS{}, t2, tae.Catalog, smallCheckpointBlockRows, smallCheckpointSize, tae.Opts.Fs)
	testutil.CheckCheckpointReadWrite(t, t1, t2, tae.Catalog, smallCheckpointBlockRows, smallCheckpointSize, tae.Opts.Fs)

	txn, err = tae.StartTxn(nil)
	assert.NoError(t, err)
	_, err = txn.DropDatabase("db")
	assert.NoError(t, err)
	assert.NoError(t, txn.Commit(context.Background()))
	t3 := tae.TxnMgr.Now()
	testutil.CheckCheckpointReadWrite(t, types.TS{}, t3, tae.Catalog, smallCheckpointBlockRows, smallCheckpointSize, tae.Opts.Fs)
	testutil.CheckCheckpointReadWrite(t, t2, t3, tae.Catalog, smallCheckpointBlockRows, smallCheckpointSize, tae.Opts.Fs)

	schema := catalog.MockSchemaAll(2, 1)
	schema.BlockMaxRows = 1
	schema.ObjectMaxBlocks = 1
	tae.BindSchema(schema)
	bat := catalog.MockBatch(schema, 10)

	tae.CreateRelAndAppend(bat, true)
	t4 := tae.TxnMgr.Now()
	testutil.CheckCheckpointReadWrite(t, types.TS{}, t4, tae.Catalog, smallCheckpointBlockRows, smallCheckpointSize, tae.Opts.Fs)
	testutil.CheckCheckpointReadWrite(t, t3, t4, tae.Catalog, smallCheckpointBlockRows, smallCheckpointSize, tae.Opts.Fs)

	tae.CompactBlocks(false)
	t5 := tae.TxnMgr.Now()
	testutil.CheckCheckpointReadWrite(t, types.TS{}, t5, tae.Catalog, smallCheckpointBlockRows, smallCheckpointSize, tae.Opts.Fs)
	testutil.CheckCheckpointReadWrite(t, t4, t5, tae.Catalog, smallCheckpointBlockRows, smallCheckpointSize, tae.Opts.Fs)
}

func TestCheckpointReadWrite2(t *testing.T) {
	t.Skip("TODO: find a new way to test three tables ckp")
	defer testutils.AfterTest(t)()
	ctx := context.Background()

	opts := config.WithLongScanAndCKPOpts(nil)
	tae := testutil.NewTestEngine(ctx, ModuleName, t, opts)
	defer tae.Close()

	for i := 0; i < 10; i++ {
		schema := catalog.MockSchemaAll(i+1, i)
		schema.BlockMaxRows = 2
		bat := catalog.MockBatch(schema, rand.Intn(30))
		tae.BindSchema(schema)
		createDB := false
		if i == 0 {
			createDB = true
		}
		tae.CreateRelAndAppend(bat, createDB)
		tae.CompactBlocks(false)
	}

	t1 := tae.TxnMgr.Now()
	testutil.CheckCheckpointReadWrite(t, types.TS{}, t1, tae.Catalog, smallCheckpointBlockRows, smallCheckpointSize, tae.Opts.Fs)
}

func TestSnapshotCheckpoint(t *testing.T) {
	blockio.RunPipelineTest(
		func() {
			defer testutils.AfterTest(t)()
			testutils.EnsureNoLeak(t)
			ctx := context.Background()

			opts := new(options.Options)
			opts = config.WithLongScanAndCKPOpts(opts)
			options.WithDisableGCCheckpoint()(opts)
			tae := testutil.NewTestEngine(ctx, ModuleName, t, opts)
			defer tae.Close()
			db := tae.DB
			db.DiskCleaner.GetCleaner().SetMinMergeCountForTest(2)

			schema1 := catalog.MockSchemaAll(13, 2)
			schema1.BlockMaxRows = 10
			schema1.ObjectMaxBlocks = 2

			schema2 := catalog.MockSchemaAll(13, 2)
			schema2.BlockMaxRows = 10
			schema2.ObjectMaxBlocks = 2
			var rel1 handle.Relation
			{
				txn, _ := db.StartTxn(nil)
				database, err := txn.CreateDatabase("db", "", "")
				assert.Nil(t, err)
				rel1, err = database.CreateRelation(schema1)
				assert.Nil(t, err)
				_, err = database.CreateRelation(schema2)
				assert.Nil(t, err)
				assert.Nil(t, txn.Commit(context.Background()))
			}
			bat := catalog.MockBatch(schema1, int(schema1.BlockMaxRows*10-1))
			defer bat.Close()
			bats := bat.Split(bat.Length())

			pool, err := ants.NewPool(20)
			assert.Nil(t, err)
			defer pool.Release()
			var wg sync.WaitGroup

			for i := 0; i < len(bats)/2; i++ {
				wg.Add(2)
				err = pool.Submit(testutil.AppendClosure(t, bats[i], schema1.Name, db, &wg))
				assert.Nil(t, err)
				err = pool.Submit(testutil.AppendClosure(t, bats[i], schema2.Name, db, &wg))
				assert.Nil(t, err)
			}
			wg.Wait()
			ts := types.BuildTS(time.Now().UTC().UnixNano(), 0)
			db.ForceCheckpoint(ctx, ts, time.Minute)
			snapshot := types.BuildTS(time.Now().UTC().UnixNano(), 0)
			db.ForceCheckpoint(ctx, snapshot, time.Minute)
			tae.ForceCheckpoint()
			assert.Equal(t, uint64(0), db.Runtime.Scheduler.GetPenddingLSNCnt())
			var wg2 sync.WaitGroup
			for i := len(bats) / 2; i < len(bats); i++ {
				wg2.Add(2)
				err = pool.Submit(testutil.AppendClosure(t, bats[i], schema1.Name, db, &wg2))
				assert.Nil(t, err)
				err = pool.Submit(testutil.AppendClosure(t, bats[i], schema2.Name, db, &wg2))
				assert.Nil(t, err)
			}
			wg2.Wait()
			t.Log(tae.Catalog.SimplePPString(3))
			tae.ForceCheckpoint()
			tae.ForceCheckpoint()
			dataObject, tombstoneObject := testutil.GetUserTablesInsBatch(t, rel1.ID(), types.TS{}, snapshot, db.Catalog)
			ckps, err := checkpoint.ListSnapshotCheckpoint(ctx, "", db.Opts.Fs, snapshot, rel1.ID(), checkpoint.SpecifiedCheckpoint)
			assert.Nil(t, err)
			var inslen, dataObjectLen, tombstoneObjectLen int
			for _, ckp := range ckps {
				ins, _, dataObject, tombstoneObject, cbs := testutil.ReadSnapshotCheckpoint(t, rel1.ID(), ckp.GetLocation(), db.Opts.Fs)
				for _, cb := range cbs {
					if cb != nil {
						cb()
					}
				}
				if ins != nil {
					moIns, err := batch.ProtoBatchToBatch(ins)
					assert.NoError(t, err)
					inslen += moIns.Vecs[0].Length()
				}
				if dataObject != nil {
					moIns, err := batch.ProtoBatchToBatch(dataObject)
					assert.NoError(t, err)
					dataObjectLen += moIns.Vecs[0].Length()
				}
				if tombstoneObject != nil {
					moIns, err := batch.ProtoBatchToBatch(tombstoneObject)
					assert.NoError(t, err)
					tombstoneObjectLen += moIns.Vecs[0].Length()
				}
			}
			assert.Equal(t, dataObjectLen, dataObject.Length())
			assert.Equal(t, tombstoneObjectLen, tombstoneObject.Length())
			assert.Equal(t, int64(0), common.DebugAllocator.CurrNB())
		},
	)
}

func TestEstimateMemSize(t *testing.T) {
	defer testutils.AfterTest(t)()
	ctx := context.Background()

	opts := config.WithLongScanAndCKPOpts(nil)
	tae := testutil.NewTestEngine(ctx, ModuleName, t, opts)
	defer tae.Close()
	schema := catalog.MockSchemaAll(2, 1)
	schema.BlockMaxRows = 50
	schemaBig := catalog.MockSchemaAll(14, 1)

	schema50rowSize := 0
	{
		tae.BindSchema(schema)
		bat := catalog.MockBatch(schema, 50)
		testutil.CreateRelationAndAppend(t, 0, tae.DB, "db", schema, bat, true)
		txn, rel := tae.GetRelation()
		blk := testutil.GetOneBlockMeta(rel)
		size1, ds1 := blk.GetObjectData().EstimateMemSize()
		schema50rowSize = size1

		blkID := objectio.NewBlockidWithObjectID(blk.ID(), 0)
		err := rel.DeleteByPhyAddrKey(*objectio.NewRowid(blkID, 1))
		require.NoError(t, err)
		size2, ds2 := blk.GetObjectData().EstimateMemSize()

		err = rel.DeleteByPhyAddrKey(*objectio.NewRowid(blkID, 5))
		require.NoError(t, err)
		size3, ds3 := blk.GetObjectData().EstimateMemSize()
		// require.Less(t, size1, size2)
		// require.Less(t, size2, size3)
		require.NoError(t, txn.Rollback(ctx))
		size4, ds4 := blk.GetObjectData().EstimateMemSize()
		t.Log(size1, size2, size3, size4)
		t.Log(ds1, ds2, ds3, ds4)
	}

	{
		tae.BindSchema(schemaBig)
		bat := catalog.MockBatch(schemaBig, 50)
		testutil.CreateRelationAndAppend(t, 0, tae.DB, "db", schemaBig, bat, false)
		txn, rel := tae.GetRelation()
		blk := testutil.GetOneBlockMeta(rel)
		size1, d1 := blk.GetObjectData().EstimateMemSize()

		blkID := objectio.NewBlockidWithObjectID(blk.ID(), 0)
		err := rel.DeleteByPhyAddrKey(*objectio.NewRowid(blkID, 1))
		require.NoError(t, err)

		size2, d2 := blk.GetObjectData().EstimateMemSize()

		err = rel.DeleteByPhyAddrKey(*objectio.NewRowid(blkID, 5))
		require.NoError(t, err)
		size3, d3 := blk.GetObjectData().EstimateMemSize()

		require.NoError(t, txn.Commit(ctx))

		txn, rel = tae.GetRelation()
		tombstone := testutil.GetOneTombstoneMeta(rel)
		size4, d4 := tombstone.GetObjectData().EstimateMemSize()

		t.Log(size1, size2, size3, size4)
		t.Log(d1, d2, d3, d4)
		require.Equal(t, size1, size2)
		require.Equal(t, size2, size3)
		require.NotZero(t, size4)
		require.Less(t, schema50rowSize, size1)
		require.NoError(t, txn.Commit(ctx))
	}
}

func TestColumnCount(t *testing.T) {
	defer testutils.AfterTest(t)()
	ctx := context.Background()

	opts := config.WithLongScanAndCKPOpts(nil)
	tae := testutil.NewTestEngine(ctx, ModuleName, t, opts)
	defer tae.Close()
	schema := catalog.MockSchemaAll(2, 1)
	schema.BlockMaxRows = 50
	tae.BindSchema(schema)
	bat := catalog.MockBatch(schema, 1)
	defer bat.Close()

	tae.CreateRelAndAppend(bat, true)

	{
		txn, rel := tae.GetRelation()
		for i := 0; i < 500; i++ {
			colName := fmt.Sprintf("col %d", i)
			err := rel.AlterTable(context.TODO(), api.NewAddColumnReq(0, 0, colName, types.NewProtoType(types.T_char), 5))
			require.NoError(t, err)
		}
		require.Nil(t, txn.Commit(context.Background()))
	}

	txn, err := tae.StartTxn(nil)
	assert.NoError(t, err)
	db, err := txn.GetDatabase("db")
	assert.NoError(t, err)
	_, err = db.DropRelationByName(schema.Name)
	assert.NoError(t, err)
	assert.NoError(t, txn.Commit(context.Background()))

	commitTS := txn.GetCommitTS()
	tae.Catalog.GCByTS(context.Background(), commitTS.Next())
}

func TestCollectDeletesInRange1(t *testing.T) {
	defer testutils.AfterTest(t)()
	ctx := context.Background()

	opts := config.WithLongScanAndCKPOpts(nil)
	tae := testutil.NewTestEngine(ctx, ModuleName, t, opts)
	defer tae.Close()
	schema := catalog.MockSchemaAll(2, 1)
	schema.BlockMaxRows = 50
	tae.BindSchema(schema)
	bat := catalog.MockBatch(schema, 2)
	defer bat.Close()

	tae.CreateRelAndAppend(bat, true)

	txn, rel := tae.GetRelation()
	v := bat.Vecs[schema.GetSingleSortKeyIdx()].Get(0)
	filter := handle.NewEQFilter(v)
	err := rel.DeleteByFilter(context.Background(), filter)
	assert.NoError(t, err)
	err = txn.Commit(context.Background())
	assert.NoError(t, err)

	txn, rel = tae.GetRelation()
	v = bat.Vecs[schema.GetSingleSortKeyIdx()].Get(1)
	filter = handle.NewEQFilter(v)
	err = rel.DeleteByFilter(context.Background(), filter)
	assert.NoError(t, err)
	err = txn.Commit(context.Background())
	assert.NoError(t, err)

	tae.CheckCollectTombstoneInRange()
}

func TestCollectDeletesInRange2(t *testing.T) {
	defer testutils.AfterTest(t)()
	ctx := context.Background()

	opts := config.WithLongScanAndCKPOpts(nil)
	tae := testutil.NewTestEngine(ctx, ModuleName, t, opts)
	defer tae.Close()
	schema := catalog.MockSchemaAll(2, 1)
	schema.BlockMaxRows = 50
	tae.BindSchema(schema)
	bat := catalog.MockBatch(schema, 50)
	defer bat.Close()

	tae.CreateRelAndAppend(bat, true)
	tae.CompactBlocks(false)

	txn, rel := tae.GetRelation()
	blk := testutil.GetOneObject(rel)
	deltaLoc, err := testutil.MockCNDeleteInS3(tae.Runtime.Fs, blk.GetMeta().(*catalog.ObjectEntry).GetObjectData(), 0, schema, txn, []uint32{0, 1, 2, 3})
	assert.NoError(t, err)
	assert.NoError(t, txn.Commit(context.Background()))

	txn, rel = tae.GetRelation()
	blk = testutil.GetOneObject(rel)
	ok, err := rel.TryDeleteByDeltaloc(blk.Fingerprint(), deltaLoc)
	assert.True(t, ok)
	assert.NoError(t, err)
	assert.NoError(t, txn.Commit(context.Background()))

	t.Log(tae.Catalog.SimplePPString(3))
	txn, rel = tae.GetRelation()
	blk = testutil.GetOneObject(rel)
	tableEntry := rel.GetMeta().(*catalog.TableEntry)
	deletes, err := tables.TombstoneRangeScanByObject(
		ctx, tableEntry, *blk.GetID(), types.TS{}, txn.GetStartTS(), common.DefaultAllocator, tae.Runtime.VectorPool.Small,
	)
	assert.NoError(t, err)
	assert.Equal(t, 4, deletes.Length())
	assert.NoError(t, txn.Commit(context.Background()))

	txn, rel = tae.GetRelation()
	v1 := bat.Vecs[schema.GetSingleSortKeyIdx()].Get(4)
	filter := handle.NewEQFilter(v1)
	err = rel.DeleteByFilter(context.Background(), filter)
	assert.NoError(t, err)
	assert.NoError(t, txn.Commit(context.Background()))

	txn, rel = tae.GetRelation()
	blk = testutil.GetOneObject(rel)
	tableEntry = rel.GetMeta().(*catalog.TableEntry)
	deletes, err = tables.TombstoneRangeScanByObject(
		ctx, tableEntry, *blk.GetID(), types.TS{}, txn.GetStartTS(), common.DefaultAllocator, tae.Runtime.VectorPool.Small,
	)
	assert.NoError(t, err)
	assert.Equal(t, 5, deletes.Length())
	assert.NoError(t, txn.Commit(context.Background()))
}

func TestGlobalCheckpoint7(t *testing.T) {
	defer testutils.AfterTest(t)()
	ctx := context.Background()

	opts := config.WithQuickScanAndCKPOpts(nil)
	options.WithCheckpointGlobalMinCount(3)(opts)
	tae := testutil.NewTestEngine(ctx, ModuleName, t, opts)
	defer tae.Close()

	txn, err := tae.StartTxn(nil)
	assert.NoError(t, err)
	_, err = txn.CreateDatabase("db1", "sql", "typ")
	assert.NoError(t, err)
	assert.NoError(t, txn.Commit(context.Background()))

	testutils.WaitExpect(10000, func() bool {
		return tae.Wal.GetPenddingCnt() == 0
	})

	entries := tae.BGCheckpointRunner.GetAllCheckpoints()
	for _, e := range entries {
		t.Logf("%s", e.String())
	}
	assert.Equal(t, 1, len(entries))

	tae.Restart(context.Background())

	txn, err = tae.StartTxn(nil)
	assert.NoError(t, err)
	_, err = txn.CreateDatabase("db2", "sql", "typ")
	assert.NoError(t, err)
	assert.NoError(t, txn.Commit(context.Background()))

	testutils.WaitExpect(10000, func() bool {
		return tae.Wal.GetPenddingCnt() == 0
	})

	entries = tae.BGCheckpointRunner.GetAllCheckpoints()
	for _, e := range entries {
		t.Logf("%s", e.String())
	}
	assert.Equal(t, 2, len(entries))

	tae.Restart(context.Background())

	txn, err = tae.StartTxn(nil)
	assert.NoError(t, err)
	_, err = txn.CreateDatabase("db3", "sql", "typ")
	assert.NoError(t, err)
	assert.NoError(t, txn.Commit(context.Background()))

	testutils.WaitExpect(10000, func() bool {
		return tae.Wal.GetPenddingCnt() == 0
	})

	testutils.WaitExpect(10000, func() bool {
		return len(tae.BGCheckpointRunner.GetAllGlobalCheckpoints()) == 1
	})

	entries = tae.BGCheckpointRunner.GetAllCheckpoints()
	for _, e := range entries {
		t.Logf("%s", e.String())
	}
	assert.Equal(t, 1, len(entries))

}

func TestSplitCommand(t *testing.T) {
	defer testutils.AfterTest(t)()
	ctx := context.Background()

	opts := config.WithLongScanAndCKPOpts(nil)
	opts.MaxMessageSize = txnbase.CmdBufReserved + 2*1024
	tae := testutil.NewTestEngine(ctx, ModuleName, t, opts)
	defer tae.Close()
	schema := catalog.MockSchemaAll(2, 1)
	schema.BlockMaxRows = 50
	tae.BindSchema(schema)
	bat := catalog.MockBatch(schema, 50)
	defer bat.Close()

	tae.CreateRelAndAppend(bat, true)

	tae.CheckRowsByScan(50, false)
	t.Log(tae.Catalog.SimplePPString(3))
	tae.Restart(context.Background())
	t.Log(tae.Catalog.SimplePPString(3))
	tae.CheckRowsByScan(50, false)
}

func TestFlushAndAppend(t *testing.T) {
	defer testutils.AfterTest(t)()
	ctx := context.Background()

	opts := config.WithLongScanAndCKPOpts(nil)
	tae := testutil.NewTestEngine(ctx, ModuleName, t, opts)
	defer tae.Close()
	schema := catalog.MockSchemaAll(2, 1)
	schema.BlockMaxRows = 50
	tae.BindSchema(schema)
	bat := catalog.MockBatch(schema, 50)
	defer bat.Close()

	tae.CreateRelAndAppend(bat, true)

	txn, rel := tae.GetRelation()
	var metas []*catalog.ObjectEntry
	it := rel.MakeObjectIt(false)
	for it.Next() {
		blk := it.GetObject()
		meta := blk.GetMeta().(*catalog.ObjectEntry)
		metas = append(metas, meta)
	}
	it.Next()
	_ = txn.Commit(context.Background())

	txn, _ = tae.GetRelation()

	tae.DeleteAll(true)

	task, err := jobs.NewFlushTableTailTask(nil, txn, metas, nil, tae.Runtime, txn.GetStartTS())
	assert.NoError(t, err)
	_ = task.OnExec(context.Background())

	txn2, _ := tae.GetRelation()

	_ = txn.Commit(context.Background())

	tae.DoAppendWithTxn(bat, txn2, true)

	t.Log(tae.Catalog.SimplePPString(3))
	err = txn2.Commit(context.Background())
	require.NoError(t, err)

}

func TestFlushAndAppend2(t *testing.T) {
	defer testutils.AfterTest(t)()
	ctx := context.Background()

	opts := config.WithLongScanAndCKPOpts(nil)
	tae := testutil.NewTestEngine(ctx, ModuleName, t, opts)
	defer tae.Close()
	schema := catalog.MockSchemaAll(2, 1)
	schema.BlockMaxRows = 50
	tae.BindSchema(schema)
	bat := catalog.MockBatch(schema, 50)
	defer bat.Close()

	tae.CreateRelAndAppend(bat, true)

	txn, rel := tae.GetRelation()
	var metas []*catalog.ObjectEntry
	it := rel.MakeObjectIt(false)
	for it.Next() {
		blk := it.GetObject()
		meta := blk.GetMeta().(*catalog.ObjectEntry)
		metas = append(metas, meta)
	}
	it.Close()
	_ = txn.Commit(context.Background())

	txn, _ = tae.GetRelation()

	task, err := jobs.NewFlushTableTailTask(nil, txn, metas, nil, tae.Runtime, txn.GetStartTS())
	assert.NoError(t, err)
	_ = task.OnExec(context.Background())

	tae.DeleteAll(true)

	txn2, _ := tae.GetRelation()

	_ = txn.Commit(context.Background())

	tae.DoAppendWithTxn(bat, txn2, true)

	t.Log(tae.Catalog.SimplePPString(3))
	err = txn2.Commit(context.Background())
	require.NoError(t, err)

	p := &catalog.LoopProcessor{}
	p.TombstoneFn = func(oe *catalog.ObjectEntry) error {
		prepareTS := oe.GetLastMVCCNode().GetPrepare()
		require.False(t, prepareTS.Equal(&txnif.UncommitTS), oe.ID().String())
		return nil
	}
	tae.Catalog.RecurLoop(p)
}

func TestDeletesInMerge(t *testing.T) {
	defer testutils.AfterTest(t)()
	ctx := context.Background()

	opts := config.WithLongScanAndCKPOpts(nil)
	tae := testutil.NewTestEngine(ctx, ModuleName, t, opts)
	defer tae.Close()
	schema := catalog.MockSchemaAll(2, 1)
	schema.BlockMaxRows = 50
	tae.BindSchema(schema)
	bat := catalog.MockBatch(schema, 50)
	defer bat.Close()

	tae.CreateRelAndAppend(bat, true)
	tae.CompactBlocks(true)

	txn, rel := tae.GetRelation()
	objID := testutil.GetOneObject(rel).Fingerprint()
	rel.RangeDelete(objID, 0, 0, handle.DT_Normal)
	txn.Commit(ctx)

	t.Log(tae.Catalog.SimplePPString(3))

	txn, _ = tae.StartTxn(nil)
	obj := testutil.GetOneBlockMeta(rel)
	task, _ := jobs.NewMergeObjectsTask(
		nil, txn, []*catalog.ObjectEntry{obj}, tae.Runtime,
		common.DefaultMaxOsizeObjMB*common.Const1MBytes, false)
	task.Execute(ctx)
	{
		txn, rel := tae.GetRelation()
		obj := testutil.GetOneTombstoneMeta(rel)
		task, _ := jobs.NewFlushTableTailTask(nil, txn, nil, []*catalog.ObjectEntry{obj}, tae.Runtime, tae.TxnMgr.Now())
		task.Execute(ctx)
		txn.Commit(ctx)
	}

	txn.Commit(ctx)
}

func TestDedupAndFlush(t *testing.T) {
	defer testutils.AfterTest(t)()
	ctx := context.Background()
	opts := config.WithLongScanAndCKPOpts(nil)
	options.WithGlobalVersionInterval(time.Microsecond)(opts)
	tae := testutil.NewTestEngine(ctx, ModuleName, t, opts)
	defer tae.Close()
	schema := catalog.MockSchemaAll(2, 1)
	schema.BlockMaxRows = 50
	tae.BindSchema(schema)
	bat := catalog.MockBatch(schema, 1)
	defer bat.Close()

	tae.CreateRelAndAppend(bat, true)

	flushTxn, rel := tae.GetRelation()

	obj := testutil.GetOneBlockMeta(rel)
	task, err := jobs.NewFlushTableTailTask(nil, flushTxn, []*catalog.ObjectEntry{obj}, nil, tae.Runtime, flushTxn.GetStartTS())
	assert.NoError(t, err)
	err = task.OnExec(ctx)
	assert.NoError(t, err)

	{
		// mock update
		txn, rel := tae.GetRelation()
		v := bat.Vecs[schema.GetSingleSortKeyIdx()].Get(0)
		filter := handle.NewEQFilter(v)
		err := rel.DeleteByFilter(context.Background(), filter)
		assert.NoError(t, err)
		err = rel.Append(ctx, bat)
		assert.NoError(t, err)
		err = txn.Commit(context.Background())
		assert.NoError(t, err)
	}

	assert.NoError(t, flushTxn.Commit(ctx))
}

func TestTransferDeletes(t *testing.T) {
	defer testutils.AfterTest(t)()
	testutils.EnsureNoLeak(t)
	ctx := context.Background()

	opts := config.WithLongScanAndCKPOpts(nil)
	tae := testutil.NewTestEngine(ctx, ModuleName, t, opts)
	defer tae.Close()

	schema := catalog.MockSchema(2, 0)
	schema.BlockMaxRows = 10
	schema.ObjectMaxBlocks = 10
	tae.BindSchema(schema)
	bat := catalog.MockBatch(schema, 1)

	tae.CreateRelAndAppend(bat, true)

	txn, rel := testutil.GetDefaultRelation(t, tae.DB, schema.Name)
	blkMetas := testutil.GetAllBlockMetas(rel, false)
	task, err := jobs.NewFlushTableTailTask(tasks.WaitableCtx, txn, blkMetas, nil, tae.DB.Runtime, types.MaxTs())
	assert.NoError(t, err)
	err = task.OnExec(ctx)
	assert.NoError(t, err)

	txn2, rel := tae.GetRelation()
	filter := handle.NewEQFilter(bat.Vecs[0].Get(0))
	assert.NoError(t, rel.UpdateByFilter(ctx, filter, 1, int32(3), false))
	var wg sync.WaitGroup
	txn.SetApplyCommitFn(func(at txnif.AsyncTxn) error {
		wg.Add(1)
		go func() {
			defer wg.Done()
			assert.NoError(t, txn2.PrePrepare(ctx))
		}()
		time.Sleep(time.Millisecond * 100)
		return txn.GetStore().ApplyCommit()
	})
	assert.NoError(t, txn.Commit(ctx))
	wg.Wait()
}

func TestGCKP(t *testing.T) {
	defer testutils.AfterTest(t)()
	testutils.EnsureNoLeak(t)
	ctx := context.Background()

	opts := config.WithLongScanAndCKPOpts(nil)
	tae := testutil.NewTestEngine(ctx, ModuleName, t, opts)
	defer tae.Close()

	schema := catalog.MockSchema(2, 0)
	schema.BlockMaxRows = 10
	schema.ObjectMaxBlocks = 10
	tae.BindSchema(schema)
	bat := catalog.MockBatch(schema, 1)

	tae.CreateRelAndAppend(bat, true)

	tae.DeleteAll(true)

	tae.CompactBlocks(true)
	time.Sleep(time.Millisecond * 200)

	tae.ForceGlobalCheckpoint(ctx, tae.TxnMgr.Now(), time.Minute, time.Millisecond*100)
	tae.Restart(ctx)
	t.Log(tae.Catalog.SimplePPString(3))
}

func TestCKPCollectObject(t *testing.T) {
	blockio.RunPipelineTest(
		func() {
			defer testutils.AfterTest(t)()
			testutils.EnsureNoLeak(t)
			ctx := context.Background()

			opts := config.WithLongScanAndCKPOpts(nil)
			tae := testutil.NewTestEngine(ctx, ModuleName, t, opts)
			defer tae.Close()

			schema := catalog.MockSchema(2, 0)
			schema.BlockMaxRows = 10
			schema.ObjectMaxBlocks = 10
			tae.BindSchema(schema)
			bat := catalog.MockBatch(schema, 1)

			tae.CreateRelAndAppend(bat, true)

			txn, rel := tae.GetRelation()
			blkMeta1 := testutil.GetOneBlockMeta(rel)
			task1, err := jobs.NewFlushTableTailTask(tasks.WaitableCtx, txn, []*catalog.ObjectEntry{blkMeta1}, nil, tae.Runtime, txn.GetStartTS())
			assert.NoError(t, err)
			assert.NoError(t, task1.Execute(ctx))

			collector := logtail.NewIncrementalCollector("", types.TS{}, tae.TxnMgr.Now())
			assert.NoError(t, tae.Catalog.RecurLoop(collector))
			ckpData := collector.OrphanData()
			objBatch := ckpData.GetObjectBatchs()
			assert.Equal(t, 1, objBatch.Length())
			assert.NoError(t, txn.Commit(ctx))
		},
	)
}

func TestGCCatalog4(t *testing.T) {
	defer testutils.AfterTest(t)()
	testutils.EnsureNoLeak(t)
	ctx := context.Background()

	opts := config.WithLongScanAndCKPOpts(nil)
	tae := testutil.NewTestEngine(ctx, ModuleName, t, opts)
	defer tae.Close()

	schema := catalog.MockSchema(2, 0)
	schema.BlockMaxRows = 10
	schema.ObjectMaxBlocks = 10
	tae.BindSchema(schema)
	bat := catalog.MockBatch(schema, 1)

	tae.CreateRelAndAppend(bat, true)

	tae.DeleteAll(true)

	tae.CompactBlocks(true)

	tae.Catalog.GCByTS(ctx, tae.TxnMgr.Now())

}

func TestPersistTransferTable(t *testing.T) {
	ctx := context.Background()
	opts := config.WithQuickScanAndCKPOpts(nil)
	tae := testutil.NewTestEngine(ctx, ModuleName, t, opts)
	defer tae.Close()
	schema := catalog.MockSchemaAll(13, 3)
	schema.BlockMaxRows = 10
	schema.ObjectMaxBlocks = 3
	tae.BindSchema(schema)
	testutil.CreateRelation(t, tae.DB, "db", schema, true)

	sid := objectio.NewSegmentid()
	id1 := common.ID{BlockID: *objectio.NewBlockid(sid, 1, 0)}
	id2 := common.ID{BlockID: *objectio.NewBlockid(sid, 2, 0)}
	createdObjs := []*objectio.ObjectId{objectio.NewObjectidWithSegmentIDAndNum(sid, 2)}

	now := time.Now()
	page := model.NewTransferHashPage(&id1, now, false, tae.Runtime.LocalFs.Service, time.Second, time.Minute, createdObjs)
	ids := make([]types.Rowid, 10)
	transferMap := make(api.TransferMap)
	for i := 0; i < 10; i++ {
		transferMap[uint32(i)] = api.TransferDestPos{
			RowIdx: uint32(i),
		}
		rowID := *objectio.NewRowid(&id2.BlockID, uint32(i))
		ids[i] = rowID
	}
	page.Train(transferMap)
	tae.Runtime.TransferTable.AddPage(page)

	name := objectio.BuildObjectName(objectio.NewSegmentid(), 0)
	ioVector := fileservice.IOVector{
		FilePath: name.String(),
	}
	offset := int64(0)
	data := page.Marshal()
	ioEntry := fileservice.IOEntry{
		Offset: offset,
		Size:   int64(len(data)),
		Data:   data,
	}
	ioVector.Entries = append(ioVector.Entries, ioEntry)

	err := tae.Runtime.Fs.Service.Write(context.Background(), ioVector)
	if err != nil {
		return
	}

	path := model.Path{
		Name:   ioVector.FilePath,
		Offset: 0,
		Size:   int64(len(data)),
	}
	page.SetPath(path)

	time.Sleep(2 * time.Second)
	tae.Runtime.TransferTable.RunTTL()
	assert.True(t, page.IsPersist())
	for i := 0; i < 10; i++ {
		id, ok := page.Transfer(uint32(i))
		assert.True(t, ok)
		assert.Equal(t, ids[i], id)
	}
}

func TestClearPersistTransferTable(t *testing.T) {
	blockio.RunPipelineTest(
		func() {
			ctx := context.Background()
			opts := config.WithQuickScanAndCKPOpts(nil)
			tae := testutil.NewTestEngine(ctx, ModuleName, t, opts)
			defer tae.Close()
			schema := catalog.MockSchemaAll(13, 3)
			schema.BlockMaxRows = 10
			schema.ObjectMaxBlocks = 3
			tae.BindSchema(schema)
			testutil.CreateRelation(t, tae.DB, "db", schema, true)

			sid := objectio.NewSegmentid()

			id1 := common.ID{BlockID: *objectio.NewBlockid(sid, 1, 0)}
			id2 := common.ID{BlockID: *objectio.NewBlockid(sid, 2, 0)}
			createdObjs := []*objectio.ObjectId{objectio.NewObjectidWithSegmentIDAndNum(sid, 2)}

			now := time.Now()
			page := model.NewTransferHashPage(&id1, now, false, tae.Runtime.LocalFs.Service, time.Second, 2*time.Second, createdObjs)
			ids := make([]types.Rowid, 10)
			transferMap := make(api.TransferMap)
			for i := 0; i < 10; i++ {
				transferMap[uint32(i)] = api.TransferDestPos{
					BlkIdx: 0,
					RowIdx: uint32(i),
				}
				rowID := *objectio.NewRowid(&id2.BlockID, uint32(i))
				ids[i] = rowID
			}
			page.Train(transferMap)
			tae.Runtime.TransferTable.AddPage(page)

			name := objectio.BuildObjectName(objectio.NewSegmentid(), 0)
			ioVector := fileservice.IOVector{
				FilePath: name.String(),
			}
			offset := int64(0)
			data := page.Marshal()
			ioEntry := fileservice.IOEntry{
				Offset: offset,
				Size:   int64(len(data)),
				Data:   data,
			}
			ioVector.Entries = append(ioVector.Entries, ioEntry)

			err := tae.Runtime.Fs.Service.Write(context.Background(), ioVector)
			if err != nil {
				return
			}

			path := model.Path{
				Name:   ioVector.FilePath,
				Offset: 0,
				Size:   int64(len(data)),
			}
			page.SetPath(path)

			time.Sleep(2 * time.Second)
			tae.Runtime.TransferTable.RunTTL()
			_, err = tae.Runtime.TransferTable.Pin(*page.ID())
			assert.True(t, errors.Is(err, moerr.GetOkExpectedEOB()))
		},
	)
}<|MERGE_RESOLUTION|>--- conflicted
+++ resolved
@@ -4130,15 +4130,8 @@
 			tae.CompactBlocks(false)
 			objStats := blkEntry.ObjectMVCCNode
 			assert.False(t, objStats.IsEmpty())
-<<<<<<< HEAD
 
 			bid, sid := blkEntry.ID(), blkEntry.ID()
-=======
-			assert.NotEmpty(t, deltaloc)
-			testDS := NewTestBlockReadSource(deltaloc)
-			ds := logtail.NewDeltaLocDataSource(ctx, tae.DB.Runtime.Fs.Service, beforeDel, testDS)
-			bid, _ := blkEntry.ID(), blkEntry.ID()
->>>>>>> bca6edc1
 
 			info := &objectio.BlockInfo{
 				BlockID:    *objectio.NewBlockidWithObjectID(bid, 0),
