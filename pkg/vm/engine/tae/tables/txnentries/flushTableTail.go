package txnentries

// Copyright 2021 Matrix Origin
//
// Licensed under the Apache License, Version 2.0 (the "License");
// you may not use this file except in compliance with the License.
// You may obtain a copy of the License at
//
//      http://www.apache.org/licenses/LICENSE-2.0
//
// Unless required by applicable law or agreed to in writing, software
// distributed under the License is distributed on an "AS IS" BASIS,
// WITHOUT WARRANTIES OR CONDITIONS OF ANY KIND, either express or implied.
// See the License for the specific language governing permissions and
// limitations under the License.

import (
	"bytes"
	"context"
	"fmt"
	"io"
	"time"

	"github.com/matrixorigin/matrixone/pkg/container/nulls"
	"github.com/matrixorigin/matrixone/pkg/container/types"
	"github.com/matrixorigin/matrixone/pkg/container/vector"
	"github.com/matrixorigin/matrixone/pkg/logutil"
	"github.com/matrixorigin/matrixone/pkg/objectio"
	"github.com/matrixorigin/matrixone/pkg/vm/engine/tae/catalog"
	"github.com/matrixorigin/matrixone/pkg/vm/engine/tae/common"
	"github.com/matrixorigin/matrixone/pkg/vm/engine/tae/db/dbutils"
	"github.com/matrixorigin/matrixone/pkg/vm/engine/tae/iface/handle"
	"github.com/matrixorigin/matrixone/pkg/vm/engine/tae/iface/txnif"
	"github.com/matrixorigin/matrixone/pkg/vm/engine/tae/model"
	"github.com/matrixorigin/matrixone/pkg/vm/engine/tae/tasks"
)

type flushTableTailEntry struct {
	txn txnif.AsyncTxn

	taskID     uint64
	tableEntry *catalog.TableEntry

	transMappings      *BlkTransferBooking
	ablksMetas         []*catalog.ObjectEntry
	delSrcMetas        []*catalog.ObjectEntry
	ablksHandles       []handle.Object
	delSrcHandles      []handle.Object
	createdBlkHandles  handle.Object
	pageIds            []*common.ID
	nextRoundDirties   []*catalog.ObjectEntry
	createdDeletesFile string
	createdMergeFile   string
	dirtyLen           int
	rt                 *dbutils.Runtime
	dirtyEndTs         types.TS
}

func NewFlushTableTailEntry(
	txn txnif.AsyncTxn,
	taskID uint64,
	mapping *BlkTransferBooking,
	tableEntry *catalog.TableEntry,
	ablksMetas []*catalog.ObjectEntry,
	nblksMetas []*catalog.ObjectEntry,
	ablksHandles []handle.Object,
	nblksHandles []handle.Object,
	createdBlkHandles handle.Object,
	createdDeletesFile string,
	createdMergeFile string,
	dirtyLen int,
	rt *dbutils.Runtime,
	dirtyEndTs types.TS,
) *flushTableTailEntry {

	entry := &flushTableTailEntry{
		txn:                txn,
		taskID:             taskID,
		transMappings:      mapping,
		tableEntry:         tableEntry,
		ablksMetas:         ablksMetas,
		delSrcMetas:        nblksMetas,
		ablksHandles:       ablksHandles,
		delSrcHandles:      nblksHandles,
		createdBlkHandles:  createdBlkHandles,
		createdDeletesFile: createdDeletesFile,
		createdMergeFile:   createdMergeFile,
		dirtyLen:           dirtyLen,
		rt:                 rt,
		dirtyEndTs:         dirtyEndTs,
	}
	entry.addTransferPages()
	return entry
}

// add transfer pages for dropped ablocks
func (entry *flushTableTailEntry) addTransferPages() {
	isTransient := !entry.tableEntry.GetLastestSchema().HasPK()
	for i, m := range entry.transMappings.Mappings {
		if len(m) == 0 {
			continue
		}
		id := entry.ablksHandles[i].Fingerprint()
		entry.pageIds = append(entry.pageIds, id)
		page := model.NewTransferHashPage(id, time.Now(), isTransient)
		for srcRow, dst := range m {
			blkid := objectio.NewBlockidWithObjectID(entry.createdBlkHandles.GetID(), uint16(dst.Idx))
			page.Train(uint32(srcRow), *objectio.NewRowid(blkid, uint32(dst.Row)))
		}
		entry.rt.TransferTable.AddPage(page)
	}
}

// PrepareCommit check deletes between start ts and commit ts
func (entry *flushTableTailEntry) PrepareCommit() error {
<<<<<<< HEAD
	found := false
	nconflictCnt := 0
	for _, blk := range entry.delSrcMetas {
		exist, _ := blk.GetBlockData().HasDeleteIntentsPreparedIn(entry.txn.GetStartTS().Next(), types.MaxTs())
		if exist {
			found = true
			nconflictCnt++
			if blk.HasDropCommitted() {
				panic(fmt.Sprintf("[FlushTabletail] task %d has write-write conflict on nblk %s, but it has been dropped", entry.taskID, blk.ID.String()))
			}
		}
	}
	if len(entry.ablksHandles) == 0 {
		return nil
	}
	// if created blk handles is nil, all rows in ablks are deleted
	if entry.createdBlkHandles == nil {
		return nil
	}
=======
>>>>>>> 862a18d5
	var aconflictCnt, totalTrans int
	// transfer deletes in (startts .. committs] for ablocks
	delTbls := make([]*model.TransDels, entry.createdBlkHandles.GetMeta().(*catalog.ObjectEntry).BlockCnt())
	for i, blk := range entry.ablksMetas {
		mapping := entry.transMappings.Mappings[i]
		if len(mapping) == 0 {
			// empty frozen ablocks, it can not has any more deletes
			continue
		}
		dataBlock := blk.GetBlockData()
		bat, _, err := dataBlock.CollectDeleteInRange(
			entry.txn.GetContext(),
			entry.txn.GetStartTS().Next(),
			entry.txn.GetPrepareTS(),
			false,
			common.MergeAllocator,
		)
		if err != nil {
			return err
		}
		if bat == nil || bat.Length() == 0 {
			continue
		}
		rowid := vector.MustFixedCol[types.Rowid](bat.GetVectorByName(catalog.PhyAddrColumnName).GetDownstreamVector())
		ts := vector.MustFixedCol[types.TS](bat.GetVectorByName(catalog.AttrCommitTs).GetDownstreamVector())

		count := len(rowid)
		totalTrans += count
		aconflictCnt++
		for i := 0; i < count; i++ {
			row := rowid[i].GetRowOffset()
			destpos, ok := mapping[int(row)]
			if !ok {
				panic(fmt.Sprintf("%s find no transfer mapping for row %d", blk.ID.String(), row))
			}
			if delTbls[destpos.Idx] == nil {
				delTbls[destpos.Idx] = model.NewTransDels(entry.txn.GetPrepareTS())
			}
			delTbls[destpos.Idx].Mapping[destpos.Row] = ts[i]
			if err = entry.createdBlkHandles.RangeDelete(
				uint16(destpos.Idx), uint32(destpos.Row), uint32(destpos.Row), handle.DT_MergeCompact, common.MergeAllocator,
			); err != nil {
				return err
			}
		}
		entry.nextRoundDirties = append(entry.nextRoundDirties, blk)
	}
	for i, delTbl := range delTbls {
		if delTbl != nil {
			destid := objectio.NewBlockidWithObjectID(entry.createdBlkHandles.GetID(), uint16(i))
			entry.rt.TransferDelsMap.SetDelsForBlk(*destid, delTbl)
		}
	}

	if aconflictCnt > 0 || totalTrans > 0 {
		logutil.Infof(
			"[FlushTabletail] task %d ww (%s .. %s): on %d ablk, transfer %v rows",
			entry.taskID,
			entry.txn.GetStartTS().ToString(),
			entry.txn.GetPrepareTS().ToString(),
			aconflictCnt,
			totalTrans,
		)
	}
	return nil
}

// PrepareRollback remove transfer page and written files
func (entry *flushTableTailEntry) PrepareRollback() (err error) {
	logutil.Warnf("[FlushTabletail] FT task %d rollback", entry.taskID)
	// remove transfer page
	for _, id := range entry.pageIds {
		_ = entry.rt.TransferTable.DeletePage(id)
	}

	// remove written file
	fs := entry.rt.Fs.Service

	// object for snapshot read of ablocks
	ablkNames := make([]string, 0, len(entry.ablksMetas))
	for _, blk := range entry.ablksMetas {
		if !blk.HasPersistedData() {
			logutil.Infof("[FlushTabletail] skip empty ablk %s when rollback", blk.ID.String())
			continue
		}
		seg := blk.ID.Segment()
		name := objectio.BuildObjectName(seg, 0).String()
		ablkNames = append(ablkNames, name)
	}

	// for io task, dispatch by round robin, scope can be nil
	entry.rt.Scheduler.ScheduleScopedFn(&tasks.Context{}, tasks.IOTask, nil, func() error {
		// TODO: variable as timeout
		ctx, cancel := context.WithTimeout(context.Background(), 2*time.Minute)
		defer cancel()
		for _, name := range ablkNames {
			_ = fs.Delete(ctx, name)
		}
		if entry.createdDeletesFile != "" {
			_ = fs.Delete(ctx, entry.createdDeletesFile)
		}
		if entry.createdMergeFile != "" {
			_ = fs.Delete(ctx, entry.createdMergeFile)
		}
		return nil
	})
	return
}

// ApplyCommit Gc in memory deletes and update table compact status
func (entry *flushTableTailEntry) ApplyCommit() (err error) {
	for _, blk := range entry.ablksMetas {
		_ = blk.GetBlockData().TryUpgrade()
		blk.GetBlockData().UpgradeAllDeleteChain()
	}

	for _, blk := range entry.delSrcMetas {
		blk.GetBlockData().UpgradeAllDeleteChain()
	}

	tbl := entry.tableEntry
	tbl.Stats.Lock()
	defer tbl.Stats.Unlock()
	tbl.Stats.LastFlush = entry.dirtyEndTs
	// no merge tasks touch the dirties, we are good to clean all
	if entry.dirtyLen == len(tbl.DeletedDirties) {
		tbl.DeletedDirties = tbl.DeletedDirties[:0]
	} else {
		// some merge tasks touch the dirties, we need to keep those new dirties
		tbl.DeletedDirties = tbl.DeletedDirties[entry.dirtyLen:]
	}
	tbl.DeletedDirties = append(tbl.DeletedDirties, entry.nextRoundDirties...)
	return
}

func (entry *flushTableTailEntry) ApplyRollback() (err error) {
	return
}

func (entry *flushTableTailEntry) MakeCommand(csn uint32) (cmd txnif.TxnCmd, err error) {
	return &flushTableTailCmd{}, nil
}
func (entry *flushTableTailEntry) IsAborted() bool { return false }
func (entry *flushTableTailEntry) Set1PC()         {}
func (entry *flushTableTailEntry) Is1PC() bool     { return false }

////////////////////////////////////////
// flushTableTailCmd
////////////////////////////////////////

type flushTableTailCmd struct{}

func (cmd *flushTableTailCmd) GetType() uint16 { return IOET_WALTxnCommand_Compact }
func (cmd *flushTableTailCmd) WriteTo(w io.Writer) (n int64, err error) {
	typ := IOET_WALTxnCommand_FlushTableTail
	if _, err = w.Write(types.EncodeUint16(&typ)); err != nil {
		return
	}
	n = 2
	ver := IOET_WALTxnCommand_FlushTableTail_CurrVer
	if _, err = w.Write(types.EncodeUint16(&ver)); err != nil {
		return
	}
	n = 2
	return
}
func (cmd *flushTableTailCmd) MarshalBinary() (buf []byte, err error) {
	var bbuf bytes.Buffer
	if _, err = cmd.WriteTo(&bbuf); err != nil {
		return
	}
	buf = bbuf.Bytes()
	return
}
func (cmd *flushTableTailCmd) ReadFrom(r io.Reader) (n int64, err error) { return }
func (cmd *flushTableTailCmd) UnmarshalBinary(buf []byte) (err error)    { return }
func (cmd *flushTableTailCmd) Desc() string                              { return "CmdName=CPCT" }
func (cmd *flushTableTailCmd) String() string                            { return "CmdName=CPCT" }
func (cmd *flushTableTailCmd) VerboseString() string                     { return "CmdName=CPCT" }
func (cmd *flushTableTailCmd) ApplyCommit()                              {}
func (cmd *flushTableTailCmd) ApplyRollback()                            {}
func (cmd *flushTableTailCmd) SetReplayTxn(txnif.AsyncTxn)               {}
func (cmd *flushTableTailCmd) Close()                                    {}

////////////////////////////////////////
// transferMapping
////////////////////////////////////////

type DestPos struct {
	Idx int // idx of the created blk
	Row int // destination row number
}

type BlkTransferBooking struct {
	// row in the deleted blk -> row in the created blk
	Mappings []map[int]DestPos
}

func NewBlkTransferBooking(size int) *BlkTransferBooking {
	mappings := make([]map[int]DestPos, size)
	for i := 0; i < size; i++ {
		mappings[i] = make(map[int]DestPos)
	}
	return &BlkTransferBooking{
		Mappings: mappings,
	}
}

func (b *BlkTransferBooking) Clean() {
	for i := 0; i < len(b.Mappings); i++ {
		b.Mappings[i] = make(map[int]DestPos)
	}
}

func (b *BlkTransferBooking) AddSortPhaseMapping(idx int, originRowCnt int, deletes *nulls.Nulls, mapping []int32) {
	// TODO: remove panic check
	if mapping != nil {
		deletecnt := 0
		if deletes != nil {
			deletecnt = deletes.GetCardinality()
		}
		if len(mapping) != originRowCnt-deletecnt {
			panic(fmt.Sprintf("mapping length %d != originRowCnt %d - deletes %s", len(mapping), originRowCnt, deletes))
		}
		// mapping sortedVec[i] = originalVec[sortMapping[i]]
		// transpose it, originalVec[sortMapping[i]] = sortedVec[i]
		// [9 4 8 5 2 6 0 7 3 1](orignVec)  -> [6 9 4 8 1 3 5 7 2 0](sortedVec)
		// [0 1 2 3 4 5 6 7 8 9](sortedVec) -> [0 1 2 3 4 5 6 7 8 9](originalVec)
		// TODO: use a more efficient way to transpose, in place
		transposedMapping := make([]int32, len(mapping))
		for sortedPos, originalPos := range mapping {
			transposedMapping[originalPos] = int32(sortedPos)
		}
		mapping = transposedMapping
	}
	posInVecApplyDeletes := 0
	targetMapping := b.Mappings[idx]
	for origRow := 0; origRow < originRowCnt; origRow++ {
		if deletes != nil && deletes.Contains(uint64(origRow)) {
			// this row has been deleted, skip its mapping
			continue
		}
		if mapping == nil {
			// no sort phase, the mapping is 1:1, just use posInVecApplyDeletes
			targetMapping[origRow] = DestPos{Idx: -1, Row: posInVecApplyDeletes}
		} else {
			targetMapping[origRow] = DestPos{Idx: -1, Row: int(mapping[posInVecApplyDeletes])}
		}
		posInVecApplyDeletes++
	}
}

func (b *BlkTransferBooking) UpdateMappingAfterMerge(mapping, fromLayout, toLayout []uint32) {
	bisectHaystack := make([]uint32, 0, len(toLayout)+1)
	bisectHaystack = append(bisectHaystack, 0)
	for _, x := range toLayout {
		bisectHaystack = append(bisectHaystack, bisectHaystack[len(bisectHaystack)-1]+x)
	}

	// given toLayout and a needle, find its corresponding block index and row index in the block
	// For example, toLayout [8192, 8192, 1024], needle = 0 -> (0, 0); needle = 8192 -> (1, 0); needle = 8193 -> (1, 1)
	bisectPinpoint := func(needle uint32) (int, uint32) {
		i, j := 0, len(bisectHaystack)
		for i < j {
			m := (i + j) / 2
			if bisectHaystack[m] > needle {
				j = m
			} else {
				i = m + 1
			}
		}
		// bisectHaystack[i] is the first number > needle, so the needle falls into i-1 th block
		blkIdx := i - 1
		rows := needle - bisectHaystack[blkIdx]
		return blkIdx, rows
	}

	var totalHandledRows int

	for _, m := range b.Mappings {
		var curTotal int     // index in the flatten src array
		var destTotal uint32 // index in the flatten merged array
		for srcRow := range m {
			curTotal = totalHandledRows + m[srcRow].Row
			if mapping == nil {
				destTotal = uint32(curTotal)
			} else {
				destTotal = mapping[curTotal]
			}
			destBlkIdx, destRowIdx := bisectPinpoint(destTotal)
			m[srcRow] = DestPos{Idx: destBlkIdx, Row: int(destRowIdx)}
		}
		totalHandledRows += len(m)
	}
}<|MERGE_RESOLUTION|>--- conflicted
+++ resolved
@@ -113,19 +113,6 @@
 
 // PrepareCommit check deletes between start ts and commit ts
 func (entry *flushTableTailEntry) PrepareCommit() error {
-<<<<<<< HEAD
-	found := false
-	nconflictCnt := 0
-	for _, blk := range entry.delSrcMetas {
-		exist, _ := blk.GetBlockData().HasDeleteIntentsPreparedIn(entry.txn.GetStartTS().Next(), types.MaxTs())
-		if exist {
-			found = true
-			nconflictCnt++
-			if blk.HasDropCommitted() {
-				panic(fmt.Sprintf("[FlushTabletail] task %d has write-write conflict on nblk %s, but it has been dropped", entry.taskID, blk.ID.String()))
-			}
-		}
-	}
 	if len(entry.ablksHandles) == 0 {
 		return nil
 	}
@@ -133,8 +120,6 @@
 	if entry.createdBlkHandles == nil {
 		return nil
 	}
-=======
->>>>>>> 862a18d5
 	var aconflictCnt, totalTrans int
 	// transfer deletes in (startts .. committs] for ablocks
 	delTbls := make([]*model.TransDels, entry.createdBlkHandles.GetMeta().(*catalog.ObjectEntry).BlockCnt())
