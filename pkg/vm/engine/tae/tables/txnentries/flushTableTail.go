package txnentries

// Copyright 2021 Matrix Origin
//
// Licensed under the Apache License, Version 2.0 (the "License");
// you may not use this file except in compliance with the License.
// You may obtain a copy of the License at
//
//      http://www.apache.org/licenses/LICENSE-2.0
//
// Unless required by applicable law or agreed to in writing, software
// distributed under the License is distributed on an "AS IS" BASIS,
// WITHOUT WARRANTIES OR CONDITIONS OF ANY KIND, either express or implied.
// See the License for the specific language governing permissions and
// limitations under the License.

import (
	"bytes"
	"context"
	"fmt"
	"io"
	"time"

	"github.com/matrixorigin/matrixone/pkg/container/types"
	"github.com/matrixorigin/matrixone/pkg/container/vector"
	"github.com/matrixorigin/matrixone/pkg/logutil"
	"github.com/matrixorigin/matrixone/pkg/objectio"
	"github.com/matrixorigin/matrixone/pkg/pb/api"
	"github.com/matrixorigin/matrixone/pkg/vm/engine/tae/catalog"
	"github.com/matrixorigin/matrixone/pkg/vm/engine/tae/common"
	"github.com/matrixorigin/matrixone/pkg/vm/engine/tae/db/dbutils"
	"github.com/matrixorigin/matrixone/pkg/vm/engine/tae/iface/handle"
	"github.com/matrixorigin/matrixone/pkg/vm/engine/tae/iface/txnif"
	"github.com/matrixorigin/matrixone/pkg/vm/engine/tae/model"
	"github.com/matrixorigin/matrixone/pkg/vm/engine/tae/tasks"
)

type flushTableTailEntry struct {
	txn txnif.AsyncTxn

	taskID     uint64
	tableEntry *catalog.TableEntry

	transMappings      *api.BlkTransferBooking
	ablksMetas         []*catalog.ObjectEntry
	delSrcMetas        []*catalog.ObjectEntry
	ablksHandles       []handle.Object
	delSrcHandles      []handle.Object
	createdBlkHandles  handle.Object
	pageIds            []*common.ID
	nextRoundDirties   []*catalog.ObjectEntry
	createdDeletesFile string
	createdMergeFile   string
	dirtyLen           int
	rt                 *dbutils.Runtime
	dirtyEndTs         types.TS
}

func NewFlushTableTailEntry(
	txn txnif.AsyncTxn,
	taskID uint64,
	mapping *api.BlkTransferBooking,
	tableEntry *catalog.TableEntry,
	ablksMetas []*catalog.ObjectEntry,
	nblksMetas []*catalog.ObjectEntry,
	ablksHandles []handle.Object,
	nblksHandles []handle.Object,
	createdBlkHandles handle.Object,
	createdDeletesFile string,
	createdMergeFile string,
	dirtyLen int,
	rt *dbutils.Runtime,
	dirtyEndTs types.TS,
) *flushTableTailEntry {

	entry := &flushTableTailEntry{
		txn:                txn,
		taskID:             taskID,
		transMappings:      mapping,
		tableEntry:         tableEntry,
		ablksMetas:         ablksMetas,
		delSrcMetas:        nblksMetas,
		ablksHandles:       ablksHandles,
		delSrcHandles:      nblksHandles,
		createdBlkHandles:  createdBlkHandles,
		createdDeletesFile: createdDeletesFile,
		createdMergeFile:   createdMergeFile,
		dirtyLen:           dirtyLen,
		rt:                 rt,
		dirtyEndTs:         dirtyEndTs,
	}
	entry.addTransferPages()
	return entry
}

// add transfer pages for dropped aobjects
func (entry *flushTableTailEntry) addTransferPages() {
	isTransient := !entry.tableEntry.GetLastestSchema().HasPK()
	for i, mcontainer := range entry.transMappings.Mappings {
		m := mcontainer.M
		if len(m) == 0 {
			continue
		}
		id := entry.ablksHandles[i].Fingerprint()
		entry.pageIds = append(entry.pageIds, id)
		page := model.NewTransferHashPage(id, time.Now(), isTransient)
		for srcRow, dst := range m {
			blkid := objectio.NewBlockidWithObjectID(entry.createdBlkHandles.GetID(), uint16(dst.Idx))
			page.Train(uint32(srcRow), *objectio.NewRowid(blkid, uint32(dst.Row)))
		}
		entry.rt.TransferTable.AddPage(page)
	}
}

// PrepareCommit check deletes between start ts and commit ts
func (entry *flushTableTailEntry) PrepareCommit() error {
	if len(entry.ablksHandles) == 0 {
		return nil
	}
	// if created blk handles is nil, all rows in ablks are deleted
	if entry.createdBlkHandles == nil {
		return nil
	}
	var aconflictCnt, totalTrans int
	// transfer deletes in (startts .. committs] for aobjects
	delTbls := make([]*model.TransDels, entry.createdBlkHandles.GetMeta().(*catalog.ObjectEntry).BlockCnt())
	for i, blk := range entry.ablksMetas {
		mapping := entry.transMappings.Mappings[i].M
		if len(mapping) == 0 {
			// empty frozen aobjects, it can not has any more deletes
			continue
		}
<<<<<<< HEAD
		dataBlock := blk.GetObjectData()
		bat, _, err := dataBlock.CollectDeleteInRange(
=======
		dataBlock := blk.GetBlockData()
		startTS := entry.txn.GetStartTS()
		bat, err := dataBlock.CollectDeleteInRange(
>>>>>>> 51891974
			entry.txn.GetContext(),
			startTS.Next(),
			entry.txn.GetPrepareTS(),
			false,
			common.MergeAllocator,
		)
		if err != nil {
			return err
		}
		if bat == nil || bat.Length() == 0 {
			continue
		}
		rowid := vector.MustFixedCol[types.Rowid](bat.GetVectorByName(catalog.PhyAddrColumnName).GetDownstreamVector())
		ts := vector.MustFixedCol[types.TS](bat.GetVectorByName(catalog.AttrCommitTs).GetDownstreamVector())

		count := len(rowid)
		totalTrans += count
		aconflictCnt++
		for i := 0; i < count; i++ {
			row := rowid[i].GetRowOffset()
			destpos, ok := mapping[int32(row)]
			if !ok {
				panic(fmt.Sprintf("%s find no transfer mapping for row %d", blk.ID.String(), row))
			}
			if delTbls[destpos.Idx] == nil {
				delTbls[destpos.Idx] = model.NewTransDels(entry.txn.GetPrepareTS())
			}
			delTbls[destpos.Idx].Mapping[int(destpos.Row)] = ts[i]
			if err = entry.createdBlkHandles.RangeDelete(
				uint16(destpos.Idx), uint32(destpos.Row), uint32(destpos.Row), handle.DT_MergeCompact, common.MergeAllocator,
			); err != nil {
				return err
			}
		}
		entry.nextRoundDirties = append(entry.nextRoundDirties, blk)
	}
	for i, delTbl := range delTbls {
		if delTbl != nil {
			destid := objectio.NewBlockidWithObjectID(entry.createdBlkHandles.GetID(), uint16(i))
			entry.rt.TransferDelsMap.SetDelsForBlk(*destid, delTbl)
		}
	}

	if aconflictCnt > 0 || totalTrans > 0 {
		logutil.Infof(
			"[FlushTabletail] task %d ww (%s .. %s): on %d ablk, transfer %v rows",
			entry.taskID,
			entry.txn.GetStartTS().ToString(),
			entry.txn.GetPrepareTS().ToString(),
			aconflictCnt,
			totalTrans,
		)
	}
	return nil
}

// PrepareRollback remove transfer page and written files
func (entry *flushTableTailEntry) PrepareRollback() (err error) {
	logutil.Warnf("[FlushTabletail] FT task %d rollback", entry.taskID)
	// remove transfer page
	for _, id := range entry.pageIds {
		_ = entry.rt.TransferTable.DeletePage(id)
	}

	// remove written file
	fs := entry.rt.Fs.Service

	// object for snapshot read of aobjects
	ablkNames := make([]string, 0, len(entry.ablksMetas))
	for _, blk := range entry.ablksMetas {
		if !blk.HasPersistedData() {
			logutil.Infof("[FlushTabletail] skip empty ablk %s when rollback", blk.ID.String())
			continue
		}
		seg := blk.ID.Segment()
		name := objectio.BuildObjectName(seg, 0).String()
		ablkNames = append(ablkNames, name)
	}

	// for io task, dispatch by round robin, scope can be nil
	entry.rt.Scheduler.ScheduleScopedFn(&tasks.Context{}, tasks.IOTask, nil, func() error {
		// TODO: variable as timeout
		ctx, cancel := context.WithTimeout(context.Background(), 2*time.Minute)
		defer cancel()
		for _, name := range ablkNames {
			_ = fs.Delete(ctx, name)
		}
		if entry.createdDeletesFile != "" {
			_ = fs.Delete(ctx, entry.createdDeletesFile)
		}
		if entry.createdMergeFile != "" {
			_ = fs.Delete(ctx, entry.createdMergeFile)
		}
		return nil
	})
	return
}

// ApplyCommit Gc in memory deletes and update table compact status
func (entry *flushTableTailEntry) ApplyCommit() (err error) {
	for _, blk := range entry.ablksMetas {
		_ = blk.GetObjectData().TryUpgrade()
		blk.GetObjectData().UpgradeAllDeleteChain()
	}

	for _, blk := range entry.delSrcMetas {
		blk.GetObjectData().UpgradeAllDeleteChain()
	}

	tbl := entry.tableEntry
	tbl.Stats.Lock()
	defer tbl.Stats.Unlock()
	tbl.Stats.LastFlush = entry.dirtyEndTs
	// no merge tasks touch the dirties, we are good to clean all
	if entry.dirtyLen == len(tbl.DeletedDirties) {
		tbl.DeletedDirties = tbl.DeletedDirties[:0]
	} else {
		// some merge tasks touch the dirties, we need to keep those new dirties
		tbl.DeletedDirties = tbl.DeletedDirties[entry.dirtyLen:]
	}
	tbl.DeletedDirties = append(tbl.DeletedDirties, entry.nextRoundDirties...)
	return
}

func (entry *flushTableTailEntry) ApplyRollback() (err error) {
	return
}

func (entry *flushTableTailEntry) MakeCommand(csn uint32) (cmd txnif.TxnCmd, err error) {
	return &flushTableTailCmd{}, nil
}
func (entry *flushTableTailEntry) IsAborted() bool { return false }
func (entry *flushTableTailEntry) Set1PC()         {}
func (entry *flushTableTailEntry) Is1PC() bool     { return false }

////////////////////////////////////////
// flushTableTailCmd
////////////////////////////////////////

type flushTableTailCmd struct{}

func (cmd *flushTableTailCmd) GetType() uint16 { return IOET_WALTxnCommand_Compact }
func (cmd *flushTableTailCmd) WriteTo(w io.Writer) (n int64, err error) {
	typ := IOET_WALTxnCommand_FlushTableTail
	if _, err = w.Write(types.EncodeUint16(&typ)); err != nil {
		return
	}
	n = 2
	ver := IOET_WALTxnCommand_FlushTableTail_CurrVer
	if _, err = w.Write(types.EncodeUint16(&ver)); err != nil {
		return
	}
	n = 2
	return
}
func (cmd *flushTableTailCmd) MarshalBinary() (buf []byte, err error) {
	var bbuf bytes.Buffer
	if _, err = cmd.WriteTo(&bbuf); err != nil {
		return
	}
	buf = bbuf.Bytes()
	return
}
func (cmd *flushTableTailCmd) ReadFrom(r io.Reader) (n int64, err error) { return }
func (cmd *flushTableTailCmd) UnmarshalBinary(buf []byte) (err error)    { return }
func (cmd *flushTableTailCmd) Desc() string                              { return "CmdName=CPCT" }
func (cmd *flushTableTailCmd) String() string                            { return "CmdName=CPCT" }
func (cmd *flushTableTailCmd) VerboseString() string                     { return "CmdName=CPCT" }
func (cmd *flushTableTailCmd) ApplyCommit()                              {}
func (cmd *flushTableTailCmd) ApplyRollback()                            {}
func (cmd *flushTableTailCmd) SetReplayTxn(txnif.AsyncTxn)               {}
func (cmd *flushTableTailCmd) Close()                                    {}<|MERGE_RESOLUTION|>--- conflicted
+++ resolved
@@ -130,14 +130,9 @@
 			// empty frozen aobjects, it can not has any more deletes
 			continue
 		}
-<<<<<<< HEAD
 		dataBlock := blk.GetObjectData()
+		startTS := entry.txn.GetStartTS()
 		bat, _, err := dataBlock.CollectDeleteInRange(
-=======
-		dataBlock := blk.GetBlockData()
-		startTS := entry.txn.GetStartTS()
-		bat, err := dataBlock.CollectDeleteInRange(
->>>>>>> 51891974
 			entry.txn.GetContext(),
 			startTS.Next(),
 			entry.txn.GetPrepareTS(),
