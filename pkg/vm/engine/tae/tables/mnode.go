--- conflicted
+++ resolved
@@ -351,11 +351,7 @@
 	node.object.RLock()
 	minRow, maxRow, commitTSVec, abortVec, abortedMap :=
 		node.object.appendMVCC.CollectAppendLocked(start, end, mp)
-<<<<<<< HEAD
-	if minRow == maxRow {
-=======
 	if commitTSVec == nil || abortVec == nil {
->>>>>>> 5273703d
 		node.object.RUnlock()
 		return nil, nil
 	}
