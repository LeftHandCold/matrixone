--- conflicted
+++ resolved
@@ -337,13 +337,8 @@
 	return rd, nil
 }
 
-<<<<<<< HEAD
-func (tbl *Table) CollectTombstones(ctx context.Context, txnOffset int) (engine.Tombstoner, error) {
-	panic("Not Support")
-=======
 func (t *Table) CollectTombstones(ctx context.Context, txnOffset int) (engine.Tombstoner, error) {
 	panic("implement me")
->>>>>>> f2d3c03a
 }
 
 // for memory engine.
