--- conflicted
+++ resolved
@@ -18,11 +18,7 @@
 	"context"
 	"encoding/json"
 	"fmt"
-<<<<<<< HEAD
 	"github.com/matrixorigin/matrixone/pkg/vm/process"
-	"sync/atomic"
-=======
->>>>>>> c4b24456
 	"time"
 
 	"go.uber.org/zap"
@@ -128,10 +124,9 @@
 	// if the last operator was connector,
 	// we can send data to the receiver channel to reduce spool's copy.
 	if _, isConnector := s.RootOp.(*connector.Connector); isConnector {
-		return receiveMessageFromCnServerIfConnector(c, s, sender)
-	}
-
-<<<<<<< HEAD
+		return receiveMessageFromCnServerIfConnector(s, sender)
+	}
+
 	// generate a new pipeline to send data in local.
 	// value_scan -> dispatch -> next pipeline.
 	if arg, isDispatch := s.RootOp.(*dispatch.Dispatch); isDispatch {
@@ -139,17 +134,6 @@
 		if err := fakeValueScanOperator.Prepare(s.Proc); err != nil {
 			return err
 		}
-=======
-	LastOperator := s.RootOp
-	switch arg := LastOperator.(type) {
-	case *connector.Connector:
-		oldChildren := arg.Children
-		arg.Children = nil
-		arg.AppendChild(fakeValueScanOperator)
-		defer func() {
-			arg.Children = oldChildren
-		}()
->>>>>>> c4b24456
 
 		oldChildren := arg.Children
 		arg.Children = nil
@@ -166,7 +150,7 @@
 		var bat *batch.Batch
 		var end bool
 		var err error
-		dispatchAnalyze := c.proc.GetAnalyze(s.RootOp.GetOperatorBase().GetIdx(), -1, false)
+		dispatchAnalyze := s.RootOp.GetOperatorBase().OpAnalyzer
 
 		for {
 			bat, end, err = sender.receiveBatch()
@@ -188,12 +172,12 @@
 	panic(fmt.Sprintf("remote run pipeline has an unexpected operator [id = %d] at last.", s.RootOp.OpType()))
 }
 
-func receiveMessageFromCnServerIfConnector(c *Compile, s *Scope, sender *messageSenderOnClient) error {
+func receiveMessageFromCnServerIfConnector(s *Scope, sender *messageSenderOnClient) error {
 	var bat *batch.Batch
 	var end bool
 	var err error
 
-	connectorAnalyze := c.proc.GetAnalyze(s.RootOp.GetOperatorBase().GetIdx(), -1, false)
+	connectorAnalyze := s.RootOp.GetOperatorBase().OpAnalyzer
 
 	mp := s.Proc.Mp()
 	nextChannel := s.RootOp.(*connector.Connector).Reg.Ch2
@@ -202,16 +186,7 @@
 		if err != nil || end || bat == nil {
 			return err
 		}
-<<<<<<< HEAD
 		connectorAnalyze.Network(bat)
-=======
-		if end {
-			return nil
-		}
-
-		LastOperator.GetOperatorBase().OpAnalyzer.Network(bat)
-		fakeValueScanOperator.Batchs = append(fakeValueScanOperator.Batchs, bat)
->>>>>>> c4b24456
 
 		nextChannel <- process.NewPipelineSignalToDirectly(bat, mp)
 	}
