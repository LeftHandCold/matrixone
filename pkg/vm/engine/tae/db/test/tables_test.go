--- conflicted
+++ resolved
@@ -411,13 +411,8 @@
 			_, _, err = rel.GetValueByFilter(context.Background(), filter, 3)
 			assert.Error(t, err)
 
-<<<<<<< HEAD
 			it := rel.MakeObjectIt(false, true)
-			for it.Valid() {
-=======
-			it := rel.MakeObjectIt()
 			for it.Next() {
->>>>>>> 5f4a341d
 				obj := it.GetObject()
 				for j := 0; j < obj.BlkCnt(); j++ {
 					var view *containers.Batch
@@ -479,41 +474,27 @@
 		database, _ := txn.GetDatabase("db")
 		rel, _ := database.GetRelationByName(schema.Name)
 		blks := make([]*catalog.ObjectEntry, 0)
-<<<<<<< HEAD
 		tombstones := make([]*catalog.ObjectEntry, 0)
 		it := rel.MakeObjectIt(false, true)
-		for it.Valid() {
-=======
-		it := rel.MakeObjectIt()
 		for it.Next() {
->>>>>>> 5f4a341d
 			blk := it.GetObject()
 			meta := blk.GetMeta().(*catalog.ObjectEntry)
 			blks = append(blks, meta)
 		}
-<<<<<<< HEAD
-		it = rel.MakeObjectIt(true, true)
-		for it.Valid() {
+		it.Close()
+			it = rel.MakeObjectIt(true, true)
+		for it.Next() {
 			blk := it.GetObject()
 			meta := blk.GetMeta().(*catalog.ObjectEntry)
 			tombstones = append(tombstones, meta)
-			it.Next()
-		}
-=======
+		}
 		it.Close()
->>>>>>> 5f4a341d
 		{
 			txn, _ := db.StartTxn(nil)
 			database, _ := txn.GetDatabase("db")
 			rel, _ := database.GetRelationByName(schema.Name)
-<<<<<<< HEAD
-			it := rel.MakeObjectIt(false, true)
-			blk := it.GetObject()
+			blk := testutil.GetOneObject(rel)
 			err := rel.RangeDelete(blk.Fingerprint(), 4, 4, handle.DT_Normal)
-=======
-			blk := testutil.GetOneObject(rel)
-			err := blk.RangeDelete(0, 4, 4, handle.DT_Normal, common.DefaultAllocator)
->>>>>>> 5f4a341d
 			assert.Nil(t, err)
 			assert.Nil(t, txn.Commit(context.Background()))
 		}
@@ -532,13 +513,8 @@
 		txn, _ := db.StartTxn(nil)
 		database, _ := txn.GetDatabase("db")
 		rel, _ := database.GetRelationByName(schema.Name)
-<<<<<<< HEAD
 		it := rel.MakeObjectIt(false, true)
-		for it.Valid() {
-=======
-		it := rel.MakeObjectIt()
 		for it.Next() {
->>>>>>> 5f4a341d
 			blk := it.GetObject()
 			for j := 0; j < blk.BlkCnt(); j++ {
 				var view *containers.Batch
@@ -643,13 +619,8 @@
 		txn, _ := db.StartTxn(nil)
 		database, _ := txn.GetDatabase("db")
 		rel, _ := database.GetRelationByName(schema.Name)
-<<<<<<< HEAD
 		it := rel.MakeObjectIt(false, true)
-		for it.Valid() {
-=======
-		it := rel.MakeObjectIt()
 		for it.Next() {
->>>>>>> 5f4a341d
 			blk := it.GetObject()
 			for j := 0; j < blk.BlkCnt(); j++ {
 				var view *containers.Batch
@@ -673,13 +644,8 @@
 		txn, _ := db.StartTxn(nil)
 		database, _ := txn.GetDatabase("db")
 		rel, _ := database.GetRelationByName(schema.Name)
-<<<<<<< HEAD
 		it := rel.MakeObjectIt(false, true)
-		for it.Valid() {
-=======
-		it := rel.MakeObjectIt()
 		for it.Next() {
->>>>>>> 5f4a341d
 			blk := it.GetObject()
 			for j := 0; j < blk.BlkCnt(); j++ {
 				var view *containers.Batch
@@ -727,13 +693,8 @@
 		txn, _ := db.TxnMgr.StartTxn(nil)
 		database, _ := txn.GetDatabase("db")
 		rel, _ := database.GetRelationByName(schema.Name)
-<<<<<<< HEAD
 		it := rel.MakeObjectIt(false, true)
-		for it.Valid() {
-=======
-		it := rel.MakeObjectIt()
 		for it.Next() {
->>>>>>> 5f4a341d
 			blk := it.GetObject()
 			for j := 0; j < blk.BlkCnt(); j++ {
 				var view *containers.Batch
@@ -750,13 +711,8 @@
 		txn, _ := db.TxnMgr.StartTxn(nil)
 		database, _ := txn.GetDatabase("db")
 		rel, _ := database.GetRelationByName(schema.Name)
-<<<<<<< HEAD
 		it := rel.MakeObjectIt(false, true)
-		for it.Valid() {
-=======
-		it := rel.MakeObjectIt()
 		for it.Next() {
->>>>>>> 5f4a341d
 			blk := it.GetObject()
 			for j := 0; j < blk.BlkCnt(); j++ {
 				var view *containers.Batch
