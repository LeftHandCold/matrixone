--- conflicted
+++ resolved
@@ -45,25 +45,11 @@
 	taskName   string
 	tableEntry *catalog.TableEntry
 
-<<<<<<< HEAD
 	aobjMetas        []*catalog.ObjectEntry
 	aobjHandles      []handle.Object
 	createdObjHandle handle.Object
 	createdMergeFile string
-	transMappings    *api.BlkTransferBooking
-=======
 	transMappings      api.TransferMaps
-	ablksMetas         []*catalog.ObjectEntry
-	delSrcMetas        []*catalog.ObjectEntry
-	ablksHandles       []handle.Object
-	delSrcHandles      []handle.Object
-	createdBlkHandles  handle.Object
-	createdDeletesFile string
-	createdMergeFile   string
-	dirtyLen           int
-	rt                 *dbutils.Runtime
-	dirtyEndTs         types.TS
->>>>>>> d5a8adf3
 
 	atombstonesMetas        []*catalog.ObjectEntry
 	atombstoneksHandles     []handle.Object
@@ -149,20 +135,9 @@
 		}
 		id := entry.aobjHandles[i].Fingerprint()
 		entry.pageIds = append(entry.pageIds, id)
-<<<<<<< HEAD
-		page := model.NewTransferHashPage(id, time.Now(), isTransient, entry.rt.LocalFs.Service, model.GetTTL(), model.GetDiskTTL())
-		mapping := make(map[uint32][]byte, len(m))
-		for srcRow, dst := range m {
-			blkid := objectio.NewBlockidWithObjectID(entry.createdObjHandle.GetID(), uint16(dst.BlkIdx))
-			rowID := objectio.NewRowid(blkid, uint32(dst.RowIdx))
-			mapping[uint32(srcRow)] = rowID[:]
-		}
-		page.Train(mapping)
-=======
 		objectIDs := []*objectio.ObjectId{entry.createdBlkHandles.GetID()}
 		page := model.NewTransferHashPage(id, bts, isTransient, entry.rt.LocalFs.Service, model.GetTTL(), model.GetDiskTTL(), objectIDs)
 		page.Train(m)
->>>>>>> d5a8adf3
 
 		start = time.Now()
 		err := model.AddTransferPage(page, ioVector)
@@ -235,21 +210,11 @@
 			if !ok {
 				panic(fmt.Sprintf("%s find no transfer mapping for row %d", obj.ID().String(), row))
 			}
-<<<<<<< HEAD
-			blkID := objectio.NewBlockidWithObjectID(entry.createdObjHandle.GetID(), uint16(destpos.BlkIdx))
+			blkID := objectio.NewBlockidWithObjectID(entry.createdObjHandle.GetID(), destpos.BlkIdx)
 			entry.delTbls[destpos.BlkIdx] = blkID
 			entry.rt.TransferDelsMap.SetDelsForBlk(*blkID, int(destpos.RowIdx), entry.txn.GetPrepareTS(), ts[i])
-			id := entry.createdObjHandle.Fingerprint()
-			id.SetBlockOffset(uint16(destpos.BlkIdx))
-			if err = entry.createdObjHandle.GetRelation().RangeDelete(
-				id, uint32(destpos.RowIdx), uint32(destpos.RowIdx), handle.DT_MergeCompact,
-=======
-			blkID := objectio.NewBlockidWithObjectID(entry.createdBlkHandles.GetID(), destpos.BlkIdx)
-			entry.delTbls[destpos.BlkIdx] = blkID
-			entry.rt.TransferDelsMap.SetDelsForBlk(*blkID, int(destpos.RowIdx), entry.txn.GetPrepareTS(), ts[i])
-			if err = entry.createdBlkHandles.RangeDelete(
-				destpos.BlkIdx, destpos.RowIdx, destpos.RowIdx, handle.DT_MergeCompact, common.MergeAllocator,
->>>>>>> d5a8adf3
+			if err = entry.createdObjHandle.RangeDelete(
+				destpos.BlkIdx, destpos.RowIdx, destpos.RowIdx, 
 			); err != nil {
 				bat.Close()
 				return
