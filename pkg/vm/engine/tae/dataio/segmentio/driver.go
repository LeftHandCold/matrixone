--- conflicted
+++ resolved
@@ -238,20 +238,8 @@
 	if err != nil {
 		return
 	}
-<<<<<<< HEAD
-	logutil.Infof("%s-%s | Driver Append | %d-%d | %d-%d | %x-%x-%x-%x-%x-%x-%x-%x | %d ", s.name, fd.name, len(buf), len(pl), fd.snode.extents[0].offset, fd.snode.extents[0].length,
-		s.allocator.(*BitmapAllocator).level0[0],
-		s.allocator.(*BitmapAllocator).level0[1],
-		s.allocator.(*BitmapAllocator).level0[2],
-		s.allocator.(*BitmapAllocator).level0[3],
-		s.allocator.(*BitmapAllocator).level0[4],
-		s.allocator.(*BitmapAllocator).level0[5],
-		s.allocator.(*BitmapAllocator).level0[6],
-		s.allocator.(*BitmapAllocator).level0[7],
-=======
 	logutil.Infof("%s-%s | Driver Append | %d-%d | %d-%d | %s | %d ", s.name, fd.name, len(buf), len(pl), fd.snode.extents[0].offset, fd.snode.extents[0].length,
 		s.PrintBitmap(),
->>>>>>> d2f94ceb
 		fd.snode.logExtents.offset)
 	return nil
 }
@@ -317,32 +305,15 @@
 }
 
 func (s *Driver) PrintLog(name, info string) {
-<<<<<<< HEAD
-	s.allocator.(*BitmapAllocator).mutex.RLock()
-	defer s.allocator.(*BitmapAllocator).mutex.RUnlock()
-	logutil.Debugf(" %s-%p | %s | %s-%d-%d | Log Level1 %x-%x-%x-%x-%x-%x-%x-%x-%x",
-=======
 	s.log.allocator.(*BitmapAllocator).mutex.RLock()
 	defer s.log.allocator.(*BitmapAllocator).mutex.RUnlock()
 	logutil.Infof(" %s-%p | %s | %s-%d-%d | Log Level1 %p-%s",
->>>>>>> d2f94ceb
 		s.name,
 		&(s.name),
 		info,
 		name,
 		len(s.nodes),
 		s.lastInode,
-<<<<<<< HEAD
-		s.log.allocator.(*BitmapAllocator).level0[0],
-		s.allocator.(*BitmapAllocator).level0[0],
-		s.allocator.(*BitmapAllocator).level0[1],
-		s.allocator.(*BitmapAllocator).level0[2],
-		s.allocator.(*BitmapAllocator).level0[3],
-		s.allocator.(*BitmapAllocator).level0[4],
-		s.allocator.(*BitmapAllocator).level0[5],
-		s.allocator.(*BitmapAllocator).level0[6],
-		s.allocator.(*BitmapAllocator).level0[7])
-=======
 		&(s.log.allocator.(*BitmapAllocator).level1[0]),
 		s.PrintBitmap())
 }
@@ -363,5 +334,4 @@
 		}
 	}
 	return str
->>>>>>> d2f94ceb
 }