--- conflicted
+++ resolved
@@ -220,7 +220,6 @@
 	return false
 }
 
-<<<<<<< HEAD
 func (tomV1 *tombstoneDataV1) ApplyCommitDeltaLoc(
 	ctx context.Context,
 	bid types.Blockid,
@@ -325,7 +324,8 @@
 	}
 
 	return
-=======
+}
+
 func rowIdsToOffset(rowIds []types.Rowid, wantedType any) any {
 	switch wantedType.(type) {
 	case int32:
@@ -362,7 +362,6 @@
 	}
 
 	return nil
->>>>>>> 998332c4
 }
 
 func (tomV1 *tombstoneDataV1) ApplyTombstones(
