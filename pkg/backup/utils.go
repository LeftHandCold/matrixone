--- conflicted
+++ resolved
@@ -16,10 +16,7 @@
 
 import (
 	"context"
-<<<<<<< HEAD
 	"strconv"
-=======
->>>>>>> e7bdde1d
 	"strings"
 
 	"github.com/matrixorigin/matrixone/pkg/common/moerr"
@@ -81,17 +78,7 @@
 			conf.jsonData = jsondata
 			conf.format = tree.JSONLINE
 		case "is_minio":
-<<<<<<< HEAD
-			conf.isMinio = true
-		case "parallelism":
-			parallelismData := strings.ToLower(option[i+1])
-			parall, err := strconv.ParseUint(parallelismData, 10, 16)
-			if err != nil {
-				return nil, moerr.NewBadConfig(ctx, "the parallelism '%s' is invalid", parallelismData)
-			}
-			conf.parallelism = uint16(parall)
-=======
-			isMinioData := strings.ToLower(option[i+1])
+      isMinioData := strings.ToLower(option[i+1])
 			if isMinioData != "true" && isMinioData != "false" {
 				return nil, moerr.NewBadConfig(ctx, "the is_minio '%s' is not supported", isMinioData)
 			}
@@ -100,7 +87,14 @@
 			} else {
 				conf.isMinio = false
 			}
->>>>>>> e7bdde1d
+		case "parallelism":
+			parallelismData := strings.ToLower(option[i+1])
+			parall, err := strconv.ParseUint(parallelismData, 10, 16)
+			if err != nil {
+				return nil, moerr.NewBadConfig(ctx, "the parallelism '%s' is invalid", parallelismData)
+			}
+			conf.parallelism = uint16(parall)
+
 		default:
 			return nil, moerr.NewBadConfig(ctx, "the keyword '%s' is not support", strings.ToLower(option[i]))
 		}
