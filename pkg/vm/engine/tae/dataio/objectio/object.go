// Copyright 2021 Matrix Origin
//
// Licensed under the Apache License, Version 2.0 (the "License");
// you may not use this file except in compliance with the License.
// You may obtain a copy of the License at
//
//      http://www.apache.org/licenses/LICENSE-2.0
//
// Unless required by applicable law or agreed to in writing, software
// distributed under the License is distributed on an "AS IS" BASIS,
// WITHOUT WARRANTIES OR CONDITIONS OF ANY KIND, either express or implied.
// See the License for the specific language governing permissions and
// limitations under the License.

package objectio

import (
	"fmt"
	// "github.com/matrixorigin/matrixone/pkg/vm/engine/tae/iface/file"
	"os"
	"path"
	// "strconv"
	// "strings"
	"sync"
)

const ObjectSize = 64 * 1024 * 1024
const PageSize = 4096

type ObjectType uint8

const (
	DataType ObjectType = iota
	MetadataType
	NodeType
)

const (
	DATA = "data"
	META = "meta"
	INODE = "inode"
)

type Object struct {
	id        uint64
	mutex     sync.Mutex
	oFile     *os.File
	allocator *ObjectAllocator
	oType     ObjectType
}

func encodeName(id uint64, oType ObjectType) string {
	if oType == DataType {
		return fmt.Sprintf("%d.%s", id, DATA)
	} else if oType == NodeType {
		return fmt.Sprintf("%d.%s", id, INODE)
	}
	return fmt.Sprintf("%d.%s", id, META)
}

<<<<<<< HEAD
func decodeName(name string) (id uint64, oType ObjectType, err error) {
	oName := strings.Split(name, ".")
	if len(oName) != 2 {
		err = fmt.Errorf("%w: %s", file.ErrInvalidName, name)
		return
	}
	id, err = strconv.ParseUint(oName[0], 10, 64)
	if err != nil {
		err = fmt.Errorf("%w: %s", file.ErrInvalidName, name)
	}
	if oName[1] == DATA {
		oType = DataType
	} else if oName[1] == INODE {
		oType = NodeType
	} else {
		oType = MetadataType
	}
	return
}
=======
// Unused
// func decodeName(name string) (id uint64, oType ObjectType, err error) {
// 	oName := strings.Split(name, ".")
// 	if len(oName) != 2 {
// 		err = fmt.Errorf("%w: %s", file.ErrInvalidName, name)
// 		return
// 	}
// 	id, err = strconv.ParseUint(oName[0], 10, 64)
// 	if err != nil {
// 		err = fmt.Errorf("%w: %s", file.ErrInvalidName, name)
// 	}
// 	if oName[1] == DATA {
// 		oType = DATATYPE
// 	} else {
// 		oType = METADATA
// 	}
// 	return
// }
>>>>>>> 664a6ad9

func OpenObject(id uint64, oType ObjectType, dir string) (object *Object, err error) {
	object = &Object{
		id:    id,
		oType: oType,
	}
	object.allocator = NewObjectAllocator(ObjectSize, PageSize)
	path := path.Join(dir, encodeName(id, oType))
	if _, err = os.Stat(path); os.IsNotExist(err) {
		object.oFile, err = os.Create(path)
		return
	}

	if object.oFile, err = os.OpenFile(path, os.O_RDWR, os.ModePerm); err != nil {
		return
	}
	return
}

func (o *Object) Append(data []byte) (offset, allocated uint64, err error) {
	offset, allocated = o.allocator.Allocate(uint64(len(data)))
	_, err = o.oFile.WriteAt(data, int64(offset))
	if err != nil {
		return
	}
	return
}

func (o *Object) Read(offset int64, data []byte) (length int, err error) {
	length, err = o.oFile.ReadAt(data, offset)
	return
}

func (o *Object) GetSize() uint64 {
	return o.allocator.GetAvailable()
}<|MERGE_RESOLUTION|>--- conflicted
+++ resolved
@@ -16,11 +16,12 @@
 
 import (
 	"fmt"
-	// "github.com/matrixorigin/matrixone/pkg/vm/engine/tae/iface/file"
+	"github.com/matrixorigin/matrixone/pkg/vm/engine/tae/iface/file"
+	"strconv"
+	"strings"
+
 	"os"
 	"path"
-	// "strconv"
-	// "strings"
 	"sync"
 )
 
@@ -36,8 +37,8 @@
 )
 
 const (
-	DATA = "data"
-	META = "meta"
+	DATA  = "data"
+	META  = "meta"
 	INODE = "inode"
 )
 
@@ -58,7 +59,6 @@
 	return fmt.Sprintf("%d.%s", id, META)
 }
 
-<<<<<<< HEAD
 func decodeName(name string) (id uint64, oType ObjectType, err error) {
 	oName := strings.Split(name, ".")
 	if len(oName) != 2 {
@@ -78,26 +78,6 @@
 	}
 	return
 }
-=======
-// Unused
-// func decodeName(name string) (id uint64, oType ObjectType, err error) {
-// 	oName := strings.Split(name, ".")
-// 	if len(oName) != 2 {
-// 		err = fmt.Errorf("%w: %s", file.ErrInvalidName, name)
-// 		return
-// 	}
-// 	id, err = strconv.ParseUint(oName[0], 10, 64)
-// 	if err != nil {
-// 		err = fmt.Errorf("%w: %s", file.ErrInvalidName, name)
-// 	}
-// 	if oName[1] == DATA {
-// 		oType = DATATYPE
-// 	} else {
-// 		oType = METADATA
-// 	}
-// 	return
-// }
->>>>>>> 664a6ad9
 
 func OpenObject(id uint64, oType ObjectType, dir string) (object *Object, err error) {
 	object = &Object{
