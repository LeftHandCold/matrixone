--- conflicted
+++ resolved
@@ -67,7 +67,10 @@
 	PartitionNum int16
 }
 
-<<<<<<< HEAD
+func (b *BlockInfoProgress) String() string {
+	return fmt.Sprintf("[A-%v]blk-%s", b.EntryState, b.BlockID.ShortStringEx())
+}
+
 func (b *BlockInfoInProgress) MarshalWithBuf(w *bytes.Buffer) (uint32, error) {
 	var space uint32
 	if _, err := w.Write(types.EncodeFixed(b.BlockID)); err != nil {
@@ -121,13 +124,6 @@
 }
 
 func (b *BlockInfoInProgress) MetaLocation() Location {
-=======
-func (b *BlockInfo) String() string {
-	return fmt.Sprintf("[A-%v][R-%v]blk-%s", b.EntryState, b.CanRemote, b.BlockID.ShortStringEx())
-}
-
-func (b *BlockInfo) MetaLocation() Location {
->>>>>>> 2f154a06
 	return b.MetaLoc[:]
 }
 
