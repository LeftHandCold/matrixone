--- conflicted
+++ resolved
@@ -143,12 +143,9 @@
 		keysZM,
 		rowmask,
 		false,
-<<<<<<< HEAD
-		txn.GetTenantID())
-=======
+		txn.GetTenantID(),
 		bf,
 	)
->>>>>>> 03a76d24
 }
 
 func (blk *block) GetValue(
@@ -217,25 +214,16 @@
 
 	node := blk.PinNode()
 	defer node.Unref()
-<<<<<<< HEAD
-	return blk.getPersistedRowByFilter(node.MustPNode(), txn, filter, txn.GetTenantID())
-=======
-	return blk.getPersistedRowByFilter(ctx, node.MustPNode(), txn, filter)
->>>>>>> 03a76d24
+	return blk.getPersistedRowByFilter(ctx, node.MustPNode(), txn, filter, txn.GetTenantID())
 }
 
 func (blk *block) getPersistedRowByFilter(
 	ctx context.Context,
 	pnode *persistedNode,
 	txn txnif.TxnReader,
-<<<<<<< HEAD
 	filter *handle.Filter,
 	accountId uint32) (offset uint32, err error) {
-	ok, err := pnode.ContainsKey(filter.Val)
-=======
-	filter *handle.Filter) (offset uint32, err error) {
 	ok, err := pnode.ContainsKey(ctx, filter.Val)
->>>>>>> 03a76d24
 	if err != nil {
 		return
 	}
@@ -246,11 +234,7 @@
 	var sortKey containers.Vector
 	schema := blk.meta.GetSchema()
 	idx := schema.GetSingleSortKeyIdx()
-<<<<<<< HEAD
-	if sortKey, err = blk.LoadPersistedColumnData(schema, idx, accountId); err != nil {
-=======
-	if sortKey, err = blk.LoadPersistedColumnData(ctx, schema, idx); err != nil {
->>>>>>> 03a76d24
+	if sortKey, err = blk.LoadPersistedColumnData(ctx, schema, idx, accountId); err != nil {
 		return
 	}
 	defer sortKey.Close()
