// Copyright 2022 Matrix Origin
//
// Licensed under the Apache License, Version 2.0 (the "License");
// you may not use this file except in compliance with the License.
// You may obtain a copy of the License at
//
// http://www.apache.org/licenses/LICENSE-2.0
//
// Unless required by applicable law or agreed to in writing, software
// distributed under the License is distributed on an "AS IS" BASIS,
// WITHOUT WARRANTIES OR CONDITIONS OF ANY KIND, either express or implied.
// See the License for the specific language governing permissions and
// limitations under the License.

package indexwrapper

import (
	"github.com/RoaringBitmap/roaring"
	"github.com/matrixorigin/matrixone/pkg/vm/engine/tae/catalog"
	"github.com/matrixorigin/matrixone/pkg/vm/engine/tae/containers"
	"github.com/matrixorigin/matrixone/pkg/vm/engine/tae/iface/data"
)

var _ Index = (*immutableIndex)(nil)

type immutableIndex struct {
	defaultIndexImpl
	zmReader *ZMReader
	bfReader *BFReader
}

func NewImmutableIndex() *immutableIndex {
	return new(immutableIndex)
}

func (index *immutableIndex) Dedup(key any) (err error) {
	exist := index.zmReader.Contains(key)
	// 1. if not in [min, max], key is definitely not found
	if !exist {
		return
	}
	if index.bfReader != nil {
		exist, err = index.bfReader.MayContainsKey(key)
		// 2. check bloomfilter has some error. return err
		if err != nil {
			err = TranslateError(err)
			return
		}
		// 3. all keys were checked. definitely not
		if !exist {
			return
		}
	}

	err = data.ErrPossibleDuplicate
	return
}

func (index *immutableIndex) BatchDedup(keys containers.Vector, rowmask *roaring.Bitmap) (keyselects *roaring.Bitmap, err error) {
	keyselects, exist := index.zmReader.ContainsAny(keys)
	// 1. all keys are not in [min, max]. definitely not
	if !exist {
		return
	}
	if index.bfReader != nil {
		exist, keyselects, err = index.bfReader.MayContainsAnyKeys(keys, keyselects)
		// 2. check bloomfilter has some unknown error. return err
		if err != nil {
			err = TranslateError(err)
			return
		}
		// 3. all keys were checked. definitely not
		if !exist {
			return
		}
	}

	err = data.ErrPossibleDuplicate
	return
}

func (index *immutableIndex) Close() (err error) {
	// TODO
	return
}

func (index *immutableIndex) Destroy() (err error) {
	if index.zmReader != nil {
		if err = index.zmReader.Destroy(); err != nil {
			return
		}
	}
	if index.bfReader != nil {
		err = index.bfReader.Destroy()
	}
	return
}

func (index *immutableIndex) ReadFrom(blk data.Block, colDef *catalog.ColDef, metas ...IndexMeta) (err error) {
	entry := blk.GetMeta().(*catalog.BlockEntry)
	file := blk.GetBlockFile()
	colFile, err := file.OpenColumn(colDef.Idx)
	if err != nil {
		return
	}
	defer colFile.Close()
<<<<<<< HEAD
	for _, meta := range metas.Metas {
		idxFile := colFile.GetDataObject(blk.GetMeta().(*catalog.BlockEntry).GetNodeLocked().(*catalog.MetadataMVCCNode).MetaLoc)
=======
	for _, meta := range metas {
		idxFile, err := colFile.OpenIndexFile(int(meta.InternalIdx))
		if err != nil {
			return err
		}
>>>>>>> 40f16bb3
		id := entry.AsCommonID()
		id.PartID = uint32(meta.InternalIdx) + 1000
		id.Idx = meta.ColIdx
		switch meta.IdxType {
		case BlockZoneMapIndex:
			index.zmReader = NewZMReader(blk.GetBufMgr(), idxFile, id, colDef.Type)
		case StaticFilterIndex:
			index.bfReader = NewBFReader(blk.GetBufMgr(), idxFile, id)
		default:
			panic("unsupported index type")
		}
	}
	return
}<|MERGE_RESOLUTION|>--- conflicted
+++ resolved
@@ -104,16 +104,8 @@
 		return
 	}
 	defer colFile.Close()
-<<<<<<< HEAD
-	for _, meta := range metas.Metas {
+	for _, meta := range metas {
 		idxFile := colFile.GetDataObject(blk.GetMeta().(*catalog.BlockEntry).GetNodeLocked().(*catalog.MetadataMVCCNode).MetaLoc)
-=======
-	for _, meta := range metas {
-		idxFile, err := colFile.OpenIndexFile(int(meta.InternalIdx))
-		if err != nil {
-			return err
-		}
->>>>>>> 40f16bb3
 		id := entry.AsCommonID()
 		id.PartID = uint32(meta.InternalIdx) + 1000
 		id.Idx = meta.ColIdx
