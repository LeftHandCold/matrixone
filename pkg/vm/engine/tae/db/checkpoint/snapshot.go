--- conflicted
+++ resolved
@@ -40,13 +40,9 @@
 func AllAfterAndGCheckpoint(snapshot types.TS, files []*MetaFile) ([]*MetaFile, int, error) {
 	prev := &MetaFile{}
 	for i, file := range files {
-<<<<<<< HEAD
-		if snapshot.LessEq(&file.end) &&
-			(prev.end.IsEmpty() || snapshot.Less(&prev.end)) &&
-=======
 		if snapshot.LE(&file.end) &&
-			snapshot.LT(&prev.end) &&
->>>>>>> e36c0711
+			(prev.end.IsEmpty() || 
+       snapshot.LT(&prev.end)) &&
 			file.start.IsEmpty() {
 			if prev.end.IsEmpty() {
 				return files, i, nil
