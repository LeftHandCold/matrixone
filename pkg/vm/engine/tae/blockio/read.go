--- conflicted
+++ resolved
@@ -620,30 +620,7 @@
 
 	// Generate prefetch task
 	for i := range infos {
-<<<<<<< HEAD
-		// build reader
-		pref, err := BuildPrefetchParams(service, infos[i][0].MetaLocation())
-		if err != nil {
-			return err
-		}
-		for _, info := range infos[i] {
-			pref.AddBlock(idxes, []uint16{info.MetaLocation().ID()})
-			if !info.DeltaLocation().IsEmpty() {
-				// Need to read all delete
-				err = Prefetch(sid, []uint16{0, 1, 2}, []uint16{info.DeltaLocation().ID()}, service, info.DeltaLocation())
-				if err != nil {
-					return err
-				}
-			}
-		}
-		pref.prefetchFile = prefetchFile
-		err = MustGetPipeline(sid).Prefetch(pref)
-		if err != nil {
-			return err
-		}
-=======
 		pref.AddBlock(idxes, []uint16{infos[i].MetaLocation().ID()})
->>>>>>> bca6edc1
 	}
 
 	pref.prefetchFile = prefetchFile
