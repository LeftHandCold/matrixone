// Copyright 2021 Matrix Origin
//
// Licensed under the Apache License, Version 2.0 (the "License");
// you may not use this file except in compliance with the License.
// You may obtain a copy of the License at
//
//	http://www.apache.org/licenses/LICENSE-2.0
//
// Unless required by applicable law or agreed to in writing, software
// distributed under the License is distributed on an "AS IS" BASIS,
// WITHOUT WARRANTIES OR CONDITIONS OF ANY KIND, either express or implied.
// See the License for the specific language governing permissions and
// limitations under the License.

package logtail

/*

an application on logtail mgr: build reponse to SyncLogTailRequest

More docs:
https://github.com/matrixorigin/docs/blob/main/tech-notes/dnservice/ref_logtail_impl.md


Main workflow:

          +------------------+
          | CheckpointRunner |
          +------------------+
            ^         |
            | range   | ckp & newRange
            |         v
          +------------------+  newRange  +----------------+  snapshot   +--------------+
 user ->  | HandleGetLogTail | ---------> | LogtailManager | ----------> | LogtailTable |
   ^      +------------------+            +----------------+             +--------------+
   |                                                                        |
   |           +------------------+                                         |
   +---------- |   RespBuilder    |  ------------------>+-------------------+
      return   +------------------+                     |
      entries                                           |  visit
                                                        |
                                                        v
                                  +-----------------------------------+
                                  |     txnblock2                     |
                     ...          +-----------------------------------+   ...
                                  | bornTs  | ... txn100 | txn101 |.. |
                                  +-----------------+---------+-------+
                                                    |         |
                                                    |         |
                                                    |         |
                                  +-----------------+    +----+-------+     dirty blocks
                                  |                 |    |            |
                                  v                 v    v            v
                              +-------+           +-------+       +-------+
                              | BLK-1 |           | BLK-2 |       | BLK-3 |
                              +---+---+           +---+---+       +---+---+
                                  |                   |               |
                                  v                   v               v
                            [V1@t25,disk]       [V1@t17,mem]     [V1@t17,disk]
                                  |                   |               |
                                  v                   v               v
                            [V0@t12,mem]        [V0@t10,mem]     [V0@t10,disk]
                                  |                                   |
                                  v                                   v
                            [V0@t7,mem]                           [V0@t7,mem]


*/

import (
	"context"
	"fmt"
	"sort"
	"strings"
	"time"

	"github.com/matrixorigin/matrixone/pkg/perfcounter"

	"github.com/matrixorigin/matrixone/pkg/objectio"

	pkgcatalog "github.com/matrixorigin/matrixone/pkg/catalog"
	"github.com/matrixorigin/matrixone/pkg/common/moerr"
	"github.com/matrixorigin/matrixone/pkg/container/types"
	"github.com/matrixorigin/matrixone/pkg/fileservice"
	"github.com/matrixorigin/matrixone/pkg/logutil"
	"github.com/matrixorigin/matrixone/pkg/pb/api"
	"github.com/matrixorigin/matrixone/pkg/util/fault"
	"github.com/matrixorigin/matrixone/pkg/vm/engine/tae/blockio"
	"github.com/matrixorigin/matrixone/pkg/vm/engine/tae/catalog"
	"github.com/matrixorigin/matrixone/pkg/vm/engine/tae/common"
	"github.com/matrixorigin/matrixone/pkg/vm/engine/tae/containers"
	"github.com/matrixorigin/matrixone/pkg/vm/engine/tae/txn/txnimpl"
	"go.uber.org/zap"
)

const Size90M = 90 * 1024 * 1024

type CheckpointClient interface {
	CollectCheckpointsInRange(ctx context.Context, start, end types.TS) (ckpLoc string, lastEnd types.TS, err error)
	FlushTable(ctx context.Context, dbID, tableID uint64, ts types.TS) error
}

func DecideTableScope(tableID uint64) Scope {
	var scope Scope
	switch tableID {
	case pkgcatalog.MO_DATABASE_ID:
		scope = ScopeDatabases
	case pkgcatalog.MO_TABLES_ID:
		scope = ScopeTables
	case pkgcatalog.MO_COLUMNS_ID:
		scope = ScopeColumns
	default:
		scope = ScopeUserTables
	}
	return scope
}

func HandleSyncLogTailReq(
	ctx context.Context,
	ckpClient CheckpointClient,
	mgr *Manager,
	c *catalog.Catalog,
	req api.SyncLogTailReq,
	canRetry bool) (resp api.SyncLogTailResp, closeCB func(), err error) {
	now := time.Now()
	logutil.Debugf("[Logtail] begin handle %+v", req)
	defer func() {
		if elapsed := time.Since(now); elapsed > 5*time.Second {
			logutil.Infof("[Logtail] long pull cost %v, %v: %+v, %v ", elapsed, canRetry, req, err)
		}
		logutil.Debugf("[Logtail] end handle %d entries[%q], err %v", len(resp.Commands), resp.CkpLocation, err)
	}()
	start := types.BuildTS(req.CnHave.PhysicalTime, req.CnHave.LogicalTime)
	end := types.BuildTS(req.CnWant.PhysicalTime, req.CnWant.LogicalTime)
	did, tid := req.Table.DbId, req.Table.TbId
	dbEntry, err := c.GetDatabaseByID(did)
	if err != nil {
		return
	}
	tableEntry, err := dbEntry.GetTableEntryByID(tid)
	if err != nil {
		return
	}
	if start.Less(tableEntry.GetCreatedAt()) {
		start = tableEntry.GetCreatedAt()
	}

	ckpLoc, checkpointed, err := ckpClient.CollectCheckpointsInRange(ctx, start, end)
	if err != nil {
		return
	}

	if checkpointed.GreaterEq(end) {
		return api.SyncLogTailResp{
			CkpLocation: ckpLoc,
		}, nil, err
	} else if ckpLoc != "" {
		start = checkpointed.Next()
	}

	scope := DecideTableScope(tid)

	var visitor RespBuilder

	if scope == ScopeUserTables {
		visitor = NewTableLogtailRespBuilder(ctx, ckpLoc, start, end, tableEntry)
	} else {
		visitor = NewCatalogLogtailRespBuilder(ctx, scope, ckpLoc, start, end)
	}
	closeCB = visitor.Close

	operator := mgr.GetTableOperator(start, end, c, did, tid, scope, visitor)
	if err := operator.Run(); err != nil {
		return api.SyncLogTailResp{}, visitor.Close, err
	}
	resp, err = visitor.BuildResp()

	if canRetry && scope == ScopeUserTables { // check simple conditions first
		_, name, forceFlush := fault.TriggerFault("logtail_max_size")
		if (forceFlush && name == tableEntry.GetLastestSchema().Name) || resp.ProtoSize() > Size90M {
			_ = ckpClient.FlushTable(ctx, did, tid, end)
			// try again after flushing
			newResp, closeCB, err := HandleSyncLogTailReq(ctx, ckpClient, mgr, c, req, false)
			logutil.Infof("[logtail] flush result: %d -> %d err: %v", resp.ProtoSize(), newResp.ProtoSize(), err)
			return newResp, closeCB, err
		}
	}
	return
}

type RespBuilder interface {
	catalog.Processor
	BuildResp() (api.SyncLogTailResp, error)
	Close()
}

// CatalogLogtailRespBuilder knows how to make api-entry from db and table entry.
// impl catalog.Processor interface, driven by BoundTableOperator
type CatalogLogtailRespBuilder struct {
	ctx context.Context
	*catalog.LoopProcessor
	scope      Scope
	start, end types.TS
	checkpoint string
	insBatch   *containers.Batch
	delBatch   *containers.Batch
}

func NewCatalogLogtailRespBuilder(ctx context.Context, scope Scope, ckp string, start, end types.TS) *CatalogLogtailRespBuilder {
	b := &CatalogLogtailRespBuilder{
		ctx:           ctx,
		LoopProcessor: new(catalog.LoopProcessor),
		scope:         scope,
		start:         start,
		end:           end,
		checkpoint:    ckp,
	}
	switch scope {
	case ScopeDatabases:
		b.insBatch = makeRespBatchFromSchema(catalog.SystemDBSchema)
	case ScopeTables:
		b.insBatch = makeRespBatchFromSchema(catalog.SystemTableSchema)
	case ScopeColumns:
		b.insBatch = makeRespBatchFromSchema(catalog.SystemColumnSchema)
	}
	b.delBatch = makeRespBatchFromSchema(DelSchema)
	b.DatabaseFn = b.VisitDB
	b.TableFn = b.VisitTbl

	return b
}

func (b *CatalogLogtailRespBuilder) Close() {
	if b.insBatch != nil {
		b.insBatch.Close()
		b.insBatch = nil
	}
	if b.delBatch != nil {
		b.delBatch.Close()
		b.delBatch = nil
	}
}

// VisitDB = catalog.Processor.OnDatabase
func (b *CatalogLogtailRespBuilder) VisitDB(entry *catalog.DBEntry) error {
	entry.RLock()
	if shouldIgnoreDBInLogtail(entry.ID) {
		entry.RUnlock()
		return nil
	}
	mvccNodes := entry.ClonePreparedInRange(b.start, b.end)
	entry.RUnlock()
	for _, node := range mvccNodes {
		if node.IsAborted() {
			continue
		}
		dbNode := node
		if dbNode.HasDropCommitted() {
			// delScehma is empty, it will just fill rowid / commit ts
			catalogEntry2Batch(b.delBatch, entry, dbNode, DelSchema, txnimpl.FillDBRow, u64ToRowID(entry.GetID()), dbNode.GetEnd())
		} else {
			catalogEntry2Batch(b.insBatch, entry, dbNode, catalog.SystemDBSchema, txnimpl.FillDBRow, u64ToRowID(entry.GetID()), dbNode.GetEnd())
		}
	}
	return nil
}

// VisitTbl = catalog.Processor.OnTable
func (b *CatalogLogtailRespBuilder) VisitTbl(entry *catalog.TableEntry) error {
	entry.RLock()
	if shouldIgnoreTblInLogtail(entry.ID) {
		entry.RUnlock()
		return nil
	}
	mvccNodes := entry.ClonePreparedInRange(b.start, b.end)
	entry.RUnlock()
	for _, node := range mvccNodes {
		if node.IsAborted() {
			continue
		}
		if b.scope == ScopeColumns {
			var dstBatch *containers.Batch
			if !node.HasDropCommitted() {
				dstBatch = b.insBatch
				// fill unique syscol fields if inserting
				for _, syscol := range catalog.SystemColumnSchema.ColDefs {
					txnimpl.FillColumnRow(entry, node, syscol.Name, b.insBatch.GetVectorByName(syscol.Name))
				}
				// send dropped column del
				for _, name := range node.BaseNode.Schema.Extra.DroppedAttrs {
					b.delBatch.GetVectorByName(catalog.AttrRowID).Append(bytesToRowID([]byte(fmt.Sprintf("%d-%s", entry.GetID(), name))), false)
					b.delBatch.GetVectorByName(catalog.AttrCommitTs).Append(node.GetEnd(), false)
				}
			} else {
				dstBatch = b.delBatch
			}

			// fill common syscol fields for every user column
			rowidVec := dstBatch.GetVectorByName(catalog.AttrRowID)
			commitVec := dstBatch.GetVectorByName(catalog.AttrCommitTs)
			tableID := entry.GetID()
			commitTs := node.GetEnd()
			for _, usercol := range node.BaseNode.Schema.ColDefs {
				rowidVec.Append(bytesToRowID([]byte(fmt.Sprintf("%d-%s", tableID, usercol.Name))), false)
				commitVec.Append(commitTs, false)
			}
		} else {
			if node.HasDropCommitted() {
				catalogEntry2Batch(b.delBatch, entry, node, DelSchema, txnimpl.FillTableRow, u64ToRowID(entry.GetID()), node.GetEnd())
			} else {
				catalogEntry2Batch(b.insBatch, entry, node, catalog.SystemTableSchema, txnimpl.FillTableRow, u64ToRowID(entry.GetID()), node.GetEnd())
			}
		}
	}
	return nil
}

func (b *CatalogLogtailRespBuilder) BuildResp() (api.SyncLogTailResp, error) {
	entries := make([]*api.Entry, 0)
	var tblID uint64
	var tableName string
	switch b.scope {
	case ScopeDatabases:
		tblID = pkgcatalog.MO_DATABASE_ID
		tableName = pkgcatalog.MO_DATABASE
	case ScopeTables:
		tblID = pkgcatalog.MO_TABLES_ID
		tableName = pkgcatalog.MO_TABLES
	case ScopeColumns:
		tblID = pkgcatalog.MO_COLUMNS_ID
		tableName = pkgcatalog.MO_COLUMNS
	}

	if b.insBatch.Length() > 0 {
		bat, err := containersBatchToProtoBatch(b.insBatch)
		logutil.Debugf("[logtail] catalog insert to %d-%s, %s", tblID, tableName,
			DebugBatchToString("catalog", b.insBatch, true, zap.DebugLevel))
		if err != nil {
			return api.SyncLogTailResp{}, err
		}
		insEntry := &api.Entry{
			EntryType:    api.Entry_Insert,
			TableId:      tblID,
			TableName:    tableName,
			DatabaseId:   pkgcatalog.MO_CATALOG_ID,
			DatabaseName: pkgcatalog.MO_CATALOG,
			Bat:          bat,
		}
		entries = append(entries, insEntry)
		perfcounter.Update(b.ctx, func(counter *perfcounter.CounterSet) {
			counter.TAE.LogTail.Entries.Add(int64(b.insBatch.Length()))
			counter.TAE.LogTail.InsertEntries.Add(int64(b.insBatch.Length()))
		})
	}
	if b.delBatch.Length() > 0 {
		bat, err := containersBatchToProtoBatch(b.delBatch)
		logutil.Debugf("[logtail] catalog delete from %d-%s, %s", tblID, tableName,
			DebugBatchToString("catalog", b.delBatch, false, zap.DebugLevel))
		if err != nil {
			return api.SyncLogTailResp{}, err
		}
		delEntry := &api.Entry{
			EntryType:    api.Entry_Delete,
			TableId:      tblID,
			TableName:    tableName,
			DatabaseId:   pkgcatalog.MO_CATALOG_ID,
			DatabaseName: pkgcatalog.MO_CATALOG,
			Bat:          bat,
		}
		entries = append(entries, delEntry)
		perfcounter.Update(b.ctx, func(counter *perfcounter.CounterSet) {
			counter.TAE.LogTail.Entries.Add(int64(b.delBatch.Length()))
			counter.TAE.LogTail.DeleteEntries.Add(int64(b.delBatch.Length()))
		})
	}
	return api.SyncLogTailResp{
		CkpLocation: b.checkpoint,
		Commands:    entries,
	}, nil
}

// this is used to collect ONE ROW of db or table change
func catalogEntry2Batch[
	T *catalog.DBEntry | *catalog.TableEntry,
	N *catalog.MVCCNode[*catalog.EmptyMVCCNode] | *catalog.MVCCNode[*catalog.TableMVCCNode]](
	dstBatch *containers.Batch,
	e T,
	node N,
	schema *catalog.Schema,
	fillDataRow func(e T, node N, attr string, col containers.Vector),
	rowid types.Rowid,
	commitTs types.TS,
) {
	for _, col := range schema.ColDefs {
		fillDataRow(e, node, col.Name, dstBatch.GetVectorByName(col.Name))
	}
	dstBatch.GetVectorByName(catalog.AttrRowID).Append(rowid, false)
	dstBatch.GetVectorByName(catalog.AttrCommitTs).Append(commitTs, false)
}

// CatalogLogtailRespBuilder knows how to make api-entry from block entry.
// impl catalog.Processor interface, driven by BoundTableOperator
type TableLogtailRespBuilder struct {
	ctx context.Context
	*catalog.LoopProcessor
	start, end      types.TS
	did, tid        uint64
	dname, tname    string
	checkpoint      string
	blkMetaInsBatch *containers.Batch
	blkMetaDelBatch *containers.Batch
	segMetaDelBatch *containers.Batch
	dataInsBatches  map[uint32]*containers.Batch // schema version -> data batch
	dataDelBatch    *containers.Batch
}

func NewTableLogtailRespBuilder(ctx context.Context, ckp string, start, end types.TS, tbl *catalog.TableEntry) *TableLogtailRespBuilder {
	b := &TableLogtailRespBuilder{
		ctx:           ctx,
		LoopProcessor: new(catalog.LoopProcessor),
		start:         start,
		end:           end,
		checkpoint:    ckp,
	}
	b.BlockFn = b.VisitBlk
	b.SegmentFn = b.VisitSeg

	b.did = tbl.GetDB().GetID()
	b.tid = tbl.ID
	b.dname = tbl.GetDB().GetName()
	b.tname = tbl.GetLastestSchema().Name

	b.dataInsBatches = make(map[uint32]*containers.Batch)
	b.dataDelBatch = makeRespBatchFromSchema(DelSchema)
	b.blkMetaInsBatch = makeRespBatchFromSchema(BlkMetaSchema)
	b.blkMetaDelBatch = makeRespBatchFromSchema(DelSchema)
	b.segMetaDelBatch = makeRespBatchFromSchema(DelSchema)
	return b
}

func (b *TableLogtailRespBuilder) Close() {
	for _, vec := range b.dataInsBatches {
		if vec != nil {
			vec.Close()
		}
	}
	b.dataInsBatches = nil
	if b.dataDelBatch != nil {
		b.dataDelBatch.Close()
		b.dataDelBatch = nil
	}
	if b.blkMetaInsBatch != nil {
		b.blkMetaInsBatch.Close()
		b.blkMetaInsBatch = nil
	}
	if b.blkMetaDelBatch != nil {
		b.blkMetaDelBatch.Close()
		b.blkMetaDelBatch = nil
	}
}

func (b *TableLogtailRespBuilder) VisitSeg(e *catalog.SegmentEntry) error {
	e.RLock()
	mvccNodes := e.ClonePreparedInRange(b.start, b.end)
	e.RUnlock()

	for _, node := range mvccNodes {
		if node.HasDropCommitted() {
			// send segment deletation event
			b.segMetaDelBatch.GetVectorByName(catalog.AttrCommitTs).Append(node.DeletedAt, false)
			b.segMetaDelBatch.GetVectorByName(catalog.AttrRowID).Append(segid2rowid(&e.ID), false)
		}
	}
	return nil
}

// visitBlkMeta try to collect block metadata. It might prefetch and generate duplicated entry.
// see also https://github.com/matrixorigin/docs/blob/main/tech-notes/dnservice/ref_logtail_protocol.md#table-metadata-prefetch
func (b *TableLogtailRespBuilder) visitBlkMeta(e *catalog.BlockEntry) (skipData bool) {
	newEnd := b.end
	e.RLock()
	// try to find new end
	if newest := e.GetLatestCommittedNode(); newest != nil {
		latestPrepareTs := newest.GetPrepare()
		if latestPrepareTs.Greater(b.end) {
			newEnd = latestPrepareTs
		}
	}
	mvccNodes := e.ClonePreparedInRange(b.start, newEnd)
	e.RUnlock()

	for _, node := range mvccNodes {
		metaNode := node
		if !metaNode.BaseNode.MetaLoc.IsEmpty() && !metaNode.IsAborted() {
			b.appendBlkMeta(e, metaNode)
		}
	}

	if n := len(mvccNodes); n > 0 {
		newest := mvccNodes[n-1]
		if e.IsAppendable() {
			if !newest.BaseNode.MetaLoc.IsEmpty() {
				// appendable block has been flushed, no need to collect data
				return true
			}
		} else {
			if !newest.BaseNode.DeltaLoc.IsEmpty() && newest.GetEnd().GreaterEq(b.end) {
				// non-appendable block has newer delta data on s3, no need to collect data
				return true
			}
		}
	}
	return false
}

// appendBlkMeta add block metadata into api entry according to logtail protocol
// see also https://github.com/matrixorigin/docs/blob/main/tech-notes/dnservice/ref_logtail_protocol.md#table-metadata
func (b *TableLogtailRespBuilder) appendBlkMeta(e *catalog.BlockEntry, metaNode *catalog.MVCCNode[*catalog.MetadataMVCCNode]) {
	visitBlkMeta(e, metaNode, b.blkMetaInsBatch, b.blkMetaDelBatch, metaNode.HasDropCommitted(), metaNode.End, metaNode.CreatedAt, metaNode.DeletedAt)
}

func visitBlkMeta(e *catalog.BlockEntry, node *catalog.MVCCNode[*catalog.MetadataMVCCNode], insBatch, delBatch *containers.Batch, delete bool, committs, createts, deletets types.TS) {
	common.DoIfDebugEnabled(func() {
		logutil.Debugf("[Logtail] record block meta row %s, %v, %s, %s, %s, %s",
			e.AsCommonID().String(), e.IsAppendable(),
			createts.ToString(), node.DeletedAt.ToString(), node.BaseNode.MetaLoc, node.BaseNode.DeltaLoc)
	})
	is_sorted := false
	if !e.IsAppendable() && e.GetSchema().HasSortKey() {
		is_sorted = true
	}
	insBatch.GetVectorByName(pkgcatalog.BlockMeta_ID).Append(e.ID, false)
	insBatch.GetVectorByName(pkgcatalog.BlockMeta_EntryState).Append(e.IsAppendable(), false)
	insBatch.GetVectorByName(pkgcatalog.BlockMeta_Sorted).Append(is_sorted, false)
	insBatch.GetVectorByName(pkgcatalog.BlockMeta_MetaLoc).Append([]byte(node.BaseNode.MetaLoc), false)
	insBatch.GetVectorByName(pkgcatalog.BlockMeta_DeltaLoc).Append([]byte(node.BaseNode.DeltaLoc), false)
	insBatch.GetVectorByName(pkgcatalog.BlockMeta_CommitTs).Append(committs, false)
	insBatch.GetVectorByName(pkgcatalog.BlockMeta_SegmentID).Append(e.GetSegment().ID, false)
	insBatch.GetVectorByName(catalog.AttrCommitTs).Append(createts, false)
	insBatch.GetVectorByName(catalog.AttrRowID).Append(blockid2rowid(&e.ID), false)

	// if block is deleted, send both Insert and Delete api entry
	// see also https://github.com/matrixorigin/docs/blob/main/tech-notes/dnservice/ref_logtail_protocol.md#table-metadata-deletion-invalidate-table-data
	if delete {
		if node.DeletedAt.IsEmpty() {
			panic(moerr.NewInternalErrorNoCtx("no delete at time in a dropped entry"))
		}
		delBatch.GetVectorByName(catalog.AttrCommitTs).Append(deletets, false)
		delBatch.GetVectorByName(catalog.AttrRowID).Append(blockid2rowid(&e.ID), false)
	}

}

// visitBlkData collects logtail in memory
func (b *TableLogtailRespBuilder) visitBlkData(ctx context.Context, e *catalog.BlockEntry) (err error) {
	block := e.GetBlockData()
	insBatch, err := block.CollectAppendInRange(b.start, b.end, false)
	if err != nil {
		return
	}
	if insBatch != nil && insBatch.Length() > 0 {
		dest, ok := b.dataInsBatches[insBatch.Version]
		if !ok {
			// create new dest batch
			dest = DataChangeToLogtailBatch(insBatch)
			b.dataInsBatches[insBatch.Version] = dest
		} else {
			dest.Extend(insBatch.Batch)
			// insBatch is freed, don't use anymore
		}
	}
	delBatch, err := block.CollectDeleteInRange(ctx, b.start, b.end, false)
	if err != nil {
		return
	}
	if delBatch != nil && delBatch.Length() > 0 {
		b.dataDelBatch.Extend(delBatch)
		// delBatch is freed, don't use anymore
	}
	return nil
}

// VisitBlk = catalog.Processor.OnBlock
func (b *TableLogtailRespBuilder) VisitBlk(entry *catalog.BlockEntry) error {
	if b.visitBlkMeta(entry) {
		// data has been flushed, no need to collect data
		return nil
	}
	return b.visitBlkData(b.ctx, entry)
}

type TableRespKind int

const (
	TableRespKind_Data TableRespKind = iota
	TableRespKind_Blk
	TableRespKind_Seg
)

func (b *TableLogtailRespBuilder) BuildResp() (api.SyncLogTailResp, error) {
	entries := make([]*api.Entry, 0)
	tryAppendEntry := func(typ api.Entry_EntryType, kind TableRespKind, batch *containers.Batch, version uint32) error {
		if batch.Length() == 0 {
			return nil
		}
		bat, err := containersBatchToProtoBatch(batch)
		if err != nil {
			return err
		}

		tableName := ""
		switch kind {
		case TableRespKind_Data:
			tableName = b.tname
			logutil.Debugf("[logtail] table data [%v] %d-%s-%d: %s", typ, b.tid, b.tname, version,
				DebugBatchToString("data", batch, false, zap.InfoLevel))
		case TableRespKind_Blk:
			tableName = fmt.Sprintf("_%d_meta", b.tid)
			logutil.Debugf("[logtail] table meta [%v] %d-%s: %s", typ, b.tid, b.tname,
				DebugBatchToString("blkmeta", batch, false, zap.InfoLevel))
		case TableRespKind_Seg:
			tableName = fmt.Sprintf("_%d_seg", b.tid)
			logutil.Debugf("[logtail] table meta [%v] %d-%s: %s", typ, b.tid, b.tname,
				DebugBatchToString("segmeta", batch, false, zap.InfoLevel))
		}

		entry := &api.Entry{
			EntryType:    typ,
			TableId:      b.tid,
			TableName:    tableName,
			DatabaseId:   b.did,
			DatabaseName: b.dname,
			Bat:          bat,
		}
		entries = append(entries, entry)
		return nil
	}

	empty := api.SyncLogTailResp{}
	if err := tryAppendEntry(api.Entry_Insert, TableRespKind_Blk, b.blkMetaInsBatch, 0); err != nil {
		return empty, err
	}
	if err := tryAppendEntry(api.Entry_Delete, TableRespKind_Blk, b.blkMetaDelBatch, 0); err != nil {
		return empty, err
	}
	if err := tryAppendEntry(api.Entry_Delete, TableRespKind_Seg, b.segMetaDelBatch, 0); err != nil {
		return empty, err
	}
	keys := make([]uint32, 0, len(b.dataInsBatches))
	for k := range b.dataInsBatches {
		keys = append(keys, k)
	}
	sort.Slice(keys, func(i, j int) bool { return keys[i] < keys[j] })
	for _, k := range keys {
		if err := tryAppendEntry(api.Entry_Insert, TableRespKind_Data, b.dataInsBatches[k], k); err != nil {
			return empty, err
		}
	}
	if err := tryAppendEntry(api.Entry_Delete, TableRespKind_Data, b.dataDelBatch, 0); err != nil {
		return empty, err
	}

	return api.SyncLogTailResp{
		CkpLocation: b.checkpoint,
		Commands:    entries,
	}, nil
}

func LoadCheckpointEntries(
	ctx context.Context,
	metLoc string,
	tableID uint64,
	tableName string,
	dbID uint64,
	dbName string,
	fs fileservice.FileService) ([]*api.Entry, error) {
	if metLoc == "" {
		return nil, nil
	}
	now := time.Now()
	defer func() {
		logutil.Debugf("LoadCheckpointEntries latency: %v", time.Since(now))
	}()
	locations := strings.Split(metLoc, ";")
	datas := make([]*CNCheckpointData, len(locations))

	readers := make([]*blockio.BlockReader, len(locations))
	objectLocations := make([]objectio.Location, len(locations))
	for i, key := range locations {
		location, err := blockio.EncodeLocationFromString(key)
		if err != nil {
			return nil, err
		}
		reader, err := blockio.NewObjectReader(fs, location, objectio.GTID)
		if err != nil {
			return nil, err
		}
		readers[i] = reader
		err = blockio.PrefetchMeta(fs, location, objectio.GTID)
		if err != nil {
			return nil, err
		}
		objectLocations[i] = location
	}

	for i := range locations {
<<<<<<< HEAD
		pref, err := blockio.BuildPrefetchParams(fs, objectLocations[i], objectio.GTID)
		if err != nil {
			return nil, err
		}
		for idx, item := range checkpointDataRefer {
			idxes := make([]uint16, len(item.attrs))
			for col := range item.attrs {
				idxes[col] = uint16(col)
			}
			pref.AddBlock(idxes, []uint16{uint16(idx)})
		}
		err = blockio.PrefetchWithMerged(pref)
=======
		data := NewCNCheckpointData()
		err := data.PrefetchFrom(ctx, fs, objectLocations[i])
>>>>>>> 99555800
		if err != nil {
			return nil, err
		}
		datas[i] = data
	}

	for i, data := range datas {
		data.ReadFrom(ctx, readers[i], nil)
	}

	entries := make([]*api.Entry, 0)
	for i := range locations {
		data := datas[i]
		ins, del, cnIns, segDel, err := data.GetTableData(tableID)
		if err != nil {
			return nil, err
		}
		if tableName != pkgcatalog.MO_DATABASE &&
			tableName != pkgcatalog.MO_COLUMNS &&
			tableName != pkgcatalog.MO_TABLES {
			tableName = fmt.Sprintf("_%d_meta", tableID)
		}
		if ins != nil {
			entry := &api.Entry{
				EntryType:    api.Entry_Insert,
				TableId:      tableID,
				TableName:    tableName,
				DatabaseId:   dbID,
				DatabaseName: dbName,
				Bat:          ins,
			}
			entries = append(entries, entry)
		}
		if cnIns != nil {
			entry := &api.Entry{
				EntryType:    api.Entry_Insert,
				TableId:      tableID,
				TableName:    tableName,
				DatabaseId:   dbID,
				DatabaseName: dbName,
				Bat:          cnIns,
			}
			entries = append(entries, entry)
		}
		if del != nil {
			entry := &api.Entry{
				EntryType:    api.Entry_Delete,
				TableId:      tableID,
				TableName:    tableName,
				DatabaseId:   dbID,
				DatabaseName: dbName,
				Bat:          del,
			}
			entries = append(entries, entry)
		}
		if segDel != nil {
			entry := &api.Entry{
				EntryType:    api.Entry_Delete,
				TableId:      tableID,
				TableName:    fmt.Sprintf("_%d_seg", tableID),
				DatabaseId:   dbID,
				DatabaseName: dbName,
				Bat:          segDel,
			}
			entries = append(entries, entry)
		}
	}
	return entries, nil
}<|MERGE_RESOLUTION|>--- conflicted
+++ resolved
@@ -704,23 +704,8 @@
 	}
 
 	for i := range locations {
-<<<<<<< HEAD
-		pref, err := blockio.BuildPrefetchParams(fs, objectLocations[i], objectio.GTID)
-		if err != nil {
-			return nil, err
-		}
-		for idx, item := range checkpointDataRefer {
-			idxes := make([]uint16, len(item.attrs))
-			for col := range item.attrs {
-				idxes[col] = uint16(col)
-			}
-			pref.AddBlock(idxes, []uint16{uint16(idx)})
-		}
-		err = blockio.PrefetchWithMerged(pref)
-=======
 		data := NewCNCheckpointData()
 		err := data.PrefetchFrom(ctx, fs, objectLocations[i])
->>>>>>> 99555800
 		if err != nil {
 			return nil, err
 		}
